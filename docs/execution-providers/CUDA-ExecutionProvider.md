--- conflicted
+++ resolved
@@ -85,12 +85,7 @@
 sess = ort.InferenceSession("my_model.onnx", sess_options=sess_options, providers=providers)
 ```
 
-<<<<<<< HEAD
 To take advantage of user compute stream, it is recommended to use [I/O Binding](../api/python/api_summary.html) to bind inputs and outputs to tensors in device.
-=======
-To take advantage of user compute stream, it is recommended to
-use [I/O Binding](../api/python/api_summary.html#data-on-device) to bind inputs and outputs to tensors in device.
->>>>>>> c189c5e2
 
 ### do_copy_in_default_stream
 
