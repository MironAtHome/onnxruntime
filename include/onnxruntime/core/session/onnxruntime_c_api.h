﻿// Copyright (c) Microsoft Corporation. All rights reserved.
// Licensed under the MIT License.

// See docs\c_cxx\README.md on generating the Doxygen documentation from this file

/** \mainpage ONNX Runtime
 *
 * ONNX Runtime is a high-performance inference and training graph execution engine for deep learning models.
 *
 * ONNX Runtime's C, C++ APIs offer an easy to use interface to onboard and execute onnx models.
 * - \subpage c_cpp_api "Core C, C++ APIs"
 * - \subpage training_c_cpp_api "Training C, C++ APIs for on-device training"
 *
 * \page c_cpp_api Core C, C++ APIs
 * <h1>C</h1>
 *
 * ::OrtApi - Click here to go to the structure with all C API functions.
 *
 * <h1>C++</h1>
 *
 * ::Ort - Click here to go to the namespace holding all of the C++ wrapper classes
 *
 * It is a set of header only wrapper classes around the C API. The goal is to turn the C style return value error codes into C++ exceptions, and to
 * automate memory management through standard C++ RAII principles.
 *
 * \addtogroup Global
 * ONNX Runtime C API
 * @{
 */

#pragma once
#include <stdbool.h>
#include <stdint.h>
#include <stdlib.h>
#include <string.h>

/** \brief The API version defined in this header
 *
 * This value is used by some API functions to behave as this version of the header expects.
 */
#define ORT_API_VERSION 23

#ifdef __cplusplus
extern "C" {
#endif

//! @}
// SAL2 Definitions
#ifndef _MSC_VER
#define _In_
#define _In_z_
#define _In_opt_
#define _In_opt_z_
#define _Out_
#define _Outptr_
#define _Out_opt_
#define _Inout_
#define _Inout_opt_
#define _Frees_ptr_opt_
#define _Ret_maybenull_
#define _Ret_notnull_
#define _Check_return_
#define _Outptr_result_maybenull_
#define _In_reads_(X)
#define _Inout_updates_(X)
#define _Out_writes_(X)
#define _Inout_updates_all_(X)
#define _Out_writes_bytes_all_(X)
#define _Out_writes_all_(X)
#define _Success_(X)
#define _Outptr_result_buffer_maybenull_(X)
#define ORT_ALL_ARGS_NONNULL __attribute__((nonnull))
#else
#include <specstrings.h>
#define ORT_ALL_ARGS_NONNULL
#endif

#ifdef _WIN32
// Define ORT_DLL_IMPORT if your program is dynamically linked to Ort.
// dllexport is not used, we use a .def file.
#ifdef ORT_DLL_IMPORT
#define ORT_EXPORT __declspec(dllimport)
#else
#define ORT_EXPORT
#endif
#define ORT_API_CALL _stdcall
#define ORT_MUST_USE_RESULT
#define ORTCHAR_T wchar_t
#else
// To make symbols visible on macOS/iOS
#ifdef __APPLE__
#define ORT_EXPORT __attribute__((visibility("default")))
#else
#define ORT_EXPORT
#endif
#define ORT_API_CALL
#define ORT_MUST_USE_RESULT __attribute__((warn_unused_result))
#define ORTCHAR_T char
#endif

/// ORTCHAR_T, ORT_TSTR are reserved specifically for path handling.
/// All other strings are UTF-8 encoded, use char and std::string
#ifndef ORT_TSTR
#ifdef _WIN32
#define ORT_TSTR(X) L##X
// When X is a macro, L##X is not defined. In this case, we need to use ORT_TSTR_ON_MACRO.
#define ORT_TSTR_ON_MACRO(X) L"" X
#else
#define ORT_TSTR(X) X
#define ORT_TSTR_ON_MACRO(X) X
#endif
#endif

// On Windows, ORT_FILE is a wchar_t version of the __FILE__ macro.
// Otherwise, ORT_FILE is equivalent to __FILE__.
#ifndef ORT_FILE
#define ORT_FILE_INTERNAL(x) ORT_TSTR(x)
#define ORT_FILE ORT_FILE_INTERNAL(__FILE__)
#endif

// Any pointer marked with _In_ or _Out_, cannot be NULL.

// Windows users should use unicode paths when possible to bypass the MAX_PATH limitation
// Every pointer marked with _In_ or _Out_, cannot be NULL. Caller should ensure that.
// for ReleaseXXX(...) functions, they can accept NULL pointer.

#ifdef __cplusplus
// For any compiler with C++11 support, MSVC 2015 and greater, or Clang version supporting noexcept.
// Such complex condition is needed because compilers set __cplusplus value differently.
#ifndef __has_feature
#define __has_feature(x) 0
#endif
#if ((__cplusplus >= 201103L) || (_MSC_VER >= 1900) || (defined(__has_feature) && __has_feature(cxx_noexcept)))
#define NO_EXCEPTION noexcept
#else
#define NO_EXCEPTION throw()
#endif
#else
#define NO_EXCEPTION
#endif

// __VA_ARGS__ on Windows and Linux are different
#define ORT_API(RETURN_TYPE, NAME, ...) RETURN_TYPE ORT_API_CALL NAME(__VA_ARGS__) NO_EXCEPTION

#define ORT_API_T(RETURN_TYPE, NAME, ...) \
  RETURN_TYPE(ORT_API_CALL* NAME)(__VA_ARGS__) NO_EXCEPTION

#define ORT_API_STATUS(NAME, ...)                                                                   \
  _Success_(return == 0) _Check_return_ _Ret_maybenull_ OrtStatusPtr ORT_API_CALL NAME(__VA_ARGS__) \
  NO_EXCEPTION ORT_MUST_USE_RESULT

// XXX: Unfortunately, SAL annotations are known to not work with function pointers
#define ORT_API2_STATUS(NAME, ...) \
  _Check_return_ _Ret_maybenull_ OrtStatusPtr(ORT_API_CALL* NAME)(__VA_ARGS__) NO_EXCEPTION ORT_MUST_USE_RESULT

// Used in *.cc files. Almost as same as ORT_API_STATUS, except without ORT_MUST_USE_RESULT and ORT_EXPORT
#define ORT_API_STATUS_IMPL(NAME, ...) \
  _Success_(return == 0) _Check_return_ _Ret_maybenull_ OrtStatusPtr ORT_API_CALL NAME(__VA_ARGS__) NO_EXCEPTION

#define ORT_CLASS_RELEASE(X) void(ORT_API_CALL * Release##X)(_Frees_ptr_opt_ Ort##X * input)

#ifdef __DOXYGEN__
#undef ORT_API_STATUS
#define ORT_API_STATUS(NAME, ...) OrtStatus* NAME(__VA_ARGS__)
#undef ORT_API2_STATUS
#define ORT_API2_STATUS(NAME, ...) OrtStatus* NAME(__VA_ARGS__)
#undef ORT_CLASS_RELEASE
#define ORT_CLASS_RELEASE(X) void Release##X(Ort##X* input)
#undef NO_EXCEPTION
#define NO_EXCEPTION
#endif
/** \addtogroup Global
 * ONNX Runtime C API
 * @{
 */

/** Copied from TensorProto::DataType
 * Currently, Ort doesn't support complex64, complex128
 */
typedef enum ONNXTensorElementDataType {
  ONNX_TENSOR_ELEMENT_DATA_TYPE_UNDEFINED,
  ONNX_TENSOR_ELEMENT_DATA_TYPE_FLOAT,   // maps to c type float
  ONNX_TENSOR_ELEMENT_DATA_TYPE_UINT8,   // maps to c type uint8_t
  ONNX_TENSOR_ELEMENT_DATA_TYPE_INT8,    // maps to c type int8_t
  ONNX_TENSOR_ELEMENT_DATA_TYPE_UINT16,  // maps to c type uint16_t
  ONNX_TENSOR_ELEMENT_DATA_TYPE_INT16,   // maps to c type int16_t
  ONNX_TENSOR_ELEMENT_DATA_TYPE_INT32,   // maps to c type int32_t
  ONNX_TENSOR_ELEMENT_DATA_TYPE_INT64,   // maps to c type int64_t
  ONNX_TENSOR_ELEMENT_DATA_TYPE_STRING,  // maps to c++ type std::string
  ONNX_TENSOR_ELEMENT_DATA_TYPE_BOOL,
  ONNX_TENSOR_ELEMENT_DATA_TYPE_FLOAT16,
  ONNX_TENSOR_ELEMENT_DATA_TYPE_DOUBLE,      // maps to c type double
  ONNX_TENSOR_ELEMENT_DATA_TYPE_UINT32,      // maps to c type uint32_t
  ONNX_TENSOR_ELEMENT_DATA_TYPE_UINT64,      // maps to c type uint64_t
  ONNX_TENSOR_ELEMENT_DATA_TYPE_COMPLEX64,   // complex with float32 real and imaginary components
  ONNX_TENSOR_ELEMENT_DATA_TYPE_COMPLEX128,  // complex with float64 real and imaginary components
  ONNX_TENSOR_ELEMENT_DATA_TYPE_BFLOAT16,    // Non-IEEE floating-point format based on IEEE754 single-precision
  // float 8 types were introduced in onnx 1.14, see https://onnx.ai/onnx/technical/float8.html
  ONNX_TENSOR_ELEMENT_DATA_TYPE_FLOAT8E4M3FN,    // Non-IEEE floating-point format based on IEEE754 single-precision
  ONNX_TENSOR_ELEMENT_DATA_TYPE_FLOAT8E4M3FNUZ,  // Non-IEEE floating-point format based on IEEE754 single-precision
  ONNX_TENSOR_ELEMENT_DATA_TYPE_FLOAT8E5M2,      // Non-IEEE floating-point format based on IEEE754 single-precision
  ONNX_TENSOR_ELEMENT_DATA_TYPE_FLOAT8E5M2FNUZ,  // Non-IEEE floating-point format based on IEEE754 single-precision
  // Int4 types were introduced in ONNX 1.16. See https://onnx.ai/onnx/technical/int4.html
  ONNX_TENSOR_ELEMENT_DATA_TYPE_UINT4,  // maps to a pair of packed uint4 values (size == 1 byte)
  ONNX_TENSOR_ELEMENT_DATA_TYPE_INT4    // maps to a pair of packed int4 values (size == 1 byte)
} ONNXTensorElementDataType;

// Synced with onnx TypeProto oneof
typedef enum ONNXType {
  ONNX_TYPE_UNKNOWN,
  ONNX_TYPE_TENSOR,
  ONNX_TYPE_SEQUENCE,
  ONNX_TYPE_MAP,
  ONNX_TYPE_OPAQUE,
  ONNX_TYPE_SPARSETENSOR,
  ONNX_TYPE_OPTIONAL
} ONNXType;

// These types are synced with internal
// SparseFormatFlags
typedef enum OrtSparseFormat {
  ORT_SPARSE_UNDEFINED = 0,
  ORT_SPARSE_COO = 0x1,
  ORT_SPARSE_CSRC = 0x2,
  ORT_SPARSE_BLOCK_SPARSE = 0x4
} OrtSparseFormat;

// Enum allows to query sparse tensor indices
enum OrtSparseIndicesFormat {
  ORT_SPARSE_COO_INDICES,
  ORT_SPARSE_CSR_INNER_INDICES,
  ORT_SPARSE_CSR_OUTER_INDICES,
  ORT_SPARSE_BLOCK_SPARSE_INDICES
};

/** \brief Logging severity levels
 *
 * In typical API usage, specifying a logging severity level specifies the minimum severity of log messages to show.
 */
typedef enum OrtLoggingLevel {
  ORT_LOGGING_LEVEL_VERBOSE,  ///< Verbose informational messages (least severe).
  ORT_LOGGING_LEVEL_INFO,     ///< Informational messages.
  ORT_LOGGING_LEVEL_WARNING,  ///< Warning messages.
  ORT_LOGGING_LEVEL_ERROR,    ///< Error messages.
  ORT_LOGGING_LEVEL_FATAL,    ///< Fatal error messages (most severe).
} OrtLoggingLevel;

typedef enum OrtErrorCode {
  ORT_OK,
  ORT_FAIL,
  ORT_INVALID_ARGUMENT,
  ORT_NO_SUCHFILE,
  ORT_NO_MODEL,
  ORT_ENGINE_ERROR,
  ORT_RUNTIME_EXCEPTION,
  ORT_INVALID_PROTOBUF,
  ORT_MODEL_LOADED,
  ORT_NOT_IMPLEMENTED,
  ORT_INVALID_GRAPH,
  ORT_EP_FAIL,
  ORT_MODEL_LOAD_CANCELED,
  ORT_MODEL_REQUIRES_COMPILATION,
} OrtErrorCode;

typedef enum OrtOpAttrType {
  ORT_OP_ATTR_UNDEFINED = 0,
  ORT_OP_ATTR_INT,
  ORT_OP_ATTR_INTS,
  ORT_OP_ATTR_FLOAT,
  ORT_OP_ATTR_FLOATS,
  ORT_OP_ATTR_STRING,
  ORT_OP_ATTR_STRINGS,
} OrtOpAttrType;

//! @}
#define ORT_RUNTIME_CLASS(X) \
  struct Ort##X;             \
  typedef struct Ort##X Ort##X

/** \addtogroup Global
 * ONNX Runtime C API
 * @{
 */
// The actual types defined have an Ort prefix
ORT_RUNTIME_CLASS(Env);
ORT_RUNTIME_CLASS(Status);  // nullptr for Status* indicates success
ORT_RUNTIME_CLASS(MemoryInfo);
ORT_RUNTIME_CLASS(IoBinding);
ORT_RUNTIME_CLASS(Session);  // Don't call ReleaseSession from Dllmain (because session owns a thread pool)
ORT_RUNTIME_CLASS(Value);
ORT_RUNTIME_CLASS(RunOptions);
ORT_RUNTIME_CLASS(TypeInfo);
ORT_RUNTIME_CLASS(TensorTypeAndShapeInfo);
ORT_RUNTIME_CLASS(MapTypeInfo);
ORT_RUNTIME_CLASS(SequenceTypeInfo);
ORT_RUNTIME_CLASS(OptionalTypeInfo);
ORT_RUNTIME_CLASS(SessionOptions);
ORT_RUNTIME_CLASS(CustomOpDomain);
ORT_RUNTIME_CLASS(ModelMetadata);
ORT_RUNTIME_CLASS(ThreadPoolParams);
ORT_RUNTIME_CLASS(ThreadingOptions);
ORT_RUNTIME_CLASS(ArenaCfg);
ORT_RUNTIME_CLASS(PrepackedWeightsContainer);
ORT_RUNTIME_CLASS(TensorRTProviderOptionsV2);
ORT_RUNTIME_CLASS(NvTensorRtRtxProviderOptions);
ORT_RUNTIME_CLASS(CUDAProviderOptionsV2);
ORT_RUNTIME_CLASS(CANNProviderOptions);
ORT_RUNTIME_CLASS(DnnlProviderOptions);
ORT_RUNTIME_CLASS(Op);
ORT_RUNTIME_CLASS(OpAttr);
ORT_RUNTIME_CLASS(Logger);
ORT_RUNTIME_CLASS(ShapeInferContext);
ORT_RUNTIME_CLASS(LoraAdapter);
ORT_RUNTIME_CLASS(ValueInfo);
ORT_RUNTIME_CLASS(Node);
ORT_RUNTIME_CLASS(Graph);
ORT_RUNTIME_CLASS(Model);
ORT_RUNTIME_CLASS(ModelCompilationOptions);
ORT_RUNTIME_CLASS(HardwareDevice);
ORT_RUNTIME_CLASS(EpDevice);
ORT_RUNTIME_CLASS(KeyValuePairs);
ORT_RUNTIME_CLASS(ArrayOfConstObjects);

#ifdef _MSC_VER
typedef _Return_type_success_(return == 0) OrtStatus* OrtStatusPtr;
#else
typedef OrtStatus* OrtStatusPtr;
#endif

/** \brief Memory allocation interface
 *
 * Structure of function pointers that defines a memory allocator. This can be created and filled in by the user for custom allocators.
 *
 * When an allocator is passed to any function, be sure that the allocator object is not destroyed until the last allocated object using it is freed.
 */
typedef struct OrtAllocator {
  uint32_t version;  ///< Must be initialized to ORT_API_VERSION

  /// Returns a pointer to an allocated block of `size` bytes
  void*(ORT_API_CALL* Alloc)(struct OrtAllocator* this_, size_t size);

  /// Free a block of memory previously allocated with OrtAllocator::Alloc
  void(ORT_API_CALL* Free)(struct OrtAllocator* this_, void* p);

  /// Return a pointer to an ::OrtMemoryInfo that describes this allocator
  const struct OrtMemoryInfo*(ORT_API_CALL* Info)(const struct OrtAllocator* this_);
  /**
   * @brief Optional allocation function to use for memory allocations made during session initialization.
   * Use this function if you want to separate allocations made by ORT during Run() calls from
   * those made during session initialization. This allows for separate memory management strategies for these allocations.
   */
  void*(ORT_API_CALL* Reserve)(struct OrtAllocator* this_, size_t size);  ///< Returns a pointer to an allocated block of `size` bytes

  /**
   * @brief Function used to get the statistics of the allocator.
   *
   * Return a pointer to the OrtKeyValuePairs structure that contains the statistics of the allocator
   * and the user should call OrtApi::ReleaseKeyValuePairs.
   * Supported keys are:
   * - Limit: Bytes limit of the allocator. -1 if no limit is set.
   * - InUse: Number of bytes in use.
   * - TotalAllocated: The total number of allocated bytes by the allocator.
   * - MaxInUse: The maximum bytes in use.
   * - NumAllocs: Number of allocations.
   * - NumReserves: Number of reserves. (Number of calls to Reserve() in arena-based allocators)
   * - NumArenaExtensions: Number of arena extensions (Relevant only for arena based allocators)
   * - NumArenaShrinkages: Number of arena shrinkages (Relevant only for arena based allocators)
   * - MaxAllocSize: The max single allocation seen.
   *
   * NOTE: If the allocator does not implement this function, the OrtKeyValuePairs instance will be empty.
   */
  ORT_API2_STATUS(GetStats, _In_ const struct OrtAllocator* this_, _Outptr_ OrtKeyValuePairs** out);
} OrtAllocator;

typedef void(ORT_API_CALL* OrtLoggingFunction)(
    void* param, OrtLoggingLevel severity, const char* category, const char* logid, const char* code_location,
    const char* message);

/** \brief Graph optimization level
 *
 * Refer to https://www.onnxruntime.ai/docs/performance/graph-optimizations.html#graph-optimization-levels
 * for an in-depth understanding of the Graph Optimization Levels.
 */
typedef enum GraphOptimizationLevel {
  ORT_DISABLE_ALL = 0,
  ORT_ENABLE_BASIC = 1,
  ORT_ENABLE_EXTENDED = 2,
  ORT_ENABLE_LAYOUT = 3,
  ORT_ENABLE_ALL = 99
} GraphOptimizationLevel;

typedef enum ExecutionMode {
  ORT_SEQUENTIAL = 0,
  ORT_PARALLEL = 1,
} ExecutionMode;

/** \brief Language projection identifiers
 * /see OrtApi::SetLanguageProjection
 */
typedef enum OrtLanguageProjection {
  ORT_PROJECTION_C = 0,
  ORT_PROJECTION_CPLUSPLUS = 1,
  ORT_PROJECTION_CSHARP = 2,
  ORT_PROJECTION_PYTHON = 3,
  ORT_PROJECTION_JAVA = 4,
  ORT_PROJECTION_WINML = 5,
  ORT_PROJECTION_NODEJS = 6,
} OrtLanguageProjection;

struct OrtKernelInfo;
typedef struct OrtKernelInfo OrtKernelInfo;
struct OrtKernelContext;
typedef struct OrtKernelContext OrtKernelContext;
struct OrtCustomOp;
typedef struct OrtCustomOp OrtCustomOp;

typedef enum OrtAllocatorType {
  OrtInvalidAllocator = -1,
  OrtDeviceAllocator = 0,
  OrtArenaAllocator = 1
} OrtAllocatorType;

/** \brief Memory types for allocated memory, execution provider specific types should be extended in each provider.
 */
// Whenever this struct is updated, please also update the MakeKey function in onnxruntime / core / framework / execution_provider.cc
typedef enum OrtMemType {
  OrtMemTypeCPUInput = -2,              ///< Any CPU memory used by non-CPU execution provider
  OrtMemTypeCPUOutput = -1,             ///< CPU accessible memory outputted by non-CPU execution provider, i.e. CUDA_PINNED
  OrtMemTypeCPU = OrtMemTypeCPUOutput,  ///< Temporary CPU accessible memory allocated by non-CPU execution provider, i.e. CUDA_PINNED
  OrtMemTypeDefault = 0,                ///< The default allocator for execution provider
} OrtMemType;

/** \brief This matches OrtDevice::MemoryType values */
typedef enum OrtDeviceMemoryType {
  OrtDeviceMemoryType_DEFAULT = 0,          ///< Device memory
  OrtDeviceMemoryType_HOST_ACCESSIBLE = 5,  ///< Shared/pinned memory for transferring between CPU and the device
} OrtDeviceMemoryType;

/** \brief This mimics OrtDevice type constants so they can be returned in the API
 */
typedef enum OrtMemoryInfoDeviceType {
  OrtMemoryInfoDeviceType_CPU = 0,
  OrtMemoryInfoDeviceType_GPU = 1,
  OrtMemoryInfoDeviceType_FPGA = 2,
  OrtMemoryInfoDeviceType_NPU = 3,
} OrtMemoryInfoDeviceType;

typedef enum OrtHardwareDeviceType {
  OrtHardwareDeviceType_CPU,
  OrtHardwareDeviceType_GPU,
  OrtHardwareDeviceType_NPU
} OrtHardwareDeviceType;

/** \brief These are the default EP selection policies used by ORT when doing automatic EP selection.
 */
typedef enum OrtExecutionProviderDevicePolicy {
  OrtExecutionProviderDevicePolicy_DEFAULT,
  OrtExecutionProviderDevicePolicy_PREFER_CPU,
  OrtExecutionProviderDevicePolicy_PREFER_NPU,
  OrtExecutionProviderDevicePolicy_PREFER_GPU,
  OrtExecutionProviderDevicePolicy_MAX_PERFORMANCE,
  OrtExecutionProviderDevicePolicy_MAX_EFFICIENCY,
  OrtExecutionProviderDevicePolicy_MIN_OVERALL_POWER,
} OrtExecutionProviderDevicePolicy;

/** \brief Delegate to allow providing custom OrtEpDevice selection logic
 *
 * This delegate is called by the EP selection code to allow the user to provide custom device selection logic.
 * The user can use this to select OrtEpDevice instances from the list of available devices.
 *
 * \param ep_devices The list of available devices.
 * \param num_devices The number of available devices.
 * \param model_metadata The model metadata.
 * \param runtime_metadata The runtime metadata. May be nullptr.
 * \param selected Pre-allocated array to populate with selected OrtEpDevice pointers from ep_devices.
 * \param max_selected The maximum number of devices that can be selected in the pre-allocated array.
                       Currently the maximum is 8.
 * \param num_selected The number of selected devices.
 * \param state Opaque pointer. Required to use the delegate from other languages like C# and python.
 *
 * \return OrtStatus* Selection status. Return nullptr on success.
 *                    Use CreateStatus to provide error info. Use ORT_FAIL as the error code.
 *                    ORT will release the OrtStatus* if not null.
 */
typedef OrtStatus*(ORT_API_CALL* EpSelectionDelegate)(_In_ const OrtEpDevice** ep_devices,
                                                      _In_ size_t num_devices,
                                                      _In_ const OrtKeyValuePairs* model_metadata,
                                                      _In_opt_ const OrtKeyValuePairs* runtime_metadata,
                                                      _Inout_ const OrtEpDevice** selected,
                                                      _In_ size_t max_selected,
                                                      _Out_ size_t* num_selected,
                                                      _In_ void* state);

/** \brief Enum tags for ORT runtime types used to identify the type of elements in containers,
 * like OrtArrayOfConstObjects.
 */
typedef enum OrtTypeTag {
  ORT_TYPE_TAG_Void,
  ORT_TYPE_TAG_OrtValueInfo,
  ORT_TYPE_TAG_OrtNode,
  ORT_TYPE_TAG_OrtGraph,
} OrtTypeTag;

/** \brief Algorithm to use for cuDNN Convolution Op
 */
typedef enum OrtCudnnConvAlgoSearch {
  OrtCudnnConvAlgoSearchExhaustive,  // expensive exhaustive benchmarking using cudnnFindConvolutionForwardAlgorithmEx
  OrtCudnnConvAlgoSearchHeuristic,   // lightweight heuristic based search using cudnnGetConvolutionForwardAlgorithm_v7
  OrtCudnnConvAlgoSearchDefault,     // default algorithm using CUDNN_CONVOLUTION_FWD_ALGO_IMPLICIT_PRECOMP_GEMM
} OrtCudnnConvAlgoSearch;

/** \brief CUDA Provider Options
 *
 * \see OrtApi::SessionOptionsAppendExecutionProvider_CUDA
 */
typedef struct OrtCUDAProviderOptions {
#ifdef __cplusplus
  OrtCUDAProviderOptions()
      : device_id{},
        cudnn_conv_algo_search{OrtCudnnConvAlgoSearchExhaustive},
        gpu_mem_limit{SIZE_MAX},
        arena_extend_strategy{},
        do_copy_in_default_stream{1},
        has_user_compute_stream{},
        user_compute_stream{},
        default_memory_arena_cfg{},
        tunable_op_enable{false},
        tunable_op_tuning_enable{false},
        tunable_op_max_tuning_duration_ms{} {}
#endif

  /** \brief CUDA device Id
   *   Defaults to 0.
   */
  int device_id;

  /** \brief CUDA Convolution algorithm search configuration.
   *   See enum OrtCudnnConvAlgoSearch for more details.
   *   Defaults to OrtCudnnConvAlgoSearchExhaustive.
   */
  OrtCudnnConvAlgoSearch cudnn_conv_algo_search;

  /** \brief CUDA memory limit (To use all possible memory pass in maximum size_t)
   *   Defaults to SIZE_MAX.
   *   \note If a ::OrtArenaCfg has been applied, it will override this field
   */
  size_t gpu_mem_limit;

  /** \brief Strategy used to grow the memory arena
   *   0 = kNextPowerOfTwo<br>
   *   1 = kSameAsRequested<br>
   *   Defaults to 0.
   *   \note If a ::OrtArenaCfg has been applied, it will override this field
   */
  int arena_extend_strategy;

  /** \brief Flag indicating if copying needs to take place on the same stream as the compute stream in the CUDA EP
   *   0 = Use separate streams for copying and compute.
   *   1 = Use the same stream for copying and compute.
   *   Defaults to 1.
   *   WARNING: Setting this to 0 may result in data races for some models.
   *   Please see issue #4829 for more details.
   */
  int do_copy_in_default_stream;

  /** \brief Flag indicating if there is a user provided compute stream
   *   Defaults to 0.
   */
  int has_user_compute_stream;

  /** \brief User provided compute stream.
   *   If provided, please set `has_user_compute_stream` to 1.
   */
  void* user_compute_stream;

  /** \brief CUDA memory arena configuration parameters
   */
  OrtArenaCfg* default_memory_arena_cfg;

  /** \brief Enable TunableOp for using.
   *   Set it to 1/0 to enable/disable TunableOp. Otherwise, it is disabled by default.
   *   This option can be overridden by environment variable ORT_CUDA_TUNABLE_OP_ENABLE.
   */
  int tunable_op_enable;

  /** \brief Enable TunableOp for tuning.
   *   Set it to 1/0 to enable/disable TunableOp tuning. Otherwise, it is disabled by default.
   *   This option can be overridden by environment variable ORT_CUDA_TUNABLE_OP_TUNING_ENABLE.
   */
  int tunable_op_tuning_enable;

  /** \brief Max tuning duration time limit for each instance of TunableOp.
   *   Defaults to 0 to disable the limit.
   */
  int tunable_op_max_tuning_duration_ms;

} OrtCUDAProviderOptions;

/** \brief ROCM Provider Options
 *
 * \see OrtApi::SessionOptionsAppendExecutionProvider_ROCM
 */
typedef struct OrtROCMProviderOptions {
#ifdef __cplusplus
  OrtROCMProviderOptions()
      : device_id{},
        miopen_conv_exhaustive_search{0},
        gpu_mem_limit{SIZE_MAX},
        arena_extend_strategy{},
        do_copy_in_default_stream{1},
        has_user_compute_stream{},
        user_compute_stream{},
        default_memory_arena_cfg{},
        enable_hip_graph{false},
        tunable_op_enable{false},
        tunable_op_tuning_enable{false},
        tunable_op_max_tuning_duration_ms{} {}
#endif

  /** \brief ROCM device Id
   *   Defaults to 0.
   */
  int device_id;

  /** \brief ROCM MIOpen Convolution algorithm exhaustive search option.
   *   Defaults to 0 (false).
   */
  int miopen_conv_exhaustive_search;

  /** \brief ROCM memory limit (To use all possible memory pass in maximum size_t)
   *   Defaults to SIZE_MAX.
   *   \note If a ::OrtArenaCfg has been applied, it will override this field
   */
  size_t gpu_mem_limit;

  /** \brief Strategy used to grow the memory arena
   *   0 = kNextPowerOfTwo<br>
   *   1 = kSameAsRequested<br>
   *   Defaults to 0.
   *   \note If a ::OrtArenaCfg has been applied, it will override this field
   */
  int arena_extend_strategy;

  /** \brief Flag indicating if copying needs to take place on the same stream as the compute stream in the ROCM EP
   *   0 = Use separate streams for copying and compute.
   *   1 = Use the same stream for copying and compute.
   *   Defaults to 1.
   *   WARNING: Setting this to 0 may result in data races for some models.
   *   Please see issue #4829 for more details.
   */
  int do_copy_in_default_stream;

  /** \brief Flag indicating if there is a user provided compute stream
   *   Defaults to 0.
   */
  int has_user_compute_stream;

  /** \brief User provided compute stream.
   *   If provided, please set `has_user_compute_stream` to 1.
   */
  void* user_compute_stream;

  /** \brief ROCM memory arena configuration parameters
   */
  OrtArenaCfg* default_memory_arena_cfg;

  int enable_hip_graph;

  /** \brief Enable TunableOp for using.
   *   Set it to 1/0 to enable/disable TunableOp. Otherwise, it is disabled by default.
   *   This option can be overridden by environment variable ORT_ROCM_TUNABLE_OP_ENABLE.
   */
  int tunable_op_enable;

  /** \brief Enable TunableOp for tuning.
   *   Set it to 1/0 to enable/disable TunableOp tuning. Otherwise, it is disabled by default.
   *   This option can be overridden by environment variable ORT_ROCM_TUNABLE_OP_TUNING_ENABLE.
   */
  int tunable_op_tuning_enable;

  /** \brief Max tuning duration time limit for each instance of TunableOp.
   *   Defaults to 0 to disable the limit.
   */
  int tunable_op_max_tuning_duration_ms;

} OrtROCMProviderOptions;

/** \brief TensorRT Provider Options
 *
 * \see OrtApi::SessionOptionsAppendExecutionProvider_TensorRT
 */
typedef struct OrtTensorRTProviderOptions {
  int device_id;                                ///< CUDA device id (0 = default device)
  int has_user_compute_stream;                  // indicator of user specified CUDA compute stream.
  void* user_compute_stream;                    // user specified CUDA compute stream.
  int trt_max_partition_iterations;             // maximum iterations for TensorRT parser to get capability
  int trt_min_subgraph_size;                    // minimum size of TensorRT subgraphs
  size_t trt_max_workspace_size;                // maximum workspace size for TensorRT.
  int trt_fp16_enable;                          // enable TensorRT FP16 precision. Default 0 = false, nonzero = true
  int trt_int8_enable;                          // enable TensorRT INT8 precision. Default 0 = false, nonzero = true
  const char* trt_int8_calibration_table_name;  // TensorRT INT8 calibration table name.
  int trt_int8_use_native_calibration_table;    // use native TensorRT generated calibration table. Default 0 = false, nonzero = true
  int trt_dla_enable;                           // enable DLA. Default 0 = false, nonzero = true
  int trt_dla_core;                             // DLA core number. Default 0
  int trt_dump_subgraphs;                       // dump TRT subgraph. Default 0 = false, nonzero = true
  int trt_engine_cache_enable;                  // enable engine caching. Default 0 = false, nonzero = true
  const char* trt_engine_cache_path;            // specify engine cache path
  int trt_engine_decryption_enable;             // enable engine decryption. Default 0 = false, nonzero = true
  const char* trt_engine_decryption_lib_path;   // specify engine decryption library path
  int trt_force_sequential_engine_build;        // force building TensorRT engine sequentially. Default 0 = false, nonzero = true
  // This is the legacy struct and don't add new fields here.
  // For new field that can be represented by string, please add it in include/onnxruntime/core/providers/tensorrt/tensorrt_provider_options.h
  // For non-string field, need to create a new separate api to handle it.
} OrtTensorRTProviderOptions;

/** \brief MIGraphX Provider Options
 *
 * \see OrtApi::SessionOptionsAppendExecutionProvider_MIGraphX
 */
typedef struct OrtMIGraphXProviderOptions {
  int device_id;                                     // hip device id.
  int migraphx_fp16_enable;                          // MIGraphX FP16 precision. Default 0 = false, nonzero = true
  int migraphx_fp8_enable;                           // MIGraphX FP8 precision. Default 0 = false, nonzero = true
  int migraphx_int8_enable;                          // MIGraphX INT8 precision. Default 0 = false, nonzero = true
  int migraphx_use_native_calibration_table;         // MIGraphx INT8 cal table. Default 0 = false, noznero = true
  const char* migraphx_int8_calibration_table_name;  // MIGraphx INT8 calibration table name
  int migraphx_save_compiled_model;                  // migraphx save compiled model. Default 0 = false, noznero = true
  const char* migraphx_save_model_path;              // migraphx model path name
  int migraphx_load_compiled_model;                  // migraphx int8 cal table. Default 0 = false, noznero = true
  const char* migraphx_load_model_path;              // migraphx model path name
  bool migraphx_exhaustive_tune;                     // migraphx tuned compile  Default = false

  /** \brief MIGraphX memory limit (To use all possible memory pass in maximum size_t)
   *   Defaults to SIZE_MAX.
   *   \note If a ::OrtArenaCfg has been applied, it will override this field
   */
  size_t migraphx_mem_limit;

  /** \brief Strategy used to grow the memory arena
   *   0 = kNextPowerOfTwo<br>
   *   1 = kSameAsRequested<br>
   *   Defaults to 0.
   *   \note If a ::OrtArenaCfg has been applied, it will override this field
   */
  int migraphx_arena_extend_strategy;

} OrtMIGraphXProviderOptions;

/** \brief OpenVINO Provider Options
 *  \brief This Struct is frozen since ORT 1.13.0. Its maintained part of Legacy API for compatibility.
 *  \brief For latest OpenVINO Provider Options update to the ProviderOptions map.
 *  \brief Latest OpenVINO Provider Options are listed in the
 *  \htmlonly
 *  <a href="https://onnxruntime.ai/docs/execution-providers/OpenVINO-ExecutionProvider.html#summary-of-options">onnxruntime document.</a>
 *  \endhtmlonly
 * \see OrtApi::SessionOptionsAppendExecutionProvider()
 */
typedef struct OrtOpenVINOProviderOptions {
#ifdef __cplusplus
  OrtOpenVINOProviderOptions() : device_type{},
                                 enable_npu_fast_compile{},
                                 device_id{},
                                 num_of_threads{},
                                 cache_dir{},
                                 context{},
                                 enable_opencl_throttling{},
                                 enable_dynamic_shapes{} {}
#endif
  /** \brief Device type string
   *
   * Valid settings are one of: "CPU_FP32", "CPU_FP16", "GPU_FP32", "GPU_FP16"
   */
  const char* device_type;
  unsigned char enable_npu_fast_compile;  ///< 0 = disabled, nonzero = enabled
  const char* device_id;
  size_t num_of_threads;  ///< 0 = Use default number of threads
  const char* cache_dir;  // path is set to empty by default
  void* context;
  unsigned char enable_opencl_throttling;  ///< 0 = disabled, nonzero = enabled
  unsigned char enable_dynamic_shapes;     ///< 0 = disabled, nonzero = enabled
} OrtOpenVINOProviderOptions;

struct OrtApi;
typedef struct OrtApi OrtApi;

struct OrtTrainingApi;
typedef struct OrtTrainingApi OrtTrainingApi;

struct OrtModelEditorApi;
typedef struct OrtModelEditorApi OrtModelEditorApi;

struct OrtCompileApi;
typedef struct OrtCompileApi OrtCompileApi;

struct OrtEpApi;
typedef struct OrtEpApi OrtEpApi;

struct OrtNodeComputeInfo;
typedef struct OrtNodeComputeInfo OrtNodeComputeInfo;

/** \brief The helper interface to get the right version of OrtApi
 *
 * Get a pointer to this structure through ::OrtGetApiBase
 */
struct OrtApiBase {
  /** \brief Get a pointer to the requested version of the ::OrtApi
   *
   * \param[in] version Must be ::ORT_API_VERSION
   * \return The ::OrtApi for the version requested, nullptr will be returned if this version is unsupported, for example when using a runtime
   *   older than the version created with this header file.
   *
   * One can call GetVersionString() to get the version of the Onnxruntime library for logging
   * and error reporting purposes.
   */
  const OrtApi*(ORT_API_CALL* GetApi)(uint32_t version)NO_EXCEPTION;

  /** \brief Returns a null terminated string of the version of the Onnxruntime library (eg: "1.8.1")
   *
   *  \return UTF-8 encoded version string. Do not deallocate the returned buffer.
   */
  const char*(ORT_API_CALL* GetVersionString)(void)NO_EXCEPTION;
};

typedef struct OrtApiBase OrtApiBase;

/** \brief The Onnxruntime library's entry point to access the C API
 *
 * Call this to get the a pointer to an ::OrtApiBase
 */
ORT_EXPORT const OrtApiBase* ORT_API_CALL OrtGetApiBase(void) NO_EXCEPTION;

/** \brief Thread work loop function
 *
 * Onnxruntime will provide the working loop on custom thread creation
 * Argument is an onnxruntime built-in type which will be provided when thread pool calls OrtCustomCreateThreadFn
 */
typedef void (*OrtThreadWorkerFn)(void* ort_worker_fn_param);

typedef const struct OrtCustomHandleType {
  char __place_holder;
}* OrtCustomThreadHandle;

/** \brief Ort custom thread creation function
 *
 * The function should return a thread handle to be used in onnxruntime thread pools
 * Onnxruntime will throw exception on return value of nullptr or 0, indicating that the function failed to create a thread
 */
typedef OrtCustomThreadHandle (*OrtCustomCreateThreadFn)(void* ort_custom_thread_creation_options, OrtThreadWorkerFn ort_thread_worker_fn, void* ort_worker_fn_param);

/** \brief Custom thread join function
 *
 * Onnxruntime thread pool destructor will call the function to join a custom thread.
 * Argument ort_custom_thread_handle is the value returned by OrtCustomCreateThreadFn
 */
typedef void (*OrtCustomJoinThreadFn)(OrtCustomThreadHandle ort_custom_thread_handle);

typedef OrtStatus*(ORT_API_CALL* RegisterCustomOpsFn)(OrtSessionOptions* options, const OrtApiBase* api);

/** \brief Callback function for RunAsync
 *
 * \param[in] user_data User specific data that passed back to the callback
 * \param[out] outputs On succeed, outputs host inference results, on error, the value will be nullptr
 * \param[out] num_outputs Number of outputs, on error, the value will be zero
 * \param[out] status On error, status will provide details
 */
typedef void (*RunAsyncCallbackFn)(void* user_data, OrtValue** outputs, size_t num_outputs, OrtStatusPtr status);

/** \brief The C API
 *
 * All C API functions are defined inside this structure as pointers to functions.
 * Call OrtApiBase::GetApi to get a pointer to it
 *
 * \nosubgrouping
 */
struct OrtApi {
  /// \name OrtStatus
  /// @{

  /**
   * \brief Create an OrtStatus from a null terminated string
   *
   * \param[in] code
   * \param[in] msg A null-terminated string. Its contents will be copied.
   * \return A new OrtStatus object, must be destroyed with OrtApi::ReleaseStatus
   */
  OrtStatus*(ORT_API_CALL* CreateStatus)(OrtErrorCode code, _In_ const char* msg)NO_EXCEPTION ORT_ALL_ARGS_NONNULL;

  /** \brief Get OrtErrorCode from OrtStatus
   *
   * \param[in] status
   * \return OrtErrorCode that \p status was created with
   */
  OrtErrorCode(ORT_API_CALL* GetErrorCode)(_In_ const OrtStatus* status) NO_EXCEPTION ORT_ALL_ARGS_NONNULL;

  /** \brief Get error string from OrtStatus
   *
   * \param[in] status
   * \return The error message inside the `status`. Do not free the returned value.
   */
  const char*(ORT_API_CALL* GetErrorMessage)(_In_ const OrtStatus* status)NO_EXCEPTION ORT_ALL_ARGS_NONNULL;

  /// @}
  /// \name OrtEnv
  /// @{

  /** \brief Create an OrtEnv
   *
   * \note Invoking this function will return the same instance of the environment as that returned by a previous call
   * to another env creation function; all arguments to this function will be ignored.
   * \param[in] log_severity_level The log severity level.
   * \param[in] logid The log identifier.
   * \param[out] out Returned newly created OrtEnv. Must be freed with OrtApi::ReleaseEnv
   *
   * \snippet{doc} snippets.dox OrtStatus Return Value
   */
  ORT_API2_STATUS(CreateEnv, OrtLoggingLevel log_severity_level, _In_ const char* logid, _Outptr_ OrtEnv** out);

  /** \brief Create an OrtEnv
   *
   * \note Invoking this function will return the same instance of the environment as that returned by a previous call
   * to another env creation function; all arguments to this function will be ignored. If you want to provide your
   * own logging function, consider setting it using the SetUserLoggingFunction API instead.
   * \param[in] logging_function A pointer to a logging function.
   * \param[in] logger_param A pointer to arbitrary data passed as the ::OrtLoggingFunction `param` parameter to
   *                         `logging_function`. This parameter is optional.
   * \param[in] log_severity_level The log severity level.
   * \param[in] logid The log identifier.
   * \param[out] out Returned newly created OrtEnv. Must be freed with OrtApi::ReleaseEnv
   *
   * \snippet{doc} snippets.dox OrtStatus Return Value
   */
  ORT_API2_STATUS(CreateEnvWithCustomLogger, _In_ OrtLoggingFunction logging_function, _In_opt_ void* logger_param,
                  _In_ OrtLoggingLevel log_severity_level, _In_ const char* logid, _Outptr_ OrtEnv** out);

  /** \brief Enable Telemetry
   *
   * \note Telemetry events are on by default since they are lightweight
   * \param[in] env
   *
   * \snippet{doc} snippets.dox OrtStatus Return Value
   */
  ORT_API2_STATUS(EnableTelemetryEvents, _In_ const OrtEnv* env);
  /** \brief Disable Telemetry
   *
   * \see OrtApi::EnableTelemetryEvents
   * \param[in] env
   *
   * \snippet{doc} snippets.dox OrtStatus Return Value
   */
  ORT_API2_STATUS(DisableTelemetryEvents, _In_ const OrtEnv* env);

  /// @}
  /// \name OrtSession
  /// @{

  /** \brief Create an OrtSession from a model file
   *
   * \param[in] env
   * \param[in] model_path
   * \param[in] options
   * \param[out] out Returned newly created OrtSession. Must be freed with OrtApi::ReleaseSession
   *
   * \snippet{doc} snippets.dox OrtStatus Return Value
   */
  // TODO: document the path separator convention? '/' vs '\'
  // TODO: should specify the access characteristics of model_path. Is this read only during the
  // execution of CreateSession, or does the OrtSession retain a handle to the file/directory
  // and continue to access throughout the OrtSession lifetime?
  //  What sort of access is needed to model_path : read or read/write?
  ORT_API2_STATUS(CreateSession, _In_ const OrtEnv* env, _In_ const ORTCHAR_T* model_path,
                  _In_ const OrtSessionOptions* options, _Outptr_ OrtSession** out);

  /** \brief Create an OrtSession from memory
   *
   * \param[in] env
   * \param[in] model_data
   * \param[in] model_data_length
   * \param[in] options
   * \param[out] out Returned newly created OrtSession. Must be freed with OrtApi::ReleaseSession
   *
   * \snippet{doc} snippets.dox OrtStatus Return Value
   */
  ORT_API2_STATUS(CreateSessionFromArray, _In_ const OrtEnv* env,
                  _In_ const void* model_data, size_t model_data_length,
                  _In_ const OrtSessionOptions* options, _Outptr_ OrtSession** out);

  /** \brief Run the model in an ::OrtSession
   *
   * Will not return until the model run has completed. Multiple threads might be used to run the model based on
   * the options in the ::OrtSession and settings used when creating the ::OrtEnv
   *
   * \param[in] session
   * \param[in] run_options If nullptr, will use a default ::OrtRunOptions
   * \param[in] input_names Array of null terminated UTF8 encoded strings of the input names
   * \param[in] inputs Array of ::OrtValue%s of the input values
   * \param[in] input_len Number of elements in the input_names and inputs arrays
   * \param[in] output_names Array of null terminated UTF8 encoded strings of the output names
   * \param[in] output_names_len Number of elements in the output_names and outputs array
   * \param[out] outputs Array of ::OrtValue%s that the outputs are stored in. This can also be
   *     an array of nullptr values, in this case ::OrtValue objects will be allocated and pointers
   *     to them will be set into the `outputs` array.
   *
   * \snippet{doc} snippets.dox OrtStatus Return Value
   */
  ORT_API2_STATUS(Run, _Inout_ OrtSession* session, _In_opt_ const OrtRunOptions* run_options,
                  _In_reads_(input_len) const char* const* input_names,
                  _In_reads_(input_len) const OrtValue* const* inputs, size_t input_len,
                  _In_reads_(output_names_len) const char* const* output_names, size_t output_names_len,
                  _Inout_updates_all_(output_names_len) OrtValue** outputs);

  /// @}
  /// \name OrtSessionOptions
  /// @{

  /** \brief Create an ::OrtSessionOptions object
   *
   * To use additional providers, you must build ORT with the extra providers enabled. Then call one of these
   * functions to enable them in the session:<br>
   *   OrtSessionOptionsAppendExecutionProvider_CPU<br>
   *   OrtSessionOptionsAppendExecutionProvider_CUDA<br>
   *   OrtSessionOptionsAppendExecutionProvider_(remaining providers...)<br>
   * The order they are called indicates the preference order as well. In other words call this method
   * on your most preferred execution provider first followed by the less preferred ones.
   * If none are called Ort will use its internal CPU execution provider.
   *
   * \param[out] options The newly created OrtSessionOptions. Must be freed with OrtApi::ReleaseSessionOptions
   *
   * \snippet{doc} snippets.dox OrtStatus Return Value
   */
  ORT_API2_STATUS(CreateSessionOptions, _Outptr_ OrtSessionOptions** options);

  /** \brief Set filepath to save optimized model after graph level transformations
   *
   * \param[in] options
   * \param[in] optimized_model_filepath
   *
   * \snippet{doc} snippets.dox OrtStatus Return Value
   */
  ORT_API2_STATUS(SetOptimizedModelFilePath, _Inout_ OrtSessionOptions* options,
                  _In_ const ORTCHAR_T* optimized_model_filepath);

  /** \brief Create a copy of an existing ::OrtSessionOptions
   *
   * \param[in] in_options OrtSessionOptions to copy
   * \param[out] out_options Returned newly created ::OrtSessionOptions. Must be freed with OrtApi::ReleaseSessionOptions
   *
   * \snippet{doc} snippets.dox OrtStatus Return Value
   */
  ORT_API2_STATUS(CloneSessionOptions, _In_ const OrtSessionOptions* in_options,
                  _Outptr_ OrtSessionOptions** out_options);

  /** \brief Set execution mode
   *
   * Controls whether you want to execute operators in your graph sequentially or in parallel. Usually when the model
   *  has many branches, setting this option to ExecutionMode.ORT_PARALLEL will give you better performance.
   *  See [docs/ONNX_Runtime_Perf_Tuning.md] for more details.
   *
   * \param[in] options
   * \param[in] execution_mode
   *
   * \snippet{doc} snippets.dox OrtStatus Return Value
   */
  ORT_API2_STATUS(SetSessionExecutionMode, _Inout_ OrtSessionOptions* options, ExecutionMode execution_mode);

  /** \brief Enable profiling for a session
   *
   * \param[in] options
   * \param[in] profile_file_prefix
   *
   * \snippet{doc} snippets.dox OrtStatus Return Value
   */
  ORT_API2_STATUS(EnableProfiling, _Inout_ OrtSessionOptions* options, _In_ const ORTCHAR_T* profile_file_prefix);

  /** \brief Disable profiling for a session
   *
   * \param[in] options
   *
   * \snippet{doc} snippets.dox OrtStatus Return Value
   */
  ORT_API2_STATUS(DisableProfiling, _Inout_ OrtSessionOptions* options);

  /** \brief Enable the memory pattern optimization
   *
   * The idea is if the input shapes are the same, we could trace the internal memory allocation
   * and generate a memory pattern for future request. So next time we could just do one allocation
   * with a big chunk for all the internal memory allocation.
   * \note Memory pattern optimization is only available when Sequential Execution mode is enabled (see OrtApi::SetSessionExecutionMode)
   *
   * \see OrtApi::DisableMemPattern
   *
   * \param[in] options
   *
   * \snippet{doc} snippets.dox OrtStatus Return Value
   */
  ORT_API2_STATUS(EnableMemPattern, _Inout_ OrtSessionOptions* options);

  /** \brief Disable the memory pattern optimization
   *
   * \see OrtApi::EnableMemPattern
   *
   * \param[in] options
   *
   * \snippet{doc} snippets.dox OrtStatus Return Value
   */
  ORT_API2_STATUS(DisableMemPattern, _Inout_ OrtSessionOptions* options);

  /** \brief Enable the memory arena on CPU
   *
   * Arena may pre-allocate memory for future usage.
   *
   * \param[in] options
   *
   * \snippet{doc} snippets.dox OrtStatus Return Value
   */
  ORT_API2_STATUS(EnableCpuMemArena, _Inout_ OrtSessionOptions* options);

  /** \brief Disable the memory arena on CPU
   *
   * \param[in] options
   *
   * \snippet{doc} snippets.dox OrtStatus Return Value
   */
  ORT_API2_STATUS(DisableCpuMemArena, _Inout_ OrtSessionOptions* options);

  /** \brief Set session log id
   *
   * \param[in] options
   * \param[in] logid The log identifier.
   *
   * \snippet{doc} snippets.dox OrtStatus Return Value
   */
  ORT_API2_STATUS(SetSessionLogId, _Inout_ OrtSessionOptions* options, const char* logid);

  /** \brief Set session log verbosity level
   *
   * Applies to session load, initialization, etc
   *
   * \param[in] options
   * \param[in] session_log_verbosity_level \snippet{doc} snippets.dox Log Verbosity Level
   *
   * \snippet{doc} snippets.dox OrtStatus Return Value
   */
  ORT_API2_STATUS(SetSessionLogVerbosityLevel, _Inout_ OrtSessionOptions* options, int session_log_verbosity_level);

  /** \brief Set session log severity level
   *
   * \param[in] options
   * \param[in] session_log_severity_level The log severity level (refer to ::OrtLoggingLevel for possible values).
   *
   * \snippet{doc} snippets.dox OrtStatus Return Value
   */
  ORT_API2_STATUS(SetSessionLogSeverityLevel, _Inout_ OrtSessionOptions* options, int session_log_severity_level);

  /** \brief Set the optimization level to apply when loading a graph
   *
   * Please see https://onnxruntime.ai/docs/performance/model-optimizations/graph-optimizations.html for an in-depth explanation
   * \param[in,out] options The session options object
   * \param[in] graph_optimization_level The optimization level
   *
   * \snippet{doc} snippets.dox OrtStatus Return Value
   */
  ORT_API2_STATUS(SetSessionGraphOptimizationLevel, _Inout_ OrtSessionOptions* options,
                  GraphOptimizationLevel graph_optimization_level);

  /** \brief Sets the number of threads used to parallelize the execution within nodes
   *
   * When running a single node operation, ex. add, this sets the maximum number of threads to use.
   *
   * \note If built with OpenMP, this has no effect on the number of threads used. In this case
   *       use the OpenMP env variables to configure the number of intra op num threads.
   *
   * \param[in] options
   * \param[in] intra_op_num_threads Number of threads to use<br>
   *   A value of 0 will use the default number of threads<br>
   *
   * \snippet{doc} snippets.dox OrtStatus Return Value
   */
  ORT_API2_STATUS(SetIntraOpNumThreads, _Inout_ OrtSessionOptions* options, int intra_op_num_threads);

  /** \brief Sets the number of threads used to parallelize the execution of the graph
   *
   * If nodes can be run in parallel, this sets the maximum number of threads to use to run them in parallel.
   *
   * \note If sequential execution is enabled this value is ignored, it acts as if it was set to 1.
   *
   * \param[in] options
   * \param[in] inter_op_num_threads Number of threads to use<br>
   *   A value of 0 will use the default number of threads<br>
   *
   * \snippet{doc} snippets.dox OrtStatus Return Value
   */
  ORT_API2_STATUS(SetInterOpNumThreads, _Inout_ OrtSessionOptions* options, int inter_op_num_threads);

  /// @}
  /// \name OrtCustomOpDomain
  /// @{

  /** \brief Create a custom op domain
   *
   * \param[in] domain
   * \param[out] out Newly created domain. Must be freed with OrtApi::ReleaseCustomOpDomain
   *
   * \snippet{doc} snippets.dox OrtStatus Return Value
   */
  ORT_API2_STATUS(CreateCustomOpDomain, _In_ const char* domain, _Outptr_ OrtCustomOpDomain** out);

  /** \brief Add a custom op to a custom op domain
   *
   * \note The OrtCustomOp* pointer must remain valid until the ::OrtCustomOpDomain using it is released
   *
   * \param[in] custom_op_domain
   * \param[in] op
   *
   * \snippet{doc} snippets.dox OrtStatus Return Value
   */
  ORT_API2_STATUS(CustomOpDomain_Add, _Inout_ OrtCustomOpDomain* custom_op_domain, _In_ const OrtCustomOp* op);

  /// @}
  /// \name OrtSessionOptions
  /// @{

  /** \brief Add custom op domain to a session options
   *
   * \note The OrtCustomOpDomain* must not be deleted until all sessions using it are released
   *
   * \param[in] options
   * \param[in] custom_op_domain
   *
   * \snippet{doc} snippets.dox OrtStatus Return Value
   */
  ORT_API2_STATUS(AddCustomOpDomain, _Inout_ OrtSessionOptions* options, _In_ OrtCustomOpDomain* custom_op_domain);

  /** \deprecated Use OrtApi::RegisterCustomOpsLibrary_V2.
   *
   * Registers custom ops from a shared library.
   *
   * Loads a shared library (dll on windows, so on linux, etc) named 'library_path' and looks for this entry point:
   *		OrtStatus* RegisterCustomOps(OrtSessionOptions * options, const OrtApiBase* api);
   * It then passes in the provided session options to this function along with the api base.
   * The handle to the loaded library is returned in library_handle. It can be freed by the caller after all sessions using the passed in
   * session options are destroyed, or if an error occurs and it is non null.
   *
   * \param[in] options
   * \param[in] library_path
   * \param[out] library_handle OS specific handle to the loaded library (Use FreeLibrary on Windows, dlclose on Linux, etc.. to unload)
   *
   * \snippet{doc} snippets.dox OrtStatus Return Value
   */
  ORT_API2_STATUS(RegisterCustomOpsLibrary, _Inout_ OrtSessionOptions* options, _In_ const char* library_path, _Outptr_ void** library_handle);

  /// @}
  /// \name OrtSession
  /// @{

  /** \brief Get input count for a session
   *
   * This number must also match the number of inputs passed to OrtApi::Run
   *
   * \see OrtApi::SessionGetInputTypeInfo, OrtApi::SessionGetInputName, OrtApi::Session
   *
   * \param[in] session
   * \param[out] out Number of inputs
   *
   * \snippet{doc} snippets.dox OrtStatus Return Value
   */
  ORT_API2_STATUS(SessionGetInputCount, _In_ const OrtSession* session, _Out_ size_t* out);

  /** \brief Get output count for a session
   *
   * This number must also match the number of outputs returned by OrtApi::Run
   *
   * \see OrtApi::SessionGetOutputTypeInfo, OrtApi::SessionGetOutputName, OrtApi::Session
   *
   * \param[in] session
   * \param[out] out Number of outputs
   *
   * \snippet{doc} snippets.dox OrtStatus Return Value
   */
  ORT_API2_STATUS(SessionGetOutputCount, _In_ const OrtSession* session, _Out_ size_t* out);

  /** \brief Get overridable initializer count
   *
   * \see OrtApi::SessionGetOverridableInitializerTypeInfo, OrtApi::SessionGetOverridableInitializerName
   *
   * \param[in] session
   * \param[in] out
   *
   * \snippet{doc} snippets.dox OrtStatus Return Value
   */
  ORT_API2_STATUS(SessionGetOverridableInitializerCount, _In_ const OrtSession* session, _Out_ size_t* out);

  /** \brief Get input type information
   *
   * \param[in] session
   * \param[in] index Must be between 0 (inclusive) and what OrtApi::SessionGetInputCount returns (exclusive)
   * \param[out] type_info Must be freed with OrtApi::ReleaseTypeInfo
   *
   * \snippet{doc} snippets.dox OrtStatus Return Value
   */
  ORT_API2_STATUS(SessionGetInputTypeInfo, _In_ const OrtSession* session, size_t index, _Outptr_ OrtTypeInfo** type_info);

  /** \brief Get output type information
   *
   * \param[in] session
   * \param[in] index Must be between 0 (inclusive) and what OrtApi::SessionGetOutputCount returns (exclusive)
   * \param[out] type_info Must be freed with OrtApi::ReleaseTypeInfo
   *
   * \snippet{doc} snippets.dox OrtStatus Return Value
   */
  ORT_API2_STATUS(SessionGetOutputTypeInfo, _In_ const OrtSession* session, size_t index, _Outptr_ OrtTypeInfo** type_info);

  /** \brief Get overridable initializer type information
   *
   * \param[in] session
   * \param[in] index Must be between 0 (inclusive) and what OrtApi::SessionGetOverridableInitializerCount returns (exclusive)
   * \param[out] type_info Must be freed with OrtApi::ReleaseTypeInfo
   *
   * \snippet{doc} snippets.dox OrtStatus Return Value
   */
  ORT_API2_STATUS(SessionGetOverridableInitializerTypeInfo, _In_ const OrtSession* session, size_t index, _Outptr_ OrtTypeInfo** type_info);

  /** \brief Get input name
   *
   * \param[in] session
   * \param[in] index Must be between 0 (inclusive) and what OrtApi::SessionGetInputCount returns (exclusive)
   * \param[in] allocator
   * \param[out] value Set to a null terminated UTF-8 encoded string allocated using `allocator`. Must be freed using `allocator`.
   *
   * \snippet{doc} snippets.dox OrtStatus Return Value
   */
  ORT_API2_STATUS(SessionGetInputName, _In_ const OrtSession* session, size_t index, _Inout_ OrtAllocator* allocator, _Outptr_ char** value);

  /** \brief Get output name
   *
   * \param[in] session
   * \param[in] index Must be between 0 (inclusive) and what OrtApi::SessionGetOutputCount returns (exclusive)
   * \param[in] allocator
   * \param[out] value Set to a null terminated UTF-8 encoded string allocated using `allocator`. Must be freed using `allocator`.
   *
   * \snippet{doc} snippets.dox OrtStatus Return Value
   */
  ORT_API2_STATUS(SessionGetOutputName, _In_ const OrtSession* session, size_t index, _Inout_ OrtAllocator* allocator, _Outptr_ char** value);

  /** \brief Get overridable initializer name
   *
   * \param[in] session
   * \param[in] index Must be between 0 (inclusive) and what OrtApi::SessionGetOverridableInitializerCount returns (exclusive)
   * \param[in] allocator
   * \param[out] value Set to a null terminated UTF-8 encoded string allocated using `allocator`. Must be freed using `allocator`.
   *
   * \snippet{doc} snippets.dox OrtStatus Return Value
   */
  ORT_API2_STATUS(SessionGetOverridableInitializerName, _In_ const OrtSession* session, size_t index,
                  _Inout_ OrtAllocator* allocator, _Outptr_ char** value);

  /// @}
  /// \name OrtRunOptions
  /// @{

  /** \brief Create an OrtRunOptions
   *
   * \param[out] out Returned newly created ::OrtRunOptions. Must be freed with OrtApi::ReleaseRunOptions
   *
   * \snippet{doc} snippets.dox OrtStatus Return Value
   */
  ORT_API2_STATUS(CreateRunOptions, _Outptr_ OrtRunOptions** out);

  /** \brief Set per-run log verbosity level
   *
   * \see OrtApi::RunOptionsGetRunLogVerbosityLevel
   *
   * \param[in] options
   * \param[in] log_verbosity_level \snippet{doc} snippets.dox Log Verbosity Level
   *
   * \snippet{doc} snippets.dox OrtStatus Return Value
   */
  ORT_API2_STATUS(RunOptionsSetRunLogVerbosityLevel, _Inout_ OrtRunOptions* options, int log_verbosity_level);

  /** \brief Set per-run log severity level
   *
   * \see OrtApi::RunOptionsGetRunLogSeverityLevel
   *
   * \param[in] options
   * \param[in] log_severity_level The log severity level (refer to ::OrtLoggingLevel for possible values).
   */
  ORT_API2_STATUS(RunOptionsSetRunLogSeverityLevel, _Inout_ OrtRunOptions* options, int log_severity_level);

  /** \brief Set per-run tag
   *
   * This is used in a per-run log identifier.
   *
   * \see OrtApi::RunOptionsGetRunTag
   *
   * \param[in] options
   * \param[in] run_tag The run tag.
   */
  ORT_API2_STATUS(RunOptionsSetRunTag, _Inout_ OrtRunOptions* options, _In_ const char* run_tag);

  /** \brief Get per-run log verbosity level
   *
   * \see OrtApi::RunOptionsSetRunLogVerbosityLevel
   *
   * \param[in] options
   * \param[out] log_verbosity_level \snippet{doc} snippets.dox Log Verbosity Level
   *
   * \snippet{doc} snippets.dox OrtStatus Return Value
   */
  ORT_API2_STATUS(RunOptionsGetRunLogVerbosityLevel, _In_ const OrtRunOptions* options,
                  _Out_ int* log_verbosity_level);

  /** \brief Get per-run log severity level
   *
   * \see OrtApi::RunOptionsSetRunLogSeverityLevel
   *
   * \param[in] options
   * \param[out] log_severity_level The log severity level (refer to ::OrtLoggingLevel for possible values).
   */
  ORT_API2_STATUS(RunOptionsGetRunLogSeverityLevel, _In_ const OrtRunOptions* options, _Out_ int* log_severity_level);

  /** \brief Get per-run tag
   *
   * This is used in a per-run log identifier.
   *
   * \see OrtApi::RunOptionsSetRunTag
   *
   * \param[in] options
   * \param[out] run_tag The run tag.
   *                     Do not free this value, it is owned by `options`. It will be invalidated if the run tag
   *                     changes (i.e., with OrtApi::RunOptionsSetRunTag) or `options` is freed.
   */
  ORT_API2_STATUS(RunOptionsGetRunTag, _In_ const OrtRunOptions* options, _Out_ const char** run_tag);

  /** \brief Set terminate flag
   *
   * If a currently executing session needs to be force terminated, this can be called from another thread to force it to fail with an error.
   *
   * \param[in] options
   *
   * \snippet{doc} snippets.dox OrtStatus Return Value
   */
  ORT_API2_STATUS(RunOptionsSetTerminate, _Inout_ OrtRunOptions* options);

  /** \brief Clears the terminate flag
   *
   * Used so the OrtRunOptions instance can be used in a new OrtApi::Run call without it instantly terminating
   *
   * \param[in] options
   *
   * \snippet{doc} snippets.dox OrtStatus Return Value
   */
  ORT_API2_STATUS(RunOptionsUnsetTerminate, _Inout_ OrtRunOptions* options);

  /// @}
  /// \name OrtValue
  /// @{

  /** \brief Create a tensor
   *
   * Create a tensor using a supplied ::OrtAllocator
   *
   * \param[in] allocator
   * \param[in] shape Pointer to the tensor shape dimensions.
   * \param[in] shape_len The number of tensor shape dimensions.
   * \param[in] type
   * \param[out] out Returns newly created ::OrtValue. Must be freed with OrtApi::ReleaseValue
   *
   * \snippet{doc} snippets.dox OrtStatus Return Value
   */
  ORT_API2_STATUS(CreateTensorAsOrtValue, _Inout_ OrtAllocator* allocator, _In_ const int64_t* shape, size_t shape_len,
                  ONNXTensorElementDataType type, _Outptr_ OrtValue** out);

  /** \brief Create a tensor backed by a user supplied buffer
   *
   * Create a tensor with user's buffer. You can fill the buffer either before calling this function or after.
   * p_data is owned by caller. ReleaseValue won't release p_data.
   *
   * If you wish to transfer ownership of p_data to ORT use CreateTensorWithDataAndDeleterAsOrtValue.
   *
   * \param[in] info Memory description of where the p_data buffer resides (CPU vs GPU etc).
   * \param[in] p_data Pointer to the data buffer.
   * \param[in] p_data_len The number of bytes in the data buffer.
   * \param[in] shape Pointer to the tensor shape dimensions.
   * \param[in] shape_len The number of tensor shape dimensions.
   * \param[in] type The data type.
   * \param[out] out Returns newly created ::OrtValue. Must be freed with OrtApi::ReleaseValue
   *
   * \snippet{doc} snippets.dox OrtStatus Return Value
   */
  ORT_API2_STATUS(CreateTensorWithDataAsOrtValue, _In_ const OrtMemoryInfo* info, _Inout_ void* p_data,
                  size_t p_data_len, _In_ const int64_t* shape, size_t shape_len, ONNXTensorElementDataType type,
                  _Outptr_ OrtValue** out);

  /** \brief Return if an ::OrtValue is a tensor type
   *
   * \param[in] value A tensor type (string tensors are not supported)
   * \param[out] out Set to 1 iff ::OrtValue is a tensor, 0 otherwise
   *
   * \snippet{doc} snippets.dox OrtStatus Return Value
   */
  ORT_API2_STATUS(IsTensor, _In_ const OrtValue* value, _Out_ int* out);

  /** \brief Get a pointer to the raw data inside a tensor
   *
   * Used to read/write/modify the internal tensor data directly.
   * \note The returned pointer is valid until the \p value is destroyed.
   *
   * \param[in] value A tensor type (string tensors are not supported)
   * \param[out] out Filled in with a pointer to the internal storage
   *
   * \snippet{doc} snippets.dox OrtStatus Return Value
   */
  ORT_API2_STATUS(GetTensorMutableData, _In_ OrtValue* value, _Outptr_ void** out);

  /** \brief Set all strings at once in a string tensor
   *
   * \param[in,out] value A tensor of type ONNX_TENSOR_ELEMENT_DATA_TYPE_STRING
   * \param[in] s An array of strings. Each string in this array must be null terminated.
   * \param[in] s_len Count of strings in s (Must match the size of \p value's tensor shape)
   *
   * \snippet{doc} snippets.dox OrtStatus Return Value
   */
  ORT_API2_STATUS(FillStringTensor, _Inout_ OrtValue* value, _In_ const char* const* s, size_t s_len);

  /** \brief Get total byte length for all strings in a string tensor
   *
   * Typically used with OrtApi::GetStringTensorContent
   *
   * \param[in] value A tensor of type ONNX_TENSOR_ELEMENT_DATA_TYPE_STRING
   * \param[out] len Total byte length of all strings (does not include trailing nulls)
   *
   * \snippet{doc} snippets.dox OrtStatus Return Value
   */
  ORT_API2_STATUS(GetStringTensorDataLength, _In_ const OrtValue* value, _Out_ size_t* len);

  /** \brief Get all strings from a string tensor
   *
   * An example of the results:<br>
   * Given \p value is a string tensor with the strings { "This" "is" "a" "test" }<br>
   * \p s must have a size of 11 bytes<br>
   * \p offsets must have 4 elements<br>
   * After the call, these values will be filled in:<br>
   * \p s will contain "Thisisatest"<br>
   * \p offsets will contain { 0, 4, 6, 7 }<br>
   * The length of the last string is just s_len - offsets[last]
   *
   * \param[in] value A tensor of type ONNX_TENSOR_ELEMENT_DATA_TYPE_STRING
   * \param[in] s Buffer to sequentially write all tensor strings to. Each string is NOT null-terminated.
   * \param[in] s_len Number of bytes of buffer pointed to by \p s (Get it from OrtApi::GetStringTensorDataLength)
   * \param[out] offsets Array of start offsets into the strings written to \p s
   * \param[in] offsets_len Number of elements in offsets
   *
   * \snippet{doc} snippets.dox OrtStatus Return Value
   */
  ORT_API2_STATUS(GetStringTensorContent, _In_ const OrtValue* value, _Out_writes_bytes_all_(s_len) void* s,
                  size_t s_len, _Out_writes_all_(offsets_len) size_t* offsets, size_t offsets_len);

  /// @}
  /// \name OrtTypeInfo
  /// @{

  /** \brief Get ::OrtTensorTypeAndShapeInfo from an ::OrtTypeInfo
   *
   * \param[in] type_info
   * \param[out] out Do not free this value, it will be valid until type_info is freed.
   *             If type_info does not represent tensor, this value will be set to nullptr.
   *
   * \snippet{doc} snippets.dox OrtStatus Return Value
   */
  ORT_API2_STATUS(CastTypeInfoToTensorInfo, _In_ const OrtTypeInfo* type_info,
                  _Outptr_result_maybenull_ const OrtTensorTypeAndShapeInfo** out);

  /** \brief Get ::ONNXType from ::OrtTypeInfo
   *
   * \param[in] type_info
   * \param[out] out
   *
   * \snippet{doc} snippets.dox OrtStatus Return Value
   */
  ORT_API2_STATUS(GetOnnxTypeFromTypeInfo, _In_ const OrtTypeInfo* type_info, _Out_ enum ONNXType* out);

  /// @}
  /// \name OrtTensorTypeAndShapeInfo
  /// @{

  /** \brief Create an ::OrtTensorTypeAndShapeInfo object
   *
   * \param[out] out Returns newly created ::OrtTensorTypeAndShapeInfo. Must be freed with OrtApi::ReleaseTensorTypeAndShapeInfo
   *
   * \snippet{doc} snippets.dox OrtStatus Return Value
   */
  ORT_API2_STATUS(CreateTensorTypeAndShapeInfo, _Outptr_ OrtTensorTypeAndShapeInfo** out);

  /** \brief Set element type in ::OrtTensorTypeAndShapeInfo
   *
   * \param[in] info
   * \param[in] type
   *
   * \snippet{doc} snippets.dox OrtStatus Return Value
   */
  ORT_API2_STATUS(SetTensorElementType, _Inout_ OrtTensorTypeAndShapeInfo* info, enum ONNXTensorElementDataType type);

  /** \brief Set shape information in ::OrtTensorTypeAndShapeInfo
   *
   * \param[in] info
   * \param[in] dim_values Array with `dim_count` elements. Can contain negative values.
   * \param[in] dim_count Number of elements in `dim_values`
   *
   * \snippet{doc} snippets.dox OrtStatus Return Value
   */
  ORT_API2_STATUS(SetDimensions, OrtTensorTypeAndShapeInfo* info, _In_ const int64_t* dim_values, size_t dim_count);

  /** \brief Get element type in ::OrtTensorTypeAndShapeInfo
   *
   * \see OrtApi::SetTensorElementType
   *
   * \param[in] info
   * \param[out] out
   *
   * \snippet{doc} snippets.dox OrtStatus Return Value
   */
  ORT_API2_STATUS(GetTensorElementType, _In_ const OrtTensorTypeAndShapeInfo* info,
                  _Out_ enum ONNXTensorElementDataType* out);

  /** \brief Get dimension count in ::OrtTensorTypeAndShapeInfo
   *
   * \see OrtApi::GetDimensions
   *
   * \param[in] info
   * \param[out] out
   *
   * \snippet{doc} snippets.dox OrtStatus Return Value
   */
  ORT_API2_STATUS(GetDimensionsCount, _In_ const OrtTensorTypeAndShapeInfo* info, _Out_ size_t* out);

  /** \brief Get dimensions in ::OrtTensorTypeAndShapeInfo
   *
   * \param[in] info
   * \param[out] dim_values Array with `dim_values_length` elements. On return, filled with the dimensions stored in the ::OrtTensorTypeAndShapeInfo
   * \param[in] dim_values_length Number of elements in `dim_values`. Use OrtApi::GetDimensionsCount to get this value
   *
   * \snippet{doc} snippets.dox OrtStatus Return Value
   */
  ORT_API2_STATUS(GetDimensions, _In_ const OrtTensorTypeAndShapeInfo* info, _Out_ int64_t* dim_values,
                  size_t dim_values_length);

  /** \brief Get symbolic dimension names in ::OrtTensorTypeAndShapeInfo
   *
   * \param[in] info
   * \param[in] dim_params Array with `dim_params_length` elements. On return filled with pointers to null terminated strings of the dimension names
   * \param[in] dim_params_length Number of elements in `dim_params`. Use OrtApi::GetDimensionsCount to get this value
   *
   * \snippet{doc} snippets.dox OrtStatus Return Value
   */
  ORT_API2_STATUS(GetSymbolicDimensions, _In_ const OrtTensorTypeAndShapeInfo* info,
                  _Out_writes_all_(dim_params_length) const char* dim_params[], size_t dim_params_length);

  /** \brief Get total number of elements in a tensor shape from an ::OrtTensorTypeAndShapeInfo
   *
   * Return the number of elements specified by the tensor shape (all dimensions multiplied by each other).
   * For 0 dimensions, 1 is returned. If any dimension is less than 0, the result is always -1.
   *
   * Examples:<br>
   * [] = 1<br>
   * [1,3,4] = 12<br>
   * [2,0,4] = 0<br>
   * [-1,3,4] = -1<br>
   *
   * \param[in] info
   * \param[out] out Number of elements
   *
   * \snippet{doc} snippets.dox OrtStatus Return Value
   */
  ORT_API2_STATUS(GetTensorShapeElementCount, _In_ const OrtTensorTypeAndShapeInfo* info, _Out_ size_t* out);

  /// @}
  /// \name OrtValue
  /// @{

  /** \brief Get type and shape information from a tensor ::OrtValue
   *
   * \param[in] value Must be a tensor (not a map/sequence/etc) or will return failure
   * \param[out] out Newly created ::OrtTensorTypeAndShapeInfo. Must be freed with OrtApi::ReleaseTensorTypeAndShapeInfo
   *
   * \snippet{doc} snippets.dox OrtStatus Return Value
   */
  ORT_API2_STATUS(GetTensorTypeAndShape, _In_ const OrtValue* value, _Outptr_ OrtTensorTypeAndShapeInfo** out);

  /** \brief Get type information of an OrtValue
   *
   * \param[in] value
   * \param[out] out Newly created ::OrtTypeInfo. Must be freed with OrtApi::ReleaseTypeInfo
   *
   * \snippet{doc} snippets.dox OrtStatus Return Value
   */
  ORT_API2_STATUS(GetTypeInfo, _In_ const OrtValue* value, _Outptr_result_maybenull_ OrtTypeInfo** out);

  /** \brief Get ONNXType of an ::OrtValue
   *
   * \param[in] value
   * \param[out] out
   *
   * \snippet{doc} snippets.dox OrtStatus Return Value
   */
  ORT_API2_STATUS(GetValueType, _In_ const OrtValue* value, _Out_ enum ONNXType* out);

  /// @}
  /// \name OrtMemoryInfo
  /// @{

  /** \brief Create an ::OrtMemoryInfo
   *
   * \param[in] name
   * \param[in] type
   * \param[in] id
   * \param[in] mem_type
   * \param[out] out Newly created ::OrtMemoryInfo. Must be freed with OrtAPi::ReleaseMemoryInfo
   *
   * \snippet{doc} snippets.dox OrtStatus Return Value
   */
  ORT_API2_STATUS(CreateMemoryInfo, _In_ const char* name, enum OrtAllocatorType type, int id,
                  enum OrtMemType mem_type, _Outptr_ OrtMemoryInfo** out);

  /** \brief Create an ::OrtMemoryInfo for CPU memory
   *
   * Special case version of OrtApi::CreateMemoryInfo for CPU based memory. Same as using OrtApi::CreateMemoryInfo with name = "Cpu" and id = 0.
   *
   * \param[in] type
   * \param[in] mem_type
   * \param[out] out
   *
   * \snippet{doc} snippets.dox OrtStatus Return Value
   */
  ORT_API2_STATUS(CreateCpuMemoryInfo, enum OrtAllocatorType type, enum OrtMemType mem_type,
                  _Outptr_ OrtMemoryInfo** out);

  /** \brief Compare ::OrtMemoryInfo objects for equality
   *
   * Compares all settings of each ::OrtMemoryInfo for equality
   *
   * \param[in] info1
   * \param[in] info2
   * \param[out] out Set to 0 if equal, -1 if not equal
   *
   * \snippet{doc} snippets.dox OrtStatus Return Value
   */
  ORT_API2_STATUS(CompareMemoryInfo, _In_ const OrtMemoryInfo* info1, _In_ const OrtMemoryInfo* info2, _Out_ int* out);

  /** \brief Get name from ::OrtMemoryInfo
   *
   * \param[in] ptr
   * \param[out] out Writes null terminated string to this pointer. Do NOT free the returned pointer. It is valid for the lifetime of the ::OrtMemoryInfo
   *
   * \snippet{doc} snippets.dox OrtStatus Return Value
   */
  ORT_API2_STATUS(MemoryInfoGetName, _In_ const OrtMemoryInfo* ptr, _Out_ const char** out);

  /** \brief Get the id from ::OrtMemoryInfo
   */
  ORT_API2_STATUS(MemoryInfoGetId, _In_ const OrtMemoryInfo* ptr, _Out_ int* out);

  /** \brief Get the ::OrtMemType from ::OrtMemoryInfo
   */
  ORT_API2_STATUS(MemoryInfoGetMemType, _In_ const OrtMemoryInfo* ptr, _Out_ OrtMemType* out);

  /** \brief Get the ::OrtAllocatorType from ::OrtMemoryInfo
   */
  ORT_API2_STATUS(MemoryInfoGetType, _In_ const OrtMemoryInfo* ptr, _Out_ OrtAllocatorType* out);

  /// @}
  /// \name OrtAllocator
  /// @{

  /// \brief Calls OrtAllocator::Alloc function
  ORT_API2_STATUS(AllocatorAlloc, _Inout_ OrtAllocator* ort_allocator, size_t size, _Outptr_ void** out);
  /// \brief Calls OrtAllocator::Free function
  ORT_API2_STATUS(AllocatorFree, _Inout_ OrtAllocator* ort_allocator, void* p);
  /// \brief Calls OrtAllocator::Info function
  ORT_API2_STATUS(AllocatorGetInfo, _In_ const OrtAllocator* ort_allocator, _Outptr_ const struct OrtMemoryInfo** out);

  /** \brief Get the default allocator
   *
   * The default allocator is a CPU based, non-arena. Always returns the same pointer to the same default allocator.
   *
   * \param[out] out Returned value should NOT be freed
   *
   * \snippet{doc} snippets.dox OrtStatus Return Value
   */
  ORT_API2_STATUS(GetAllocatorWithDefaultOptions, _Outptr_ OrtAllocator** out);

  /// @}
  /// \name OrtSessionOptions
  /// @{

  /** \brief Override session symbolic dimensions
   *
   * Override symbolic dimensions (by specific denotation strings) with actual values if known at session initialization time to enable
   * optimizations that can take advantage of fixed values (such as memory planning, etc)
   *
   * \param[in] options
   * \param[in] dim_denotation
   * \param[in] dim_value
   *
   * \snippet{doc} snippets.dox OrtStatus Return Value
   */
  ORT_API2_STATUS(AddFreeDimensionOverride, _Inout_ OrtSessionOptions* options, _In_ const char* dim_denotation,
                  _In_ int64_t dim_value);

  /// @}
  /// \name OrtValue
  /// @{

  /* Internal information (not seen in Doxygen)
   *
   * APIs to support non-tensor types - map and sequence.
   * Currently only the following types are supported
   * Note: the following types should be kept in sync with data_types.h
   * Map types
   * =========
   * std::map<std::string, std::string>
   * std::map<std::string, int64_t>
   * std::map<std::string, float>
   * std::map<std::string, double>
   * std::map<int64_t, std::string>
   * std::map<int64_t, int64_t>
   * std::map<int64_t, float>
   * std::map<int64_t, double>
   *
   * Sequence types
   * ==============
   * std::vector<std::string>
   * std::vector<int64_t>
   * std::vector<float>
   * std::vector<double>
   * std::vector<std::map<std::string, float>>
   * std::vector<std::map<int64_t, float>
   */

  /** \brief Get non tensor data from an ::OrtValue
   *
   * If `value` is of type ONNX_TYPE_MAP, you need to retrieve the keys and values
   * separately. Use index=0 to retrieve keys and index=1 to retrieve values.
   * If `value` is of type ONNX_TYPE_SEQUENCE, use index to retrieve the index'th element
   * of the sequence.
   *
   * \param[in] value
   * \param[in] index See above for usage based on `value` type
   * \param[in] allocator Allocator used to allocate ::OrtValue
   * \param[out] out Created ::OrtValue that holds the element requested. Must be freed with OrtApi::ReleaseValue
   *
   * \snippet{doc} snippets.dox OrtStatus Return Value
   */
  ORT_API2_STATUS(GetValue, _In_ const OrtValue* value, int index, _Inout_ OrtAllocator* allocator,
                  _Outptr_ OrtValue** out);

  /** \brief Get non tensor value count from an ::OrtValue
   *
   * If `value` is of type ONNX_TYPE_MAP 2 will always be returned. For ONNX_TYPE_SEQUENCE
   * the number of elements in the sequence will be returned
   *
   * \param[in] value
   * \param[out] out
   *
   * \snippet{doc} snippets.dox OrtStatus Return Value
   */
  ORT_API2_STATUS(GetValueCount, _In_ const OrtValue* value, _Out_ size_t* out);

  /** \brief Create a map or sequence ::OrtValue
   *
   * To construct a map (ONNX_TYPE_MAP), use num_values = 2 and `in` should be an array of 2 ::OrtValue%s
   * representing keys and values.<br>
   *
   * To construct a sequence (ONNX_TYPE_SEQUENCE), use num_values = N where N is the number of the elements in the
   * sequence. 'in' should be an array of N ::OrtValue%s.
   *
   * \param[in] in See above for details
   * \param[in] num_values
   * \param[in] value_type Must be either ONNX_TYPE_MAP or ONNX_TYPE_SEQUENCE
   * \param[out] out Newly created ::OrtValue. Must be freed with OrtApi::ReleaseValue
   *
   * \snippet{doc} snippets.dox OrtStatus Return Value
   */
  ORT_API2_STATUS(CreateValue, _In_reads_(num_values) const OrtValue* const* in, size_t num_values,
                  enum ONNXType value_type, _Outptr_ OrtValue** out);

  /** \brief Create an opaque (custom user defined type) ::OrtValue
   *
   * Constructs an ::OrtValue that contains a value of non-standard type created for
   * experiments or while awaiting standardization. ::OrtValue in this case would contain
   * an internal representation of the Opaque type. Opaque types are distinguished from
   * each other by two strings 1) domain and 2) type name. The combination of the two
   * must be unique, so the type representation is properly identified internally. The combination
   * must be properly registered from within ORT at both compile/run time or by another API.
   *
   * To construct the ::OrtValue pass domain and type names, also a pointer to a data container
   * the type of which must be known to both ORT and the client program. That data container may or may
   * not match the internal representation of the Opaque type. The sizeof(data_container) is passed for
   * verification purposes.
   *
   * \param[in] domain_name Null terminated string of the domain name
   * \param[in] type_name Null terminated string of the type name
   * \param[in] data_container User pointer Data to populate ::OrtValue
   * \param[in] data_container_size Size in bytes of what `data_container` points to
   * \param[out] out Newly created ::OrtValue. Must be freed with OrtApi::ReleaseValue
   *
   * \snippet{doc} snippets.dox OrtStatus Return Value
   */
  ORT_API2_STATUS(CreateOpaqueValue, _In_z_ const char* domain_name, _In_z_ const char* type_name,
                  _In_ const void* data_container, size_t data_container_size, _Outptr_ OrtValue** out);

  /** \brief Get internal data from an opaque (custom user defined type) ::OrtValue
   *
   * Copies internal data from an opaque value into a user provided buffer
   *
   * \see OrtApi::CreateOpaqueValue
   *
   * \param[in] domain_name Null terminated string of the domain name
   * \param[in] type_name Null terminated string of the type name
   * \param[in] in The opaque ::OrtValue
   * \param[out] data_container Buffer to copy data into
   * \param[out] data_container_size Size in bytes of the buffer pointed to by data_container. Must match the size of the internal buffer.
   *
   * \snippet{doc} snippets.dox OrtStatus Return Value
   */
  ORT_API2_STATUS(GetOpaqueValue, _In_ const char* domain_name, _In_ const char* type_name, _In_ const OrtValue* in,
                  _Out_ void* data_container, size_t data_container_size);

  /// @}
  /// \name OrtKernelInfo
  /// Custom operator APIs.
  /// @{

  /** \brief Get a float stored as an attribute in the graph node
   *
   * \param[in] info ::OrtKernelInfo instance
   * \param[in] name Null terminated string of the name of the attribute
   * \param[out] out Pointer to memory where the attribute will be stored
   *
   * \snippet{doc} snippets.dox OrtStatus Return Value
   */
  ORT_API2_STATUS(KernelInfoGetAttribute_float, _In_ const OrtKernelInfo* info, _In_ const char* name,
                  _Out_ float* out);

  /** \brief Fetch a 64-bit int stored as an attribute in the graph node
   *
   * \param[in] info ::OrtKernelInfo instance
   * \param[in] name Null terminated string of the name of the attribute
   * \param[out] out Pointer to memory where the attribute will be stored
   *
   * \snippet{doc} snippets.dox OrtStatus Return Value
   */
  ORT_API2_STATUS(KernelInfoGetAttribute_int64, _In_ const OrtKernelInfo* info, _In_ const char* name,
                  _Out_ int64_t* out);

  /** \brief Fetch a string stored as an attribute in the graph node
   *
   * If `out` is nullptr, the value of `size` is set to the true size of the string
   * attribute, and a success status is returned.
   *
   * If the `size` parameter is greater than or equal to the actual string attribute's size,
   * the value of `size` is set to the true size of the string attribute, the provided memory
   * is filled with the attribute's contents, and a success status is returned.
   *
   * If the `size` parameter is less than the actual string attribute's size and `out`
   * is not nullptr, the value of `size` is set to the true size of the string attribute
   * and a failure status is returned.)
   *
   * \param[in] info ::OrtKernelInfo instance
   * \param[in] name Null terminated string of the name of the attribute
   * \param[out] out Pointer to memory where the attribute will be stored
   * \param[in,out] size See above comments for details
   *
   * \snippet{doc} snippets.dox OrtStatus Return Value
   */
  ORT_API2_STATUS(KernelInfoGetAttribute_string, _In_ const OrtKernelInfo* info, _In_ const char* name, _Out_ char* out,
                  _Inout_ size_t* size);

  /// @}
  /// \name OrtKernelContext
  /// Custom operator APIs.
  /// @{

  /** \brief Used for custom operators, get the input count of a kernel
   *
   * \see ::OrtCustomOp
   */
  ORT_API2_STATUS(KernelContext_GetInputCount, _In_ const OrtKernelContext* context, _Out_ size_t* out);

  /** \brief Used for custom operators, get the output count of a kernel
   *
   * \see ::OrtCustomOp
   */
  ORT_API2_STATUS(KernelContext_GetOutputCount, _In_ const OrtKernelContext* context, _Out_ size_t* out);

  /** \brief Used for custom operators, get an input of a kernel
   *
   * The function attempts fetches the input of the kernel. If the input is optional
   * and not present, the function returns success and out is set to nullptr.
   *
   * \param[in] context ::OrtKernelContext instance
   * \param[in] index See KernelContext_GetInputCount for boundaries check.
   * \param[out] out OrtValue if the input is present otherwise is set nullptr
   *
   * \snippet{doc} snippets.dox OrtStatus Return Value
   */
  ORT_API2_STATUS(KernelContext_GetInput, _In_ const OrtKernelContext* context, _In_ size_t index,
                  _Out_ const OrtValue** out);

  /** \brief Used for custom operators, get an output of a kernel
   *
   * The function attempts fetches the output of the kernel. If the output is optional
   * and not present, the function returns success and out is set to nullptr.
   *
   * \param[in] context ::OrtKernelContext instance
   * \param[in] index See KernelContext_GetOutputCount for boundaries check.
   * \param[in] dim_values output dimensions
   * \param[in] dim_count number of dimensions
   * \param[out] out a ptr to OrtValue to output otherwise set to nullptr
   *
   * \snippet{doc} snippets.dox OrtStatus Return Value
   */
  ORT_API2_STATUS(KernelContext_GetOutput, _Inout_ OrtKernelContext* context, _In_ size_t index,
                  _In_ const int64_t* dim_values, size_t dim_count, _Outptr_ OrtValue** out);

  /// @}
  /// \name OrtEnv
  /// @{
  ORT_CLASS_RELEASE(Env);
  /// @}
  /// \name OrtStatus
  /// @{
  ORT_CLASS_RELEASE(Status);
  /// @}
  /// \name OrtMemoryInfo
  /// @{
  ORT_CLASS_RELEASE(MemoryInfo);
  /// @}
  /// \name OrtSession
  /// @{
  ORT_CLASS_RELEASE(Session);  // Don't call ReleaseSession from Dllmain (because session owns a thread pool)
  /// @}
  /// \name OrtValue
  /// @{
  ORT_CLASS_RELEASE(Value);
  /// @}
  /// \name OrtRunOptions
  /// @{
  ORT_CLASS_RELEASE(RunOptions);
  /// @}
  /// \name OrtTypeInfo
  /// @{
  ORT_CLASS_RELEASE(TypeInfo);
  /// @}
  /// \name OrtTensorTypeAndShapeInfo
  /// @{
  ORT_CLASS_RELEASE(TensorTypeAndShapeInfo);
  /// @}
  /// \name OrtSessionOptions
  /// @{
  ORT_CLASS_RELEASE(SessionOptions);
  /// @}
  /// \name OrtCustomOpDomain
  /// @{
  ORT_CLASS_RELEASE(CustomOpDomain);

  /// @}
  /// \name OrtTypeInfo
  /// @{

  /** \brief Get denotation from type information
   *
   * Augments ::OrtTypeInfo to return denotations on the type.
   *
   * This is used by WinML to determine if an input/output is intended to be an Image or a Tensor.
   *
   * \param[in] type_info
   * \param[out] denotation Pointer to the null terminated denotation string is written to this pointer. This pointer is valid until the object is destroyed or the name is changed, do not free.
   * \param[out] len Length in bytes of the string returned in `denotation`
   *
   * \snippet{doc} snippets.dox OrtStatus Return Value
   */
  ORT_API2_STATUS(GetDenotationFromTypeInfo, _In_ const OrtTypeInfo* type_info, _Out_ const char** const denotation,
                  _Out_ size_t* len);

  /** \brief Get detailed map information from an ::OrtTypeInfo
   *
   * This augments ::OrtTypeInfo to return an ::OrtMapTypeInfo when the type is a map.
   * The OrtMapTypeInfo has additional information about the map's key type and value type.
   *
   * This is used by WinML to support model reflection APIs.
   *
   * \param[out] type_info
   * \param[out] out A pointer to the ::OrtMapTypeInfo. Do not free this value. If type_info
   *             does not contain a map, this value will be set to nullptr.
   *
   * \snippet{doc} snippets.dox OrtStatus Return Value
   */
  ORT_API2_STATUS(CastTypeInfoToMapTypeInfo, _In_ const OrtTypeInfo* type_info,
                  _Outptr_result_maybenull_ const OrtMapTypeInfo** out);

  /** \brief Cast ::OrtTypeInfo to an ::OrtSequenceTypeInfo
   *
   * This api augments ::OrtTypeInfo to return an ::OrtSequenceTypeInfo when the type is a sequence.
   * The ::OrtSequenceTypeInfo has additional information about the sequence's element type.
   *
   * This is used by WinML to support model reflection APIs.
   *
   * \param[in] type_info
   * \param[out] out A pointer to the OrtSequenceTypeInfo. Do not free this value. If type_info
   *             doesn not contain a sequence, this value will be set to nullptr.
   *
   * \snippet{doc} snippets.dox OrtStatus Return Value
   */
  ORT_API2_STATUS(CastTypeInfoToSequenceTypeInfo, _In_ const OrtTypeInfo* type_info,
                  _Outptr_result_maybenull_ const OrtSequenceTypeInfo** out);

  /// @}
  /// \name OrtMapTypeInfo
  /// @{

  /** \brief Get key type from an ::OrtMapTypeInfo
   *
   * Key types are restricted to being scalar types.
   *
   * This is used by WinML to support model reflection APIs.
   *
   * \param[in] map_type_info
   * \param[out] out
   *
   * \snippet{doc} snippets.dox OrtStatus Return Value
   */
  ORT_API2_STATUS(GetMapKeyType, _In_ const OrtMapTypeInfo* map_type_info, _Out_ enum ONNXTensorElementDataType* out);

  /** \brief Get the value type from an ::OrtMapTypeInfo
   *
   * \param[in] map_type_info
   * \param[out] type_info A copy of the OrtTypeInfo for the map value type.
   *                       The user must free this value with ReleaseTypeInfo.
   *
   * \snippet{doc} snippets.dox OrtStatus Return Value
   */
  ORT_API2_STATUS(GetMapValueType, _In_ const OrtMapTypeInfo* map_type_info, _Outptr_ OrtTypeInfo** type_info);

  /// @}
  /// \name OrtSequenceTypeInfo
  /// @{

  /** \brief Get element type from an ::OrtSequenceTypeInfo
   *
   * This is used by WinML to support model reflection APIs.
   *
   * \param[in] sequence_type_info
   * \param[out] type_info A copy of the OrtTypeInfo for the sequence element type.
   *                       The user must free this value with ReleaseTypeInfo.
   *
   * \snippet{doc} snippets.dox OrtStatus Return Value
   */
  ORT_API2_STATUS(GetSequenceElementType, _In_ const OrtSequenceTypeInfo* sequence_type_info,
                  _Outptr_ OrtTypeInfo** type_info);

  /// @}
  /// \name OrtMapTypeInfo
  /// @{
  ORT_CLASS_RELEASE(MapTypeInfo);
  /// @}
  /// \name OrtSequenceTypeInfo
  /// @{
  ORT_CLASS_RELEASE(SequenceTypeInfo);

  /// @}
  /// \name OrtSession
  /// @{

  /** \brief End profiling and return filename of the profile data
   *
   * Profiling is turned on through OrtApi::EnableProfiling
   *
   * \param[in] session
   * \param[in] allocator
   * \param[out] out Null terminated string of the filename, allocated using `allocator`. Must be freed using `allocator`
   *
   * \snippet{doc} snippets.dox OrtStatus Return Value
   */
  ORT_API2_STATUS(SessionEndProfiling, _In_ OrtSession* session, _Inout_ OrtAllocator* allocator, _Outptr_ char** out);

  /** \brief Get ::OrtModelMetadata from an ::OrtSession
   *
   * \param[in] session
   * \param[out] out Newly created ::OrtModelMetadata. Must be freed using OrtApi::ReleaseModelMetadata
   *
   * \snippet{doc} snippets.dox OrtStatus Return Value
   */
  ORT_API2_STATUS(SessionGetModelMetadata, _In_ const OrtSession* session, _Outptr_ OrtModelMetadata** out);

  /// @}
  /// \name OrtModelMetadata
  /// @{

  /** \brief Get `producer name` from an ::OrtModelMetadata
   *
   * \param[in] model_metadata
   * \param[in] allocator
   * \param[out] value Set to a null terminated string allocated using `allocator`. Must be freed using `allocator`
   *
   * \snippet{doc} snippets.dox OrtStatus Return Value
   */
  ORT_API2_STATUS(ModelMetadataGetProducerName, _In_ const OrtModelMetadata* model_metadata,
                  _Inout_ OrtAllocator* allocator, _Outptr_ char** value);

  /** \brief Get `graph name` from an ::OrtModelMetadata
   *
   * \param[in] model_metadata
   * \param[in] allocator
   * \param[out] value Set to a null terminated string allocated using `allocator`. Must be freed using `allocator`
   *
   * \snippet{doc} snippets.dox OrtStatus Return Value
   */
  ORT_API2_STATUS(ModelMetadataGetGraphName, _In_ const OrtModelMetadata* model_metadata,
                  _Inout_ OrtAllocator* allocator, _Outptr_ char** value);

  /** \brief Get `domain` from an ::OrtModelMetadata
   *
   * \param[in] model_metadata
   * \param[in] allocator
   * \param[out] value Set to a null terminated string allocated using `allocator`. Must be freed using `allocator`
   *
   * \snippet{doc} snippets.dox OrtStatus Return Value
   */
  ORT_API2_STATUS(ModelMetadataGetDomain, _In_ const OrtModelMetadata* model_metadata, _Inout_ OrtAllocator* allocator,
                  _Outptr_ char** value);

  /** \brief Get `description` from an ::OrtModelMetadata
   *
   * \param[in] model_metadata
   * \param[in] allocator
   * \param[out] value Set to a null terminated string allocated using `allocator`. Must be freed using `allocator`
   *
   * \snippet{doc} snippets.dox OrtStatus Return Value
   */
  ORT_API2_STATUS(ModelMetadataGetDescription, _In_ const OrtModelMetadata* model_metadata,
                  _Inout_ OrtAllocator* allocator, _Outptr_ char** value);

  /** \brief Return data for a key in the custom metadata map in an ::OrtModelMetadata
   *
   * \param[in] model_metadata
   * \param[in] allocator
   * \param[in] key Null terminated string
   * \param[out] value Set to a null terminated string allocated using `allocator`. Must be freed using `allocator`
   * `value` will be set to nullptr if the given key is not found in the custom metadata map.
   *
   * \snippet{doc} snippets.dox OrtStatus Return Value
   */
  ORT_API2_STATUS(ModelMetadataLookupCustomMetadataMap, _In_ const OrtModelMetadata* model_metadata,
                  _Inout_ OrtAllocator* allocator, _In_ const char* key, _Outptr_result_maybenull_ char** value);

  /** \brief Get version number from an ::OrtModelMetadata
   *
   * \param[in] model_metadata
   * \param[out] value Set to the version number
   *
   * \snippet{doc} snippets.dox OrtStatus Return Value
   */
  ORT_API2_STATUS(ModelMetadataGetVersion, _In_ const OrtModelMetadata* model_metadata, _Out_ int64_t* value);

  ORT_CLASS_RELEASE(ModelMetadata);

  /// @}
  /// \name OrtEnv
  /// @{

  /** \brief Create an OrtEnv
   *
   * Create an environment with global threadpools that will be shared across sessions.
   * Use this in conjunction with OrtApi::DisablePerSessionThreads or else the session will use
   * its own thread pools.
   *
   * \param[in] log_severity_level The log severity level.
   * \param[in] logid The log identifier.
   * \param[in] tp_options
   * \param[out] out Returned newly created OrtEnv. Must be freed with OrtApi::ReleaseEnv
   *
   * \snippet{doc} snippets.dox OrtStatus Return Value
   */
  ORT_API2_STATUS(CreateEnvWithGlobalThreadPools, OrtLoggingLevel log_severity_level, _In_ const char* logid,
                  _In_ const OrtThreadingOptions* tp_options, _Outptr_ OrtEnv** out);

  /// @}
  /// \name OrtSessionOptions
  /// @{

  /** \brief Use global thread pool on a session
   *
   * Disable using per session thread pool and use the shared global threadpool.
   * This should be used in conjunction with OrtApi::CreateEnvWithGlobalThreadPools.
   *
   * \param[in] options
   *
   * \snippet{doc} snippets.dox OrtStatus Return Value
   */
  ORT_API2_STATUS(DisablePerSessionThreads, _Inout_ OrtSessionOptions* options);

  /// @}
  /// \name OrtThreadingOptions
  /// @{

  /** \brief Create an ::OrtThreadingOptions
   *
   * \param[out] out Newly created ::OrtThreadingOptions. Must be freed with OrtApi::ReleaseThreadingOptions
   * \snippet{doc} snippets.dox OrtStatus Return Value
   */
  ORT_API2_STATUS(CreateThreadingOptions, _Outptr_ OrtThreadingOptions** out);

  ORT_CLASS_RELEASE(ThreadingOptions);

  /// @}
  /// \name OrtModelMetadata
  /// @{

  /**
   *
   * \param[in] model_metadata
   * \param[in] allocator
   * \param[out] keys Array of null terminated strings (array count = num_keys) allocated using `allocator`.
   *  The strings and the pointer array must be freed using `allocator`
   *  `keys` will be set to nullptr if the custom metadata map is empty.
   * \param[out] num_keys Set to the number of elements in the `keys` array
   *
   * \snippet{doc} snippets.dox OrtStatus Return Value
   */
  ORT_API2_STATUS(ModelMetadataGetCustomMetadataMapKeys, _In_ const OrtModelMetadata* model_metadata,
                  _Inout_ OrtAllocator* allocator, _Outptr_result_buffer_maybenull_(*num_keys) char*** keys, _Out_ int64_t* num_keys);

  /// @}
  /// \name OrtSessionOptions
  /// @{

  /**
   *
   * Override symbolic dimensions (by specific name strings) with actual values
   * if known at session initialization time to enable optimizations that can
   * take advantage of fixed values (such as memory planning, etc)
   *
   */
  ORT_API2_STATUS(AddFreeDimensionOverrideByName,
                  _Inout_ OrtSessionOptions* options, _In_ const char* dim_name,
                  _In_ int64_t dim_value);

  /// @}
  /// \name Misc
  /// @{

  /** \brief Get the names of all available providers
   *
   * \note The providers in the list are not guaranteed to be usable. They may fail to load due to missing system dependencies.
   *    For example, if the CUDA/cuDNN libraries are not installed, the CUDA provider will report an error when it is added to the session options.
   *
   * \param[out] out_ptr Set to a pointer to an array of null terminated strings of the available providers. The entries and the
   *    array itself must be freed using OrtApi::ReleaseAvailableProviders
   * \param[out] provider_length Set to the number of entries in the `out_ptr` array
   *
   * \snippet{doc} snippets.dox OrtStatus Return Value
   */
  ORT_API2_STATUS(GetAvailableProviders, _Outptr_ char*** out_ptr, _Out_ int* provider_length);

  /** \brief Release data from OrtApi::GetAvailableProviders. This API will never fail
   * so you can rely on it in a noexcept code.
   *
   * \param[in] ptr The `out_ptr` result from OrtApi::GetAvailableProviders.
   * \param[in] providers_length The `provider_length` result from OrtApi::GetAvailableProviders
   *
   * \snippet{doc} snippets.dox OrtStatus Return Value
   */
  ORT_API2_STATUS(ReleaseAvailableProviders, _In_ char** ptr,
                  _In_ int providers_length);

  /// @}
  /// \name OrtValue
  /// @{

  /** \brief Get the length of a single string in a string tensor
   *
   * \param[in] value A string tensor
   * \param[in] index Index of the string in the tensor
   * \param[out] out Set to number of bytes of the string element
   *
   * \snippet{doc} snippets.dox OrtStatus Return Value
   */
  ORT_API2_STATUS(GetStringTensorElementLength, _In_ const OrtValue* value, size_t index, _Out_ size_t* out);

  /** \brief Get a single string from a string tensor
   *
   * \param[in] value A string tensor
   * \param[in] s_len Number of bytes in the `s` buffer. Must match the value returned by OrtApi::GetStringTensorElementLength.
   * \param[in] index Index of the string in the tensor
   * \param[out] s The string element contents in UTF-8 encoding. The string is NOT null-terminated.
   *
   * \snippet{doc} snippets.dox OrtStatus Return Value
   */
  ORT_API2_STATUS(GetStringTensorElement, _In_ const OrtValue* value, size_t s_len, size_t index, _Out_writes_bytes_all_(s_len) void* s);

  /** \brief Set a single string in a string tensor
   *
   * \param[in] value A string tensor
   * \param[in] s A null terminated UTF-8 encoded string
   * \param[in] index Index of the string in the tensor to set
   *
   * \snippet{doc} snippets.dox OrtStatus Return Value
   */
  ORT_API2_STATUS(FillStringTensorElement, _Inout_ OrtValue* value, _In_ const char* s, size_t index);

  /// @}
  /// \name OrtSessionOptions
  /// @{

  /** \brief Set a session configuration entry as a pair of strings
   *
   * If a configuration with same key exists, this will overwrite the configuration with the given config_value.
   *
   * The config_key and the format of config_value are defined in onnxruntime_session_options_config_keys.h
   *
   * \param[in] options
   * \param[in] config_key A null terminated string representation of the config key
   * \param[in] config_value A null terminated string representation of the config value
   *
   * \snippet{doc} snippets.dox OrtStatus Return Value
   */
  ORT_API2_STATUS(AddSessionConfigEntry, _Inout_ OrtSessionOptions* options,
                  _In_z_ const char* config_key, _In_z_ const char* config_value);

  /// @}
  /// \name OrtAllocator
  /// @{

  /** \brief Create an allocator for an ::OrtSession following an ::OrtMemoryInfo
   *
   * The allocator wraps the internal allocator from the OrtSession and becomes invalid when the session does.
   *
   * \param[in] session
   * \param[in] mem_info valid ::OrtMemoryInfo instance
   * \param[out] out Newly created ::OrtAllocator. Must be freed with OrtApi::ReleaseAllocator
   *
   * \snippet{doc} snippets.dox OrtStatus Return Value
   */
  ORT_API2_STATUS(CreateAllocator, _In_ const OrtSession* session, _In_ const OrtMemoryInfo* mem_info,
                  _Outptr_ OrtAllocator** out);

  /** \brief Release an ::OrtAllocator obtained from OrtApi::CreateAllocator
   */
  ORT_CLASS_RELEASE(Allocator);

  /// @}
  /// \name OrtSession
  /// @{

  /** \brief Run a model using Io Bindings for the inputs & outputs
   *
   * \see OrtApi::Run
   *
   * \param[in] session
   * \param[in] run_options
   * \param[in] binding_ptr
   *
   * \snippet{doc} snippets.dox OrtStatus Return Value
   */
  ORT_API2_STATUS(RunWithBinding, _Inout_ OrtSession* session, _In_ const OrtRunOptions* run_options, _In_ const OrtIoBinding* binding_ptr);

  /** \brief Create an ::OrtIoBinding instance
   *
   * An IoBinding object allows one to bind pre-allocated ::OrtValue%s to input names.
   * Thus if you want to use a raw on device buffer as input or output you can avoid
   * extra copy during runtime.
   *
   * \param[in] session
   * \param[out] out Newly created ::OrtIoBinding. Must be freed with OrtApi::ReleaseIoBinding
   *
   * \snippet{doc} snippets.dox OrtStatus Return Value
   */
  ORT_API2_STATUS(CreateIoBinding, _Inout_ OrtSession* session, _Outptr_ OrtIoBinding** out);

  /// @}
  /// \name OrtIoBinding
  /// @{

  /** \brief Release an ::OrtIoBinding obtained from OrtApi::CreateIoBinding
   */
  ORT_CLASS_RELEASE(IoBinding);

  /** \brief Bind an ::OrtValue to an ::OrtIoBinding input
   *
   * When using OrtApi::RunWithBinding this value is used for the named input
   *
   * \param[in] binding_ptr
   * \param[in] name Name for the model input
   * \param[in] val_ptr ::OrtValue of Tensor type.
   *
   * \snippet{doc} snippets.dox OrtStatus Return Value
   */
  ORT_API2_STATUS(BindInput, _Inout_ OrtIoBinding* binding_ptr, _In_ const char* name, _In_ const OrtValue* val_ptr);

  /** \brief Bind an ::OrtValue to an ::OrtIoBinding output
   *
   * When using OrtApi::RunWithBinding this value is used for the named output
   *
   * \param[in] binding_ptr
   * \param[in] name Null terminated string of the model output name
   * \param[in] val_ptr ::OrtValue of Tensor type.
   *
   * \snippet{doc} snippets.dox OrtStatus Return Value
   */
  ORT_API2_STATUS(BindOutput, _Inout_ OrtIoBinding* binding_ptr, _In_ const char* name, _In_ const OrtValue* val_ptr);

  /** \brief Bind an ::OrtIoBinding output to a device
   *
   * Binds the ::OrtValue to a device which is specified by ::OrtMemoryInfo.
   * You can either create an instance of ::OrtMemoryInfo with a device id or obtain one from the allocator that you have created/are using
   * This is useful when one or more outputs have dynamic shapes and, it is hard to pre-allocate and bind a chunk of
   * memory within ::OrtValue ahead of time.
   *
   * \see OrtApi::RunWithBinding
   *
   * \param[in] binding_ptr
   * \param[in] name Null terminated string of the device name
   * \param[in] mem_info_ptr
   *
   * \snippet{doc} snippets.dox OrtStatus Return Value
   */
  ORT_API2_STATUS(BindOutputToDevice, _Inout_ OrtIoBinding* binding_ptr, _In_ const char* name, _In_ const OrtMemoryInfo* mem_info_ptr);

  /** \brief Get the names of an ::OrtIoBinding's outputs
   *
   * Returns the names of the outputs in the order they were bound. This is useful after running the model
   * with bound outputs because the returned names are in order in which output ::OrtValue are returned. This is useful if
   * the order of outputs and their names is not known.
   *
   * \param[in] binding_ptr
   * \param[in] allocator Allocator used to allocate continuous buffers for output strings and lengths.
   * \param[out] buffer Returns an array of non-null terminated UTF-8 strings. The number of strings stored is returned in the count parameter.
   *   This buffer is allocated using `allocator` and must be freed using it.
   * \param[out] lengths Returns an array of `count` lengths of the strings returned in `buffer`
   *   This buffer is allocated using `allocator` and must be freed using it.
   * \param[out] count Number of strings returned. If `binding_ptr` has no bound outputs, zero is returned,
   *              no memory allocation is performed and buffer and lengths are set to nullptr.
   *
   * \snippet{doc} snippets.dox OrtStatus Return Value
   */
  ORT_API2_STATUS(GetBoundOutputNames, _In_ const OrtIoBinding* binding_ptr, _In_ OrtAllocator* allocator,
                  _Out_ char** buffer, _Out_writes_all_(count) size_t** lengths, _Out_ size_t* count);

  /** \brief Get the output ::OrtValue objects from an ::OrtIoBinding
   *
   * Returns an array of pointers to individually allocated ::OrtValue%s that contain results of a model execution with OrtApi::RunWithBinding
   * The array contains the same number of ::OrtValue%s and they are in the same order as they were bound with OrtApi::BindOutput
   * or OrtApi::BindOutputToDevice.
   *
   * The returned ::OrtValue%s must be released using OrtApi::ReleaseValue after they are no longer needed.
   * The array is allocated using the specified instance of the allocator and must be freed using the same allocator after
   * all the ::OrtValue%s contained therein are individually released.
   *
   * \param[in] binding_ptr
   * \param[in] allocator Allocator used to allocate output array
   * \param[out] output Set to the allocated array of allocated ::OrtValue outputs. Set to nullptr if there are 0 outputs.
   * \param[out] output_count Set to number of ::OrtValue%s returned
   *
   * \snippet{doc} snippets.dox OrtStatus Return Value
   */
  ORT_API2_STATUS(GetBoundOutputValues, _In_ const OrtIoBinding* binding_ptr, _In_ OrtAllocator* allocator,
                  _Out_writes_all_(output_count) OrtValue*** output, _Out_ size_t* output_count);

  /** \brief Clears any previously set Inputs for an ::OrtIoBinding
   */
  void(ORT_API_CALL* ClearBoundInputs)(_Inout_ OrtIoBinding* binding_ptr) NO_EXCEPTION ORT_ALL_ARGS_NONNULL;

  /** \brief Clears any previously set Outputs for an ::OrtIoBinding
   */
  void(ORT_API_CALL* ClearBoundOutputs)(_Inout_ OrtIoBinding* binding_ptr) NO_EXCEPTION ORT_ALL_ARGS_NONNULL;

  /// @}
  /// \name OrtValue
  /// @{

  /** \brief Direct memory access to a specified tensor element
   *
   * For example, given a tensor with shape of [3,224,224], a pointer to the element at location [2,150,128] can be retrieved
   *
   * This function only works for numeric type tensors (No strings, etc).
   * This is a no-copy method whose returned pointer is valid until the passed in ::OrtValue is free'd.
   *
   * \param[in] value
   * \param[in] location_values Pointer to an array of index values that specify an element's location relative to its shape
   * \param[in] location_values_count Number of elements in location_values. Must match the number of elements in the tensor's shape.
   * \param[out] out Set to a pointer to the element specified
   *
   * \snippet{doc} snippets.dox OrtStatus Return Value
   */
  ORT_API2_STATUS(TensorAt, _Inout_ OrtValue* value, const int64_t* location_values, size_t location_values_count, _Outptr_ void** out);

  /// @}
  /// \name OrtEnv
  /// @{

  /** \brief Create an allocator and register it with the ::OrtEnv
   *
   * Enables sharing the allocator between multiple sessions that use the same env instance.
   * Lifetime of the created allocator will be valid for the duration of the environment.
   * Returns an error if an allocator with the same ::OrtMemoryInfo is already registered.
   *
   * See https://onnxruntime.ai/docs/get-started/with-c.html for details.
   *
   * \param[in] env ::OrtEnv instance
   * \param[in] mem_info
   * \param[in] arena_cfg Pass nullptr for defaults
   *
   * \snippet{doc} snippets.dox OrtStatus Return Value
   */
  ORT_API2_STATUS(CreateAndRegisterAllocator, _Inout_ OrtEnv* env, _In_ const OrtMemoryInfo* mem_info,
                  _In_ const OrtArenaCfg* arena_cfg);

  /** \brief Set language projection
   *
   * Set the language projection for collecting telemetry data when Env is created.
   *
   * The default is ORT_PROJECTION_C, which means it will classify the language not in the list to C also.
   *
   * \param[in] ort_env
   * \param[in] projection
   *
   * \snippet{doc} snippets.dox OrtStatus Return Value
   */
  ORT_API2_STATUS(SetLanguageProjection, _In_ const OrtEnv* ort_env, _In_ OrtLanguageProjection projection);

  /// @}
  /// \name OrtSession
  /// @{

  /** \brief Return the time that profiling was started
   *
   * \note The timer precision varies per platform. On Windows and MacOS, the precision will be ~100ns
   *
   * \param[in] session
   * \param[out] out nanoseconds of profiling's start time
   *
   * \snippet{doc} snippets.dox OrtStatus Return Value
   */
  ORT_API2_STATUS(SessionGetProfilingStartTimeNs, _In_ const OrtSession* session, _Outptr_ uint64_t* out);

  /// @}
  /// \name OrtThreadingOptions
  /// @{

  /** \brief Set global intra-op thread count
   *
   * This configures the global thread pool options to be used in the call to OrtApi::CreateEnvWithGlobalThreadPools
   *
   * \param[in] tp_options
   * \param[in] intra_op_num_threads Number of threads, special values:<br>
   *    0 = Use default thread count<br>
   *    1 = The invoking thread will be used; no threads will be created in the thread pool.
   *
   * \snippet{doc} snippets.dox OrtStatus Return Value
   */
  ORT_API2_STATUS(SetGlobalIntraOpNumThreads, _Inout_ OrtThreadingOptions* tp_options, int intra_op_num_threads);

  /** \brief Set global inter-op thread count
   *
   * This configures the global thread pool options to be used in the call to OrtApi::CreateEnvWithGlobalThreadPools
   *
   * \param[in] tp_options
   * \param[in] inter_op_num_threads Number of threads, special values:<br>
   *    0 = Use default thread count<br>
   *    1 = The invoking thread will be used; no threads will be created in the thread pool.
   *
   * \snippet{doc} snippets.dox OrtStatus Return Value
   */
  ORT_API2_STATUS(SetGlobalInterOpNumThreads, _Inout_ OrtThreadingOptions* tp_options, int inter_op_num_threads);

  /** \brief Set global spin control options
   *
   * This will configure the global thread pool options to be used in the call to OrtApi::CreateEnvWithGlobalThreadPools.
   * Allow spinning of thread pools when their queues are empty. This will set the value for both
   * inter_op and intra_op threadpools.
   *
   * \param[in] tp_options
   * \param[in] allow_spinning Valid values are 0 or 1.<br>
   *   0 = It won't spin (recommended if CPU usage is high)<br>
   *   1 = Threadpool will spin to wait for queue to become non-empty
   *
   * \snippet{doc} snippets.dox OrtStatus Return Value
   */
  ORT_API2_STATUS(SetGlobalSpinControl, _Inout_ OrtThreadingOptions* tp_options, int allow_spinning);

  /// @}
  /// \name OrtSessionOptions
  /// @{

  /** \brief Add a pre-allocated initializer to a session
   *
   * If a model contains an initializer with a name that is same as the name passed to this call,
   * ORT will use this initializer instance instead of deserializing one from the model file. This
   * is useful when you want to share the same initializer across sessions.
   *
   * \param[in] options
   * \param[in] name Null terminated string of the initializer name
   * \param[in] val ::OrtValue containing the initializer. Its lifetime and the underlying initializer buffer must be
   *   managed by the user (created using the OrtApi::CreateTensorWithDataAsOrtValue) and it must outlive the session object
   *   to which it is added.
   *
   * \snippet{doc} snippets.dox OrtStatus Return Value
   */
  ORT_API2_STATUS(AddInitializer, _Inout_ OrtSessionOptions* options, _In_z_ const char* name,
                  _In_ const OrtValue* val);

  /// @}
  /// \name OrtEnv
  /// @{

  /**
   * Create a custom environment with global threadpools and logger that will be shared across sessions.
   * Use this in conjunction with OrtApi::DisablePerSessionThreads or else the session will use
   * its own thread pools.
   *
   * \param[in] logging_function A pointer to a logging function.
   * \param[in] logger_param A pointer to arbitrary data passed as the ::OrtLoggingFunction `param` parameter to
   *                         `logging_function`.
   * \param[in] log_severity_level The log severity level.
   * \param[in] logid The log identifier.
   * \param[in] tp_options
   * \param[out] out Newly created OrtEnv. Must be freed with OrtApi::ReleaseEnv
   *
   * \snippet{doc} snippets.dox OrtStatus Return Value
   */
  ORT_API2_STATUS(CreateEnvWithCustomLoggerAndGlobalThreadPools, OrtLoggingFunction logging_function, _In_opt_ void* logger_param, OrtLoggingLevel log_severity_level,
                  _In_ const char* logid, _In_ const struct OrtThreadingOptions* tp_options, _Outptr_ OrtEnv** out);

  /// @}
  /// \name OrtSessionOptions
  /// @{

  /** \brief Append CUDA provider to session options
   *
   * If CUDA is not available (due to a non CUDA enabled build, or if CUDA is not installed on the system), this function will return failure.
   *
   * \param[in] options
   * \param[in] cuda_options
   *
   * \snippet{doc} snippets.dox OrtStatus Return Value
   */
  ORT_API2_STATUS(SessionOptionsAppendExecutionProvider_CUDA,
                  _In_ OrtSessionOptions* options, _In_ const OrtCUDAProviderOptions* cuda_options);

  /** \brief Append ROCM execution provider to the session options
   *
   * If ROCM is not available (due to a non ROCM enabled build, or if ROCM is not installed on the system), this function will return failure.
   *
   * \param[in] options
   * \param[in] rocm_options
   *
   * \snippet{doc} snippets.dox OrtStatus Return Value
   */
  ORT_API2_STATUS(SessionOptionsAppendExecutionProvider_ROCM,
                  _In_ OrtSessionOptions* options, _In_ const OrtROCMProviderOptions* rocm_options);

  /** \brief Append OpenVINO execution provider to the session options
   *
   * If OpenVINO is not available (due to a non OpenVINO enabled build, or if OpenVINO is not installed on the system), this function will fail.
   *
   * \param[in] options
   * \param[in] provider_options
   *
   * \snippet{doc} snippets.dox OrtStatus Return Value
   */
  ORT_API2_STATUS(SessionOptionsAppendExecutionProvider_OpenVINO,
                  _In_ OrtSessionOptions* options, _In_ const OrtOpenVINOProviderOptions* provider_options);

  /// @}
  /// \name OrtThreadingOptions
  /// @{

  /** \brief Set threading flush-to-zero and denormal-as-zero
   *
   * Sets global thread pool options to be used in the call to OrtApi::CreateEnvWithGlobalThreadPools.
   * Flush-to-zero and denormal-as-zero are applied to threads in both intra and inter global thread pool.
   * \note This option is not needed if the models used have no denormals. Having no denormals is recommended as this option may hurt model accuracy.
   *
   * \param[in] tp_options
   *
   * \snippet{doc} snippets.dox OrtStatus Return Value
   */
  ORT_API2_STATUS(SetGlobalDenormalAsZero, _Inout_ OrtThreadingOptions* tp_options);

  /// @}
  /// \name OrtArenaCfg
  /// @{

  /** \deprecated Use OrtApi::CreateArenaCfgV2
   *
   * This will create the configuration of an arena that can eventually be used to define an arena based allocator's behavior
   *
   * \param[in] max_mem Use 0 to allow ORT to choose the default
   * \param[in] arena_extend_strategy Use -1 to allow ORT to choose the default, 0 = kNextPowerOfTwo, 1 = kSameAsRequested
   * \param[in] initial_chunk_size_bytes Use -1 to allow ORT to choose the default
   * \param[in] max_dead_bytes_per_chunk Use -1 to allow ORT to choose the default
   * \param[in] out A pointer to an OrtArenaCfg instance
   *
   * \snippet{doc} snippets.dox OrtStatus Return Value
   */
  ORT_API2_STATUS(CreateArenaCfg, _In_ size_t max_mem, int arena_extend_strategy, int initial_chunk_size_bytes,
                  int max_dead_bytes_per_chunk, _Outptr_ OrtArenaCfg** out);

  ORT_CLASS_RELEASE(ArenaCfg);

  /// @}
  /// \name OrtModelMetadata
  /// @{

  /**
   * Use this to obtain the description of the graph present in the model
   * (doc_string field of the GraphProto message within the ModelProto message).
   * If it doesn't exist, an empty string will be returned.
   *
   * \param[in] model_metadata An instance of ::OrtModelMetadata
   * \param[in] allocator Allocator used to allocate the string that will be returned back
   * \param[out] value Set to a null terminated string allocated using `allocator`.  The caller is responsible for freeing it using `allocator`
   *
   * \snippet{doc} snippets.dox OrtStatus Return Value
   */
  ORT_API2_STATUS(ModelMetadataGetGraphDescription, _In_ const OrtModelMetadata* model_metadata,
                  _Inout_ OrtAllocator* allocator, _Outptr_ char** value);

  /// @}
  /// \name OrtSessionOptions
  /// @{

  /** \brief Append TensorRT provider to session options
   *
   * If TensorRT is not available (due to a non TensorRT enabled build, or if TensorRT is not installed on the system), this function will return failure.
   *
   * \param[in] options
   * \param[in] tensorrt_options
   *
   * \snippet{doc} snippets.dox OrtStatus Return Value
   */
  ORT_API2_STATUS(SessionOptionsAppendExecutionProvider_TensorRT,
                  _In_ OrtSessionOptions* options, _In_ const OrtTensorRTProviderOptions* tensorrt_options);

  /// @}
  /// \name Misc
  /// @{

  /** \brief Set current GPU device ID
   *
   * Set the current device id of the GPU execution provider (CUDA/tensorrt/rocm). The device id should be less
   * than the total number of devices available. This is only useful when multiple-GPUs are installed and it is
   * required to restrict execution to a single GPU.
   *
   * \param[in] device_id
   *
   * \snippet{doc} snippets.dox OrtStatus Return Value
   */
  ORT_API2_STATUS(SetCurrentGpuDeviceId, _In_ int device_id);

  /** \brief Get current GPU device ID
   *
   * Get the current device id of the GPU execution provider (CUDA/tensorrt/rocm).
   *
   * \see OrtApi::SetCurrentGpuDeviceId
   *
   * \param[out] device_id
   *
   * \snippet{doc} snippets.dox OrtStatus Return Value
   */
  ORT_API2_STATUS(GetCurrentGpuDeviceId, _In_ int* device_id);

  /// @}
  /// \name OrtKernelInfo
  /// Custom operator APIs.
  /// @{

  /** \brief Fetch an array of int64_t values stored as an attribute in the graph node
   *
   *
   * If `out` is nullptr, the value of `size` is set to the true size of the attribute
   * array's size, and a success status is returned.
   *
   * If the `size` parameter is greater than or equal to the actual attribute array's size,
   * the value of `size` is set to the true size of the attribute array's size,
   * the provided memory is filled with the attribute's contents,
   * and a success status is returned.
   *
   * If the `size` parameter is less than the actual attribute array's size and `out`
   * is not nullptr, the value of `size` is set to the true size of the attribute array's size
   * and a failure status is returned.)
   *
   * \param[in] info instance
   * \param[in] name name of the attribute to be parsed
   * \param[out] out pointer to memory where the attribute's contents are to be stored
   * \param[in, out] size actual size of attribute array
   *
   * \snippet{doc} snippets.dox OrtStatus Return Value
   */
  ORT_API2_STATUS(KernelInfoGetAttributeArray_float, _In_ const OrtKernelInfo* info, _In_ const char* name,
                  _Out_ float* out, _Inout_ size_t* size);

  /** \brief Fetch an array of int64_t values stored as an attribute in the graph node
   *
   * If `out` is nullptr, the value of `size` is set to the true size of the attribute
   * array's size, and a success status is returned.
   *
   * If the `size` parameter is greater than or equal to the actual attribute array's size,
   * the value of `size` is set to the true size of the attribute array's size,
   * the provided memory is filled with the attribute's contents,
   * and a success status is returned.
   *
   * If the `size` parameter is less than the actual attribute array's size and `out`
   * is not nullptr, the value of `size` is set to the true size of the attribute array's size
   * and a failure status is returned.)
   *
   * \param[in] info instance
   * \param[in] name name of the attribute to be parsed
   * \param[out] out pointer to memory where the attribute's contents are to be stored
   * \param[in, out] size actual size of attribute array
   *
   * \snippet{doc} snippets.dox OrtStatus Return Value
   */
  ORT_API2_STATUS(KernelInfoGetAttributeArray_int64, _In_ const OrtKernelInfo* info, _In_ const char* name,
                  _Out_ int64_t* out, _Inout_ size_t* size);

  /// @}
  /// \name OrtArenaCfg
  /// @{

  /** \brief Create an ::OrtArenaCfg
   *
   * Create the configuration of an arena that can eventually be used to define an arena based allocator's behavior.
   *
   * Supported keys are (See https://onnxruntime.ai/docs/get-started/with-c.html for details on what the
   * following parameters mean and how to choose these values.):
   * "max_mem": Maximum memory that can be allocated by the arena based allocator.
   *  Use 0 for ORT to pick the best value. Default is 0.
   * "arena_extend_strategy": 0 = kNextPowerOfTwo, 1 = kSameAsRequested.
   *  Use -1 to allow ORT to choose the default.
   * "initial_chunk_size_bytes": (Possible) Size of the first allocation in the arena.
   *  Only relevant if arena strategy is `kNextPowerOfTwo`. Use -1 to allow ORT to choose the default.
   *  Ultimately, the first allocation size is determined by the allocation memory request.
   * "max_dead_bytes_per_chunk": Threshold of unused memory in an allocated chunk of arena memory after
   *  crossing which the current chunk is chunked into 2.
   * "initial_growth_chunk_size_bytes": (Possible) Size of the second allocation in the arena.
   *  Only relevant if arena strategy is `kNextPowerOfTwo`. Use -1 to allow ORT to choose the default.
   * "max_power_of_two_extend_bytes": The maximum extend size if arena strategy is `kNextPowerOfTwo`.
   *  It is not an allocation limit, it is only a limit for extension when requested byte is less than the limit.
   *  When requested bytes is more than the limit, allocator will still return as requested.
   *  Use -1 to allow ORT to choose the default 1GB for max_power_of_two_extend_bytes.
   *  Ultimately, the allocation size is determined by the allocation memory request.
   *  Further allocation sizes are governed by the arena extend strategy.
   *
   * \param[in] arena_config_keys Keys to configure the arena
   * \param[in] arena_config_values Values to configure the arena
   * \param[in] num_keys Number of keys in `arena_config_keys` and `arena_config_values`
   * \param[out] out Newly created ::OrtArenaCfg. Must be freed with OrtApi::ReleaseArenaCfg
   *
   * \snippet{doc} snippets.dox OrtStatus Return Value
   */
  ORT_API2_STATUS(CreateArenaCfgV2, _In_reads_(num_keys) const char* const* arena_config_keys,
                  _In_reads_(num_keys) const size_t* arena_config_values, _In_ size_t num_keys,
                  _Outptr_ OrtArenaCfg** out);

  /// @}
  /// \name OrtRunOptions
  /// @{

  /** \brief Set a single run configuration entry as a pair of strings
   *
   * If a configuration with same key exists, this will overwrite the configuration with the given config_value
   *
   * The config_key and the format of config_value are defined in onnxruntime_run_options_config_keys.h
   *
   * \param[in] options
   * \param[in] config_key A null terminated string representation of the config key
   * \param[in] config_value  A null terminated string representation of the config value
   *
   * \snippet{doc} snippets.dox OrtStatus Return Value
   */
  ORT_API2_STATUS(AddRunConfigEntry, _Inout_ OrtRunOptions* options,
                  _In_z_ const char* config_key, _In_z_ const char* config_value);

  /// @}
  /// \name OrtPrepackedWeightsContainer
  /// @{

  /** \brief Create an ::OrtPrepackedWeightsContainer
   *
   * This container will hold pre-packed buffers of shared initializers for sharing between sessions
   * (i.e.) if there are shared initializers that can be shared between sessions, the pre-packed buffers
   * of these (if any) may possibly be shared to provide memory footprint savings. Pass this container
   * to sessions that you would like to share pre-packed buffers of shared initializers at session
   * creation time.
   *
   *  \param[out] out Newly created ::OrtPrepackedWeightsContainer. Must be freed with OrtApi::ReleasePrepackedWeightsContainer
   *
   * \snippet{doc} snippets.dox OrtStatus Return Value
   */
  ORT_API2_STATUS(CreatePrepackedWeightsContainer, _Outptr_ OrtPrepackedWeightsContainer** out);

  /** \brief Release OrtPrepackedWeightsContainer instance
   *
   * \note instance must not be released until the sessions using it are released
   */
  ORT_CLASS_RELEASE(PrepackedWeightsContainer);

  /// @}
  /// \name OrtSession
  /// @{

  /** \brief Create session with prepacked weights container
   *
   * Same functionality offered by OrtApi::CreateSession except that a container that contains
   * pre-packed weights' buffers is written into/read from by the created session.
   * This is useful when used in conjunction with OrtApi::AddInitializer which injects
   * shared initializer info into sessions. Wherever possible, the pre-packed versions of these
   * shared initializers are cached in this container so that multiple sessions can just re-use
   * these instead of duplicating these in memory.
   *
   * \param[in] env OrtEnv instance instance
   * \param[in] model_path Null terminated string of the path (wchar on Windows, char otherwise)
   * \param[in] options
   * \param[in] prepacked_weights_container
   * \param[out] out Newly created ::OrtSession. Must be freed with OrtApi::ReleaseSession
   *
   * \snippet{doc} snippets.dox OrtStatus Return Value
   */
  ORT_API2_STATUS(CreateSessionWithPrepackedWeightsContainer, _In_ const OrtEnv* env, _In_ const ORTCHAR_T* model_path,
                  _In_ const OrtSessionOptions* options,
                  _Inout_ OrtPrepackedWeightsContainer* prepacked_weights_container,
                  _Outptr_ OrtSession** out);

  /** \brief Create session from memory with prepacked weights container
   *
   * Same functionality offered by OrtApi::CreateSessionFromArray except that a container that contains
   * pre-packed weights' buffers is written into/read from by the created session.
   * This is useful when used in conjunction with OrtApi::AddInitializer which injects
   * shared initializer info into sessions. Wherever possible, the pre-packed versions of these
   * shared initializers are cached in this container so that multiple sessions can just re-use
   * these instead of duplicating these in memory.
   *
   * \param[in] env
   * \param[in] model_data Array of bytes holding the model
   * \param[in] model_data_length Number of bytes in `model_data_model`
   * \param[in] options
   * \param[in] prepacked_weights_container
   * \param[out] out Newly created ::OrtSession. Must be freed with OrtApi::ReleaseSession
   *
   * \snippet{doc} snippets.dox OrtStatus Return Value
   */
  ORT_API2_STATUS(CreateSessionFromArrayWithPrepackedWeightsContainer, _In_ const OrtEnv* env,
                  _In_ const void* model_data, size_t model_data_length,
                  _In_ const OrtSessionOptions* options,
                  _Inout_ OrtPrepackedWeightsContainer* prepacked_weights_container,
                  _Outptr_ OrtSession** out);

  /// @}
  /// \name OrtSessionOptions
  /// @{

  /** \brief Append TensorRT execution provider to the session options
   *
   * If TensorRT is not available (due to a non TensorRT enabled build), this function will return failure.
   *
   * This is slightly different from OrtApi::SessionOptionsAppendExecutionProvider_TensorRT, it takes an
   * ::OrtTensorRTProviderOptions which is publicly defined. This takes an opaque ::OrtTensorRTProviderOptionsV2
   * which must be created with OrtApi::CreateTensorRTProviderOptions.
   *
   * For OrtApi::SessionOptionsAppendExecutionProvider_TensorRT, the user needs to instantiate ::OrtTensorRTProviderOptions
   * as well as allocate/release buffers for some members of ::OrtTensorRTProviderOptions.
   * Here, OrtApi::CreateTensorRTProviderOptions and Ortapi::ReleaseTensorRTProviderOptions will do the memory management for you.
   *
   * \param[in] options
   * \param[in] tensorrt_options
   *
   * \snippet{doc} snippets.dox OrtStatus Return Value
   */
  ORT_API2_STATUS(SessionOptionsAppendExecutionProvider_TensorRT_V2,
                  _In_ OrtSessionOptions* options, _In_ const OrtTensorRTProviderOptionsV2* tensorrt_options);

  /// @}
  /// \name OrtTensorRTProviderOptionsV2
  /// @{

  /** \brief Create an OrtTensorRTProviderOptionsV2
   *
   * \param[out] out Newly created ::OrtTensorRTProviderOptionsV2. Must be released with OrtApi::ReleaseTensorRTProviderOptions
   *
   * \snippet{doc} snippets.dox OrtStatus Return Value
   */
  ORT_API2_STATUS(CreateTensorRTProviderOptions, _Outptr_ OrtTensorRTProviderOptionsV2** out);

  /** \brief Set options in a TensorRT Execution Provider.
   *
   * Please refer to https://onnxruntime.ai/docs/execution-providers/TensorRT-ExecutionProvider.html#cc
   * to know the available keys and values. Key should be in null terminated string format of the member of ::OrtTensorRTProviderOptionsV2
   * and value should be its related range. Recreates the options and only sets the supplied values.
   *
   * For example, key="trt_max_workspace_size" and value="2147483648"
   *
   * \param[in] tensorrt_options
   * \param[in] provider_options_keys Array of UTF-8 null-terminated string for provider options keys
   * \param[in] provider_options_values Array of UTF-8 null-terminated string for provider options values
   * \param[in] num_keys Number of elements in the `provider_option_keys` and `provider_options_values` arrays
   *
   * \snippet{doc} snippets.dox OrtStatus Return Value
   */
  ORT_API2_STATUS(UpdateTensorRTProviderOptions, _Inout_ OrtTensorRTProviderOptionsV2* tensorrt_options,
                  _In_reads_(num_keys) const char* const* provider_options_keys,
                  _In_reads_(num_keys) const char* const* provider_options_values,
                  _In_ size_t num_keys);

  /** \brief Get serialized TensorRT provider options string.
   *
   * For example, "trt_max_workspace_size=2147483648;trt_max_partition_iterations=10;trt_int8_enable=1;......"
   *
   * \param tensorrt_options - OrtTensorRTProviderOptionsV2 instance
   * \param allocator - a ptr to an instance of OrtAllocator obtained with OrtApi::CreateAllocator or OrtApi::GetAllocatorWithDefaultOptions
   *                      the specified allocator will be used to allocate continuous buffers for output strings and lengths.
   * \param ptr - is a UTF-8 null terminated string allocated using 'allocator'. The caller is responsible for using the same allocator to free it.
   *
   * \snippet{doc} snippets.dox OrtStatus Return Value
   */
  ORT_API2_STATUS(GetTensorRTProviderOptionsAsString, _In_ const OrtTensorRTProviderOptionsV2* tensorrt_options, _Inout_ OrtAllocator* allocator, _Outptr_ char** ptr);

  /** \brief Release an ::OrtTensorRTProviderOptionsV2
   *
   * \note This is an exception in the naming convention of other Release* functions, as the name of the method does not have the V2 suffix, but the type does
   */
  void(ORT_API_CALL* ReleaseTensorRTProviderOptions)(_Frees_ptr_opt_ OrtTensorRTProviderOptionsV2* input);

  /// @}
  /// \name OrtSessionOptions
  /// @{

  /** \brief Enable custom operators
   *
   * See onnxruntime-extensions: https://github.com/microsoft/onnxruntime-extensions.git
   *
   * \snippet{doc} snippets.dox OrtStatus Return Value
   */
  ORT_API2_STATUS(EnableOrtCustomOps, _Inout_ OrtSessionOptions* options);

  /// @}
  /// \name OrtAllocator
  /// @{

  /** \brief Register a custom allocator
   *
   * Enables sharing between multiple sessions that use the same env instance.
   * Returns an error if an allocator with the same ::OrtMemoryInfo is already registered.
   *
   * The behavior of this is exactly the same as OrtApi::CreateAndRegisterAllocator except
   * instead of ORT creating an allocator based on provided info, in this case
   * ORT uses the user-provided custom allocator.
   * See https://onnxruntime.ai/docs/get-started/with-c.html for details.
   *
   * \param[in] env
   * \param[in] allocator User provided allocator
   *
   * \snippet{doc} snippets.dox OrtStatus Return Value
   */
  ORT_API2_STATUS(RegisterAllocator, _Inout_ OrtEnv* env, _In_ OrtAllocator* allocator);

  /** \brief Unregister a custom allocator
   *
   * It is an error if you provide an ::OrtMemoryInfo not corresponding to any
   * registered allocators for sharing.
   *
   * \param[in] env
   * \param[in] mem_info
   *
   * \snippet{doc} snippets.dox OrtStatus Return Value
   */
  ORT_API2_STATUS(UnregisterAllocator, _Inout_ OrtEnv* env,
                  _In_ const OrtMemoryInfo* mem_info);

  /// @}
  /// \name OrtValue
  /// @{

  /** \brief Sets *out to 1 iff an ::OrtValue is a SparseTensor, and 0 otherwise
   *
   * \param[in] value existing ::OrtValue
   * \param[out] out unless an error occurs, contains 1 iff the value contains an instance
   *  of sparse tensor or 0 otherwise.
   *
   * \snippet{doc} snippets.dox OrtStatus Return Value
   */
  ORT_API2_STATUS(IsSparseTensor, _In_ const OrtValue* value, _Out_ int* out);

  /** \brief Create an ::OrtValue with a sparse tensor that is empty.
   *
   * Use FillSparseTensor<Format>() functions to populate sparse tensor with non-zero values and
   * format specific indices data.
   * Use ReleaseValue to destroy the sparse tensor, this will also release the buffer inside the output value
   * if any was allocated.
   * \param[in,out] allocator allocator to use when performing an allocation. Allocation will be performed
   *   by FillSparseTensor<Format>() APIs. The lifespan of the allocator instance must eclipse the lifespan
   *   this sparse tensor instance as the same allocator will be used to free memory.
   * \param[in] dense_shape shape of the original dense tensor
   * \param[in] dense_shape_len number of shape dimensions being passed
   * \param[in] type must be one of TENSOR_ELEMENT_DATA_TYPE_xxxx
   * \param[out] out Should be freed by calling ReleaseValue
   *
   * \snippet{doc} snippets.dox OrtStatus Return Value
   */
  ORT_API2_STATUS(CreateSparseTensorAsOrtValue, _Inout_ OrtAllocator* allocator, _In_ const int64_t* dense_shape,
                  size_t dense_shape_len, ONNXTensorElementDataType type, _Outptr_ OrtValue** out);

  /**
   * This fills populates an empty tensor that was created using OrtApi::CreateSparseTensorAsOrtValue.
   * This will allocate required memory and copy the supplied NNZ values and COO indices into that memory allocation.
   * Memory allocation is performed using the allocator that was specified with OrtApi::CreateSparseTensorAsOrtValue.
   *
   * \param[in,out] ort_value ::OrtValue to populate with data
   * \param[in] data_mem_info serves to identify the location of the data to be copied. If the allocator specified
   *  at the creation time has memory info that is not the same as mem_info argument to this function a X-device copy will be performed.
   *  String data is assumed to be on CPU and will only be copied into a CPU allocated buffer.
   * \param[in] values_shape pointer to values shape array
   * \param[in] values_shape_len length of the values_shape
   * \param[in] values pointer to an array of values. For strings, pass const char**.
   * \param[in] indices_data pointer to a location of COO indices
   * \param[in] indices_num number of COO indices
   *
   * \snippet{doc} snippets.dox OrtStatus Return Value
   */
  ORT_API2_STATUS(FillSparseTensorCoo, _Inout_ OrtValue* ort_value, _In_ const OrtMemoryInfo* data_mem_info,
                  _In_ const int64_t* values_shape, size_t values_shape_len, _In_ const void* values,
                  _In_ const int64_t* indices_data, size_t indices_num);

  /**
   * This fills populates an empty tensor that was created using OrtApi::CreateSparseTensorAsOrtValue.
   * This will allocate required memory and copy the supplied NNZ values and CSR indices into that memory allocation.
   * Memory allocation is performed using the allocator that was specified with OrtApi::CreateSparseTensorAsOrtValue.
   *
   * \param[in,out] ort_value ::OrtValue to populate with data
   * \param[in] data_mem_info serves to identify the location of the data to be copied. If the allocator specified
   *  at the creation time has memory info that is not the same as mem_info argument to this function a X-device copy will be performed.
   *  String data is assumed to be on CPU and will only be copied into a CPU allocated buffer.
   * \param[in] values_shape pointer to values shape array
   * \param[in] values_shape_len length of the values_shape
   * \param[in] values - pointer to an array of values. For strings, pass const char**.
   * \param[in] inner_indices_data pointer to a location of CSR inner indices
   * \param[in] inner_indices_num number of CSR inner indices
   * \param[in] outer_indices_data pointer to a location of CSR outer indices
   * \param[in] outer_indices_num number of CSR outer indices
   *
   * \snippet{doc} snippets.dox OrtStatus Return Value
   */
  ORT_API2_STATUS(FillSparseTensorCsr, _Inout_ OrtValue* ort_value, _In_ const OrtMemoryInfo* data_mem_info,
                  _In_ const int64_t* values_shape, size_t values_shape_len, _In_ const void* values,
                  _In_ const int64_t* inner_indices_data, size_t inner_indices_num,
                  _In_ const int64_t* outer_indices_data, size_t outer_indices_num);

  /**
   * This fills populates an empty tensor that was created using OrtApi::CreateSparseTensorAsOrtValue.
   * This will allocate required memory and copy the supplied NNZ values and BlockSparse indices into that memory allocation.
   * Memory allocation is performed using the allocator that was specified with OrtApi::CreateSparseTensorAsOrtValue.
   *
   * \param[in,out] ort_value ::OrtValue to populate with data
   * \param[in] data_mem_info serves to identify the location of the data to be copied. If the allocator specified
   *  at the creation time has memory info that is not the same as mem_info argument to this function a X-device copy will be performed.
   *  String data is assumed to be on CPU and will only be copied into a CPU allocated buffer.
   * \param[in] values_shape
   * \param[in] values_shape_len
   * \param[in] values structure with values information
   * \param[in] indices_shape_data pointer to a location of indices shape
   * \param[in] indices_shape_len length of the block sparse indices shape
   * \param[in] indices_data pointer to a location of indices data. Shape will determine the length of the indices data.
   *
   * \snippet{doc} snippets.dox OrtStatus Return Value
   */
  ORT_API2_STATUS(FillSparseTensorBlockSparse, _Inout_ OrtValue* ort_value, _In_ const OrtMemoryInfo* data_mem_info,
                  _In_ const int64_t* values_shape, size_t values_shape_len, _In_ const void* values,
                  _In_ const int64_t* indices_shape_data, size_t indices_shape_len,
                  _In_ const int32_t* indices_data);

  /**
   * Create an ::OrtValue with a sparse tensor. This is the first step.
   * Next, use Use<Format>Indices() functions to supply sparse tensor with
   * format specific indices data and set its sparse format to a specific enum value.
   * This will not perform memory allocations. It will
   * use supplied user buffer which should outlive the created sparse tensor.
   * Use OrtApi::ReleaseValue to destroy the sparse tensor. It would not release the supplied values buffer.
   * This function can not be used to map strings from the user allocated memory. Strings must always be copied
   * and have UTF-8 encoding. Therefore, use OrtApi::CreateSparseTensorAsOrtValue above and then fill it with data
   * using appropriate Make*() function.
   *
   * \param[in] info memory info where sparse values reside.
   * \param[in,out] p_data pointer to a user allocated buffer with values. To create a full sparse tensor with no non-zero
   *   values, pass nullptr
   * \param[in] dense_shape shape of the original dense tensor
   * \param[in] dense_shape_len number of shape dimensions being passed
   * \param[in] values_shape shape of the values data. To create a fully sparse tensor with no non-zero values,
   *   pass {0} shape.
   * \param[in] values_shape_len number of values shape dimensions
   * \param[in] type must be one of TENSOR_ELEMENT_DATA_TYPE_xxxx
   * \param[out] out Should be freed by calling ReleaseValue
   *
   * \snippet{doc} snippets.dox OrtStatus Return Value
   */
  ORT_API2_STATUS(CreateSparseTensorWithValuesAsOrtValue, _In_ const OrtMemoryInfo* info, _Inout_ void* p_data,
                  _In_ const int64_t* dense_shape, size_t dense_shape_len,
                  _In_ const int64_t* values_shape, size_t values_shape_len,
                  ONNXTensorElementDataType type, _Outptr_ OrtValue** out);

  /**
   * This assigns Coo format indices to the SparseTensor that was created by
   * OrtApi::CreateSparseTensorWithValuesAsOrtValue above. It also sets OrtSparseFormat to
   * ORT_SPARSE_COO. This will not allocate any additional memory for data. The life span of
   * indices_data buffer should eclipse the life span of this ::OrtValue.
   *
   * \param[in,out] ort_value ::OrtValue instance constructed with OrtApi::CreateSparseTensorWithValuesAsOrtValue
   * \param[in,out] indices_data pointer to a user pre-allocated buffer or nullptr for fully sparse tensors.
   * \param[in] indices_num  number of COO indices. Should either be 0 for fully sparse tensors, be equal
   *  to the number of nnz values specified to OrtApi::CreateSparseTensorWithValuesAsOrtValue for 1-D {nnz} indices or
   *  be twice as number of nnz values for a  2-D indices {nnz, 2}
   *
   * \snippet{doc} snippets.dox OrtStatus Return Value
   */
  ORT_API2_STATUS(UseCooIndices, _Inout_ OrtValue* ort_value, _Inout_ int64_t* indices_data, size_t indices_num);

  /**
   * The assigns CSR format indices to the SparseTensor that was created by
   * OrtApi::CreateSparseTensorWithValuesAsOrtValue above. It also sets OrtSparseFormat to
   * ORT_SPARSE_CSRC. This will not allocate any additional memory for data. The life spans of
   * inner_data and outer_data buffers should eclipse the life span of this ::OrtValue.
   *
   * \param[in,out] ort_value ::OrtValue instance constructed with OrtApi::CreateSparseTensorWithValuesAsOrtValue
   * \param[in,out] inner_data pointer to a user pre-allocated buffer or nullptr for fully sparse tensors.
   * \param[in] inner_num  number of inner CSR indices. Should either be 0 for fully sparse tensors or be equal
   * to the number of nnz values specified to OrtApi::CreateSparseTensorWithValuesAsOrtValue.
   * \param[in,out] outer_data pointer to user pre-allocated buffer or nullptr for fully sparse tensors.
   * \param[in] outer_num number of CSR outer indices. Should either be 0 for fully sparse tensors or
   * equal to rows + 1 of the dense shape.
   *
   * \snippet{doc} snippets.dox OrtStatus Return Value
   */
  ORT_API2_STATUS(UseCsrIndices, _Inout_ OrtValue* ort_value, _Inout_ int64_t* inner_data, size_t inner_num,
                  _Inout_ int64_t* outer_data, size_t outer_num);

  /**
   * The assigns BlockSparse format indices to the SparseTensor that was created by
   * OrtApi::CreateSparseTensorWithValuesAsOrtValue above. It also sets OrtSparseFormat to
   * ORT_SPARSE_BLOCK_SPARSE. This will not allocate any additional memory for data. The life span of
   * indices_data buffer must eclipse the lifespan of this ::OrtValue.
   *
   * \param[in,out] ort_value OrtValue instance constructed with OrtApi::CreateSparseTensorWithValuesAsOrtValue
   * \param[in] indices_shape pointer to indices shape. Use {0} for fully sparse tensors
   * \param[in] indices_shape_len length of the indices shape
   * \param[in,out] indices_data pointer to user pre-allocated buffer or nullptr for fully sparse tensors.
   *
   * \snippet{doc} snippets.dox OrtStatus Return Value
   */
  ORT_API2_STATUS(UseBlockSparseIndices, _Inout_ OrtValue* ort_value, const int64_t* indices_shape, size_t indices_shape_len, _Inout_ int32_t* indices_data);

  /** \brief Returns sparse tensor format enum iff a given ort value contains an instance of sparse tensor.
   *
   * \param[in] ort_value ::OrtValue that contains an instance of sparse tensor
   * \param[out] out pointer to out parameter
   *
   * \snippet{doc} snippets.dox OrtStatus Return Value
   */
  ORT_API2_STATUS(GetSparseTensorFormat, _In_ const OrtValue* ort_value, _Out_ enum OrtSparseFormat* out);

  /** \brief Returns data type and shape of sparse tensor values (nnz) iff ::OrtValue contains a SparseTensor.
   *
   * \param[in] ort_value An ::OrtValue that contains a fully constructed sparse tensor
   * \param[out] out Must be freed by OrtApi::ReleaseTensorTypeAndShapeInfo
   *
   * \snippet{doc} snippets.dox OrtStatus Return Value
   */
  ORT_API2_STATUS(GetSparseTensorValuesTypeAndShape, _In_ const OrtValue* ort_value, _Outptr_ OrtTensorTypeAndShapeInfo** out);

  /** \brief Returns numeric data for sparse tensor values (nnz). For string values use GetStringTensor*().
   *
   * \param[in] ort_value an instance of ::OrtValue containing sparse tensor
   * \param[out] out returns a pointer to values data.  Do not attempt to free this ptr.
   *
   * \snippet{doc} snippets.dox OrtStatus Return Value
   */
  ORT_API2_STATUS(GetSparseTensorValues, _In_ const OrtValue* ort_value, _Outptr_ const void** out);

  /** \brief Returns data type, shape for the type of indices specified by indices_format.
   *
   * \param[in] ort_value ::OrtValue containing sparse tensor.
   * \param[in] indices_format One of the indices formats. It is an error to request a format that the sparse
   * tensor does not contain.
   * \param[out] out an instance of ::OrtTensorTypeAndShapeInfo. Must be freed by OrtApi::ReleaseTensorTypeAndShapeInfo
   *
   * \snippet{doc} snippets.dox OrtStatus Return Value
   */
  ORT_API2_STATUS(GetSparseTensorIndicesTypeShape, _In_ const OrtValue* ort_value, enum OrtSparseIndicesFormat indices_format, _Outptr_ OrtTensorTypeAndShapeInfo** out);

  /** \brief Returns indices data for the type of the indices specified by indices_format
   *
   * \param[in] ort_value ::OrtValue containing sparse tensor.
   * \param[in] indices_format One of the indices formats. It is an error to request a format that the sparse tensor does not contain.
   * \param[out] num_indices Pointer to where the number of indices entries is returned
   * \param[out] indices Returned pointer to the indices data. Do not free the returned pointer as it refers to internal data owned by the ::OrtValue
   *
   * \snippet{doc} snippets.dox OrtStatus Return Value
   */
  ORT_API2_STATUS(GetSparseTensorIndices, _In_ const OrtValue* ort_value, enum OrtSparseIndicesFormat indices_format, _Out_ size_t* num_indices, _Outptr_ const void** indices);
  /// @}
  /// \name OrtSessionOptions
  /// @{

  /**
   * \brief Sets out to 1 iff an optional type OrtValue has an element, 0 otherwise (OrtValue is None)
   * Use this API to find if the optional type OrtValue is None or not.
   * If the optional type OrtValue is not None, use the OrtValue just like any other OrtValue.
   * For example, if you get an OrtValue that corresponds to Optional(tensor) and
   * if HasValue() returns true, use it as tensor and so on.

   * \param[in] value Input OrtValue.
   * \param[out] out indicating if the input OrtValue contains data (1) or if it is a None (0)
   *
   * \snippet{doc} snippets.dox OrtStatus Return Value
   */
  ORT_API2_STATUS(HasValue, _In_ const OrtValue* value, _Out_ int* out);

  /// @}
  /// \name OrtKernelContext
  /// Custom operator APIs.
  /// @{

  /** \brief Used for custom operators, gets the GPU compute stream to use to launch the custom a GPU kernel
   *   \see ::OrtCustomOp
   * \param[in]  context OrtKernelContext instance
   * \param[out] out Returns pointer to a GPU compute stream that can be used to launch the custom GPU kernel.
   *             If retrieving the GPU compute stream is not relevant (GPU not enabled in the build, kernel partitioned to
   *             some other EP), then a nullptr is returned as the output param.
   *             Do not free or mutate the returned pointer as it refers to internal data owned by the underlying session.
   *             Only use it for custom kernel launching.
   *
   * \snippet{doc} snippets.dox OrtStatus Return Value
   */
  ORT_API2_STATUS(KernelContext_GetGPUComputeStream, _In_ const OrtKernelContext* context, _Outptr_ void** out);

  /// @}
  /// \name GetTensorMemoryInfo
  /// @{
  /** \brief Returns a pointer to the ::OrtMemoryInfo of a Tensor
   * \param[in] value ::OrtValue containing tensor.
   * \param[out] mem_info ::OrtMemoryInfo of the tensor. Do NOT free the returned pointer. It is valid for the lifetime of the ::OrtValue
   *
   * \snippet{doc} snippets.dox OrtStatus Return Value
   */
  ORT_API2_STATUS(GetTensorMemoryInfo, _In_ const OrtValue* value, _Out_ const OrtMemoryInfo** mem_info);

  /// @}
  /// \name GetExecutionProviderApi
  /// @{
  /** \brief Get a pointer to the requested version of the Execution Provider specific
   * API extensions to the OrtApi
   * \param[in] provider_name The name of the execution provider name. Currently only the following
   * values are supported: "DML".
   * \param[in] version Must be ::ORT_API_VERSION.
   * \param[out] provider_api A void pointer containing a reference to the execution provider versioned api structure.
   * For example, the provider_api pointer can be cast to the OrtDmlApi* when the provider_name is "DML".
   *
   * \snippet{doc} snippets.dox OrtStatus Return Value
   */
  ORT_API2_STATUS(GetExecutionProviderApi, _In_ const char* provider_name, _In_ uint32_t version, _Outptr_ const void** provider_api);

  /// @}

  /// \name SessionOptions
  /// @{
  /** \brief Set custom thread creation function
   *
   * \param[in] options Session options
   * \param[in] ort_custom_create_thread_fn Custom thread creation function
   *
   * \snippet{doc} snippets.dox OrtStatus Return Value
   */
  ORT_API2_STATUS(SessionOptionsSetCustomCreateThreadFn, _Inout_ OrtSessionOptions* options, _In_ OrtCustomCreateThreadFn ort_custom_create_thread_fn);

  /** \brief Set creation options for custom thread
   *
   * \param[in] options Session options
   * \param[in] ort_custom_thread_creation_options Custom thread creation options (can be nullptr)
   *
   * \snippet{doc} snippets.dox OrtStatus Return Value
   */
  ORT_API2_STATUS(SessionOptionsSetCustomThreadCreationOptions, _Inout_ OrtSessionOptions* options, _In_ void* ort_custom_thread_creation_options);

  /** \brief Set custom thread join function
   *
   * \param[in] options Session options
   * \param[in] ort_custom_join_thread_fn Custom join thread function, must not be nullptr when ort_custom_create_thread_fn is set
   *
   * \snippet{doc} snippets.dox OrtStatus Return Value
   */
  ORT_API2_STATUS(SessionOptionsSetCustomJoinThreadFn, _Inout_ OrtSessionOptions* options, _In_ OrtCustomJoinThreadFn ort_custom_join_thread_fn);
  /// @}

  /// \name OrtThreadingOptions
  /// @{
  /** \brief Set custom thread creation function for global thread pools
   *
   * \param[inout] tp_options
   * \param[in] ort_custom_create_thread_fn Custom thread creation function
   *
   * \snippet{doc} snippets.dox OrtStatus Return Value
   */
  ORT_API2_STATUS(SetGlobalCustomCreateThreadFn, _Inout_ OrtThreadingOptions* tp_options, _In_ OrtCustomCreateThreadFn ort_custom_create_thread_fn);

  /** \brief Set custom thread creation options for global thread pools
   *
   * \param[inout] tp_options
   * \param[in] ort_custom_thread_creation_options Custom thread creation options (can be nullptr)
   *
   * \snippet{doc} snippets.dox OrtStatus Return Value
   */
  ORT_API2_STATUS(SetGlobalCustomThreadCreationOptions, _Inout_ OrtThreadingOptions* tp_options, _In_ void* ort_custom_thread_creation_options);

  /** \brief Set custom thread join function for global thread pools
   *
   * \param[inout] tp_options
   * \param[in] ort_custom_join_thread_fn Custom thread join function, must not be nullptr when global ort_custom_create_thread_fn is set
   *
   * \snippet{doc} snippets.dox OrtStatus Return Value
   */
  ORT_API2_STATUS(SetGlobalCustomJoinThreadFn, _Inout_ OrtThreadingOptions* tp_options, _In_ OrtCustomJoinThreadFn ort_custom_join_thread_fn);
  /// @}

  /** \brief Synchronize bound inputs. The call may be necessary for some providers, such as cuda,
   *   in case the system that allocated bound memory operated on a different stream. However, the
   *   operation is provider specific and could be a no-op.
   *
   * \param[inout] binding_ptr
   *
   * \snippet{doc} snippets.dox OrtStatus Return Value
   */
  ORT_API2_STATUS(SynchronizeBoundInputs, _Inout_ OrtIoBinding* binding_ptr);

  /** \brief Synchronize bound outputs. The call may be necessary for some providers, such as cuda,
   *   in case the system that allocated bound memory operated on a different stream. However, the
   *   operation is provider specific and could be a no-op.
   *
   * \param[inout] binding_ptr
   *
   * \snippet{doc} snippets.dox OrtStatus Return Value
   */
  ORT_API2_STATUS(SynchronizeBoundOutputs, _Inout_ OrtIoBinding* binding_ptr);

  /// \name OrtSessionOptions
  /// @{

  /** \brief Append CUDA execution provider to the session options
   *
   * If CUDA is not available (due to a non CUDA enabled build), this function will return failure.
   *
   * This is slightly different from OrtApi::SessionOptionsAppendExecutionProvider_CUDA, it takes an
   * ::OrtCUDAProviderOptions which is publicly defined. This takes an opaque ::OrtCUDAProviderOptionsV2
   * which must be created with OrtApi::CreateCUDAProviderOptions.
   *
   * For OrtApi::SessionOptionsAppendExecutionProvider_CUDA, the user needs to instantiate ::OrtCUDAProviderOptions
   * as well as allocate/release buffers for some members of ::OrtCUDAProviderOptions.
   * Here, OrtApi::CreateCUDAProviderOptions and Ortapi::ReleaseCUDAProviderOptions will do the memory management for you.
   *
   * \param[in] options
   * \param[in] cuda_options
   *
   * \snippet{doc} snippets.dox OrtStatus Return Value
   *
   * \since Version 1.11.
   */
  ORT_API2_STATUS(SessionOptionsAppendExecutionProvider_CUDA_V2,
                  _In_ OrtSessionOptions* options, _In_ const OrtCUDAProviderOptionsV2* cuda_options);

  /// @}
  /// \name OrtCUDAProviderOptionsV2
  /// @{

  /** \brief Create an OrtCUDAProviderOptionsV2
   *
   * \param[out] out Newly created ::OrtCUDAProviderOptionsV2. Must be released with OrtApi::ReleaseCudaProviderOptions
   *
   * \snippet{doc} snippets.dox OrtStatus Return Value
   *
   * \since Version 1.11.
   */
  ORT_API2_STATUS(CreateCUDAProviderOptions, _Outptr_ OrtCUDAProviderOptionsV2** out);

  /** \brief Set options in a CUDA Execution Provider.
   *
   * Please refer to https://onnxruntime.ai/docs/execution-providers/CUDA-ExecutionProvider.html#configuration-options
   * to know the available keys and values. Key should be in null terminated string format of the member of ::OrtCUDAProviderOptionsV2
   * and value should be its related range. Recreates the options and only sets the supplied values.
   *
   * For example, key="device_id" and value="0"
   *
   * \param[in] cuda_options
   * \param[in] provider_options_keys Array of UTF-8 null-terminated string for provider options keys
   * \param[in] provider_options_values Array of UTF-8 null-terminated string for provider options values
   * \param[in] num_keys Number of elements in the `provider_option_keys` and `provider_options_values` arrays
   *
   * \snippet{doc} snippets.dox OrtStatus Return Value
   *
   * \since Version 1.11.
   */
  ORT_API2_STATUS(UpdateCUDAProviderOptions, _Inout_ OrtCUDAProviderOptionsV2* cuda_options,
                  _In_reads_(num_keys) const char* const* provider_options_keys,
                  _In_reads_(num_keys) const char* const* provider_options_values,
                  _In_ size_t num_keys);

  /**
   * Get serialized CUDA provider options string.
   *
   * For example, "device_id=0;arena_extend_strategy=0;......"
   *
   * \param cuda_options - OrtCUDAProviderOptionsV2 instance
   * \param allocator - a ptr to an instance of OrtAllocator obtained with CreateAllocator() or GetAllocatorWithDefaultOptions()
   *                      the specified allocator will be used to allocate continuous buffers for output strings and lengths.
   * \param ptr - is a UTF-8 null terminated string allocated using 'allocator'. The caller is responsible for using the same allocator to free it.
   *
   * \snippet{doc} snippets.dox OrtStatus Return Value
   *
   * \since Version 1.11.
   */
  ORT_API2_STATUS(GetCUDAProviderOptionsAsString, _In_ const OrtCUDAProviderOptionsV2* cuda_options, _Inout_ OrtAllocator* allocator, _Outptr_ char** ptr);

  /** \brief Release an ::OrtCUDAProviderOptionsV2
   *
   * \note This is an exception in the naming convention of other Release* functions, as the name of the method does not have the V2 suffix, but the type does
   *
   * \since Version 1.11.
   */
  void(ORT_API_CALL* ReleaseCUDAProviderOptions)(_Frees_ptr_opt_ OrtCUDAProviderOptionsV2* input);

  /// @}

  /** \brief Append MIGraphX provider to session options
   *
   * If MIGraphX is not available (due to a non MIGraphX enabled build, or if MIGraphX is not installed on the system), this function will return failure.
   *
   * \param[in] options
   * \param[in] migraphx_options
   *
   * \snippet{doc} snippets.dox OrtStatus Return Value
   *
   * \since Version 1.11.
   */
  ORT_API2_STATUS(SessionOptionsAppendExecutionProvider_MIGraphX,
                  _In_ OrtSessionOptions* options, _In_ const OrtMIGraphXProviderOptions* migraphx_options);

  /** \brief Replace initialized Tensors with external data with the data provided in initializers.
   *
   * The function will find the initialized TensorProtos with external data in the graph with the provided names and
   * replace them with the provided tensors. The API verifies that the TensorProto being replaced
   * has an external data reference and has the same name, dimensions and data type as its replacement. The replacement
   * will occur before any of the optimizations take place. The data will be copied into the graph
   * since TensorProto can't refer to the user provided buffers.
   *
   * Once the model has been loaded, the OrtValue(s) added to SessionOptions instance will be removed
   * from the internal SessionOptions copy to save memory, the user provided buffers can then be deallocated
   * and the SessionOptions instance that refers to them can be destroyed.
   *
   * \param[in] options
   * \param[in] initializer_names Array of null terminated UTF-8 encoded strings of the initializers names.
   * \param[in] initializers Array of ::OrtValue type
   * \param[in] num_initializers Number of elements in the initializer_names and initializers
   *
   * \snippet{doc} snippets.dox OrtStatus Return Value
   *
   * \since Version 1.12.
   */
  ORT_API2_STATUS(AddExternalInitializers, _In_ OrtSessionOptions* options,
                  _In_reads_(num_initializers) const char* const* initializer_names,
                  _In_reads_(num_initializers) const OrtValue* const* initializers, size_t num_initializers);

  /** \brief: Create attribute of onnxruntime operator
   *
   * \param[in] name Name of the attribute
   * \param[in] data Data content of the attribute
   * \param[in] len Number of elements if data represents an array (e.g., ORT_OP_ATTR_INTS). Otherwise, set to 1.
   * \param[in] type Data type
   * \param[out] op_attr Attribute that has been created, which must be released by OrtApi::ReleaseOpAttr
   *
   * \since Version 1.12.
   */
  ORT_API2_STATUS(CreateOpAttr,
                  _In_ const char* name,
                  _In_ const void* data,
                  _In_ int len,
                  _In_ OrtOpAttrType type,
                  _Outptr_ OrtOpAttr** op_attr);

  /* \brief: Release op attribute
   *
   * \param[in] opAttr Attribute created by OrtApi::CreateOpAttr
   *
   * \since Version 1.12.
   */
  ORT_CLASS_RELEASE(OpAttr);

  /** \brief: Create onnxruntime native operator
   *
   * \param[in] info Kernel info
   * \param[in] op_name Operator name
   * \param[in] domain Operator domain
   * \param[in] version Operator opset version
   * \param[in] type_constraint_names Name of the type constraints, such as "T" or "T1"
   * \param[in] type_constraint_values Type of each constraints
   * \param[in] type_constraint_count Number of constraints
   * \param[in] attr_values Attributes used to initialize the operator
   * \param[in] attr_count Number of the attributes
   * \param[in] input_count Number of inputs
   * \param[in] output_count Number of outputs
   * \param[out] ort_op Operator that has been created
   *
   * \since Version 1.12.
   */
  ORT_API2_STATUS(CreateOp,
                  _In_ const OrtKernelInfo* info,
                  _In_z_ const char* op_name,
                  _In_z_ const char* domain,
                  int version,
                  _In_reads_(type_constraint_count) const char** type_constraint_names,
                  _In_reads_(type_constraint_count) const ONNXTensorElementDataType* type_constraint_values,
                  int type_constraint_count,
                  _In_reads_(attr_count) const OrtOpAttr* const* attr_values,
                  int attr_count,
                  int input_count,
                  int output_count,
                  _Outptr_ OrtOp** ort_op);

  /** \brief: Invoke the operator created by OrtApi::CreateOp
   * The inputs must follow the order as specified in onnx specification
   *
   * \param[in] context Kernel context
   * \param[in] ort_op Operator that has been created
   * \param[in] input_values Array of inputs
   * \param[in] input_count Number of inputs
   * \param[in] output_values Array of outputs
   * \param[in] output_count Number of outputs
   *
   * \since Version 1.12.
   */
  ORT_API2_STATUS(InvokeOp,
                  _In_ const OrtKernelContext* context,
                  _In_ const OrtOp* ort_op,
                  _In_ const OrtValue* const* input_values,
                  _In_ int input_count,
                  _Inout_ OrtValue* const* output_values,
                  _In_ int output_count);

  /* \brief: Release an onnxruntime operator
   *
   * \param[in] Op Operator created by OrtApi::CreateOp
   *
   * \since Version 1.12.
   */
  ORT_CLASS_RELEASE(Op);

  /** \brief: Append execution provider to the session options.
   * \param[in] options
   * \param[in] provider_name - provider to add.
   * \param[in] provider_options_keys - keys to configure the provider options
   * \param[in] provider_options_values - values to configure the provider options
   * \param[in] num_keys - number of keys passed in
   *
   * Currently supported provider names:
   *   QNNExecutionProvider (or QNN)
   *   OpenVINOExecutionProvider (or OpenVINO)
   *   XnnpackExecutionProvider (or XNNPACK)
   *   WebNNExecutionProvider (or WEBNN)
   *   WebGpuExecutionProvider (or WebGPU)
   *   AzureExecutionProvider (or AZURE)
   *   JsExecutionProvider (or JS)
   *   VitisAIExecutionProvider (or VitisAI)
   *   CoreMLExecutionProvider (or CoreML)
   *
   * Note: If an execution provider has a dedicated SessionOptionsAppendExecutionProvider_<provider name> function
   *       that should be used to add it.
   *
   * QNN supported keys:
   *   "backend_type": Type of QNN backend. Specifies a backend path that is the associated QNN backend library file
   *      name. E.g., given backend type "htp", on Windows, the backend path would be "QnnHtp.dll", and on other
   *      platforms, it would be "libQnnHtp.so". Mutually exclusive with "backend_path".
   *      Available options:
   *      -# "cpu"
   *      -# "gpu"
   *      -# "htp": Default.
   *      -# "saver"
   *      -# "ir"
   *   "backend_path": File path to QNN backend library. Mutually exclusive with "backend_type".
   *   "profiling_level": QNN profiling level.
   *      Available options:
   *      -# "off": Default.
   *      -# "basic"
   *      -# "detailed"
   *   "profiling_file_path": QNN profiling file path if ETW not enabled.
   *   "rpc_control_latency": QNN RPC control latency.
   *   "vtcm_mb": QNN VTCM size in MB. default to 0(not set).
   *   "htp_performance_mode": QNN performance mode.
   *      Available options:
   *      -# "burst"
   *      -# "balanced"
   *      -# "default": Default.
   *      -# "high_performance"
   *      -# "high_power_saver"
   *      -# "low_balanced"
   *      -# "extreme_power_saver"
   *      -# "low_power_saver"
   *      -# "power_saver"
   *      -# "sustained_high_performance"
   *   "dump_qnn_ir_dlc": Use the QnnIr backend library to write .dlc files for each subgraph dispatched to QNN. When
   *       enabled, inference results will be incorrect. Use only for debugging.
   *      -# "0": Default: disabled
   *      -# "1": enabled
   *   "dump_qnn_ir_dlc_dir": Set the directory into which QnnIr will be configured to write QNN graphs as .dlc files.
   *      Default is current working directory.
   *   "qnn_ir_backend_path": File path to the QnnIr backend library. If "dump_qnn_ir_dlc" is enabled, use this path
   *      instead of looking for the Ir backend in the standard location.
   *   "qnn_saver_path": File path to the QNN Saver backend library. If specified, QNN Saver will be enabled and will
   *      dump QNN API calls to disk for replay/debugging. QNN Saver produces incorrect model inference results and
   *      may alter model/EP partitioning. Use only for debugging.
   *   "qnn_context_priority": QNN context priority.
   *      Available options:
   *      -# "low"
   *      -# "normal": Default.
   *      -# "normal_high"
   *      -# "high"
   *   "htp_graph_finalization_optimization_mode": Set the optimization mode for graph finalization on the HTP backend.
   *      Available options:
   *      -# "0": Default.
   *      -# "1": Faster preparation time, less optimal graph.
   *      -# "2": Longer preparation time, more optimal graph.
   *      -# "3": Longest preparation time, most likely even more optimal graph. See QNN SDK documentation for specific
   *        details.
   *   "soc_model": The SoC model number. Refer to the QNN SDK documentation for valid values.
   *      Defaults to "0" (unknown).
   *   "htp_arch": The minimum HTP architecture the driver will use to select compatible QNN operators.
   *      Available options:
   *      -# "0": Default (none).
   *      -# "68"
   *      -# "69"
   *      -# "73"
   *      -# "75"
   *   "device_id": The ID of the device to use when setting 'htp_arch'. Defaults to "0" (for single device).
   *   "enable_htp_fp16_precision": Used for float32 model for HTP backend.
   *      Enable the float32 model to be inferenced with fp16 precision. Otherwise, it will be fp32 precision.
   *      -# "0": With fp32 precision.
   *      -# "1": Default. With fp16 precision.
   *   "offload_graph_io_quantization": Offload graph input quantization and graph output dequantization to another
   *      execution provider (typically CPU EP).
   *      -# "0": Disabled. QNN EP will handle quantization and dequantization of graph I/O.
   *      -# "1": Enabled. This is the default value.
   *   "enable_htp_spill_fill_buffer": Enable HTP spill fill buffer setting. The flag is used while generating context
   *      binary.
   *      -# "0": Default. Disabled.
   *      -# "1": Enabled.
   *   "enable_htp_shared_memory_allocator": Enable the QNN HTP shared memory allocator. Requires libcdsprpc.so/dll to
   *      be available.
   *      -# "0": Default. Disabled.
   *      -# "1": Enabled.
   *   "dump_json_qnn_graph": Set to "1" to dump QNN graphs generated by QNN EP as JSON files. Each graph partition
   *      assigned to QNN EP is dumped to a separate file.
   *   "json_qnn_graph_dir": Directory in which to dump QNN JSON graphs. If not specified, QNN graphs are dumped in the
   *      program's current working directory. Ignored if "dump_json_qnn_graph" is not set.
   *
   * XNNPACK supported keys:
   *   "intra_op_num_threads": number of thread-pool size to use for XNNPACK execution provider.
   *      default value is 0, which means to use the session thread-pool size.
   *
   * \since Version 1.12.
   */
  ORT_API2_STATUS(SessionOptionsAppendExecutionProvider, _In_ OrtSessionOptions* options,
                  _In_ const char* provider_name,
                  _In_reads_(num_keys) const char* const* provider_options_keys,
                  _In_reads_(num_keys) const char* const* provider_options_values,
                  _In_ size_t num_keys);

  /* \brief: Get a copy of kernel info
   *
   * \param[in] info Kernel info
   * \param[out] info_copy Copy of kernel info
   *
   * \since Version 1.12.
   */
  ORT_API2_STATUS(CopyKernelInfo,
                  _In_ const OrtKernelInfo* info,
                  _Outptr_ OrtKernelInfo** info_copy);

  /* \brief: Release kernel info
   *
   * \param[in] KernelInfo A copy of kernel info returned by CopyKernelInfo
   *
   * \since Version 1.12.
   */
  ORT_CLASS_RELEASE(KernelInfo);

  /// \name Ort Training
  /// @{
  /** \brief Gets the Training C Api struct
   *
   * Call this function to access the ::OrtTrainingApi structure that holds pointers to functions that enable
   * training with onnxruntime.
   * \note A NULL pointer will be returned and no error message will be printed if the training api
   * is not supported with this build. A NULL pointer will be returned and an error message will be
   * printed if the provided version is unsupported, for example when using a runtime older than the
   * version created with this header file.
   *
   * \param[in] version Must be ::ORT_API_VERSION
   * \return The ::OrtTrainingApi struct for the version requested.
   *
   * \since Version 1.13
   */
  const OrtTrainingApi*(ORT_API_CALL* GetTrainingApi)(uint32_t version)NO_EXCEPTION;

  /// @}

  /** \brief Append CANN provider to session options
   *
   * If CANN is not available (due to a non CANN enabled build, or if CANN is not installed on the system), this function will return failure.
   *
   * \param[in] options
   * \param[in] cann_options
   *
   * \snippet{doc} snippets.dox OrtStatus Return Value
   *
   * \since Version 1.13.
   */
  ORT_API2_STATUS(SessionOptionsAppendExecutionProvider_CANN,
                  _In_ OrtSessionOptions* options, _In_ const OrtCANNProviderOptions* cann_options);

  /** \brief Create an OrtCANNProviderOptions
   *
   * \param[out] out created ::OrtCANNProviderOptions. Must be released with OrtApi::ReleaseCANNProviderOptions
   *
   * \snippet{doc} snippets.dox OrtStatus Return Value
   *
   * \since Version 1.13.
   */
  ORT_API2_STATUS(CreateCANNProviderOptions, _Outptr_ OrtCANNProviderOptions** out);

  /** \brief Set options in a CANN Execution Provider.
   *
   * \param[in] cann_options
   * \param[in] provider_options_keys Array of UTF-8 null-terminated string for provider options keys
   * \param[in] provider_options_values Array of UTF-8 null-terminated string for provider options values
   * \param[in] num_keys Number of elements in the `provider_option_keys` and `provider_options_values` arrays
   *
   * \snippet{doc} snippets.dox OrtStatus Return Value
   *
   * \since Version 1.13.
   */
  ORT_API2_STATUS(UpdateCANNProviderOptions, _Inout_ OrtCANNProviderOptions* cann_options,
                  _In_reads_(num_keys) const char* const* provider_options_keys,
                  _In_reads_(num_keys) const char* const* provider_options_values,
                  _In_ size_t num_keys);

  /** \brief Get serialized CANN provider options string.
   *
   * \param[in] cann_options OrtCANNProviderOptions instance
   * \param[in] allocator a ptr to an instance of OrtAllocator obtained with CreateAllocator()
   *                      or GetAllocatorWithDefaultOptions(), the specified allocator will be used to allocate
   *                      continuous buffers for output strings and lengths.
   * \param[out] ptr is a UTF-8 null terminated string allocated using 'allocator'.
   *                 The caller is responsible for using the same allocator to free it.
   *
   * \snippet{doc} snippets.dox OrtStatus Return Value
   *
   * \since Version 1.13.
   */
  ORT_API2_STATUS(GetCANNProviderOptionsAsString, _In_ const OrtCANNProviderOptions* cann_options,
                  _Inout_ OrtAllocator* allocator, _Outptr_ char** ptr);

  /** \brief Release an OrtCANNProviderOptions
   *
   * \param[in] input The pointer of OrtCANNProviderOptions which will been deleted
   *
   * \since Version 1.13.
   */
  void(ORT_API_CALL* ReleaseCANNProviderOptions)(_Frees_ptr_opt_ OrtCANNProviderOptions* input);

  /*  \brief Get OrtDevice type from MemoryInfo
   *
   *  \since Version 1.14
   */
  void(ORT_API_CALL* MemoryInfoGetDeviceType)(_In_ const OrtMemoryInfo* ptr, _Out_ OrtMemoryInfoDeviceType* out);

  /* \brief Update the OrtEnv instance with custom log severity level
   *
   * \param[in] ort_env The OrtEnv instance being used
   * \param[in] log_severity_level The log severity level.
   *
   * \since Version 1.14.
   */
  ORT_API2_STATUS(UpdateEnvWithCustomLogLevel, _In_ OrtEnv* ort_env, OrtLoggingLevel log_severity_level);

  /*  \brief Set affinities for intra op threads
   *
   * Affinity string follows format:
   * logical_processor_id,logical_processor_id;logical_processor_id,logical_processor_id
   * Semicolon isolates configurations among threads, while comma split processors where ith thread expected to attach to.
   * e.g. 1,2,3;4,5
   * specifies affinities for two threads, with the 1st thread attach to the 1st, 2nd, and 3rd processor, and 2nd thread to the 4th and 5th.
   * To ease the configuration, an "interval" is also allowed:
   * e.g. 1-8;8-16;17-24
   * orders that the 1st thread runs on first eight processors, 2nd thread runs on next eight processors, and so forth.
   * Note:
   * 1. Once set, the number of thread affinities must equal to intra_op_num_threads - 1,
   *    ort does not set affinity on the main thread which is started and managed by the calling app;
   * 2. For windows, ort will infer the group id from a logical processor id, for example, assuming there are two groups with each has 64 logical processors,
   *    an id of 64 will be inferred as the last processor of the 1st group, while 65 will be interpreted as the 1st processor of the second group.
   *    Hence 64-65 is an invalid configuration, because a windows thread cannot be attached to processors across group boundary.
   *
   *  \since Version 1.14
   */
  ORT_API2_STATUS(SetGlobalIntraOpThreadAffinity, _Inout_ OrtThreadingOptions* tp_options, const char* affinity_string);

  /** \brief Register custom ops from a shared library.
   *
   * Loads a shared library (.dll on windows, .so on linux, etc) named 'library_name' and looks for this entry point:
   *		OrtStatus* RegisterCustomOps(OrtSessionOptions * options, const OrtApiBase* api);
   * It then passes in the provided session options to this function along with the api base.
   *
   * The handle to the loaded library is automatically released by ORT when the last OrtSession that references the
   * library handle is released. If no OrtSession is created, then the library handle is released when the provided
   * OrtSessionOptions is released.
   *
   * \param[in] options The session options.
   * \param[in] library_name The name of the shared library to load and register. Refer to OS-specific dynamic library
   *                         loading utilities (e.g., LoadLibraryEx on Windows or dlopen on Linux/MacOS) for information
   *                         on the format of library names and search paths.
   *
   * \snippet{doc} snippets.dox OrtStatus Return Value
   * \since Version 1.14
   */
  ORT_API2_STATUS(RegisterCustomOpsLibrary_V2, _Inout_ OrtSessionOptions* options, _In_ const ORTCHAR_T* library_name);

  /** \brief Register custom ops by calling a RegisterCustomOpsFn function.
   *
   * Searches for registration_func_name and if found calls it.
   *
   * The library containing the function must either be linked against or previously loaded by the executable.
   *
   * If you want ONNX Runtime to load the library and manage its lifetime, use RegisterCustomOpsLibrary_V2.
   *
   * RegisterCustomOpsUsingFunction can be used in scenarios where it may not be possible for ONNX Runtime to load
   * the library from a path. e.g. mobile platforms where the library must be linked into the app.
   *
   * The registration function must have the signature of RegisterCustomOpsFn:
   *    OrtStatus* (*fn)(OrtSessionOptions* options, const OrtApiBase* api);
   *
   * See https://onnxruntime.ai/docs/reference/operators/add-custom-op.html for details on how the registration
   * function should be implemented.
   *
   * \param[in] options OrtSessionOptions that is passed through as the first argument in the call to the
   *                    registration function.
   * \param[in] registration_func_name Name of registration function to use.
   *
   * \snippet{doc} snippets.dox OrtStatus Return Value
   * \since Version 1.14
   */
  ORT_API2_STATUS(RegisterCustomOpsUsingFunction, _Inout_ OrtSessionOptions* options,
                  _In_ const char* registration_func_name);

  /// \name OrtKernelInfo
  /// Custom operator APIs.
  /// @{

  /** \brief Get the number of inputs from ::OrtKernelInfo.
   *
   * Used in the CreateKernel callback of an OrtCustomOp to query the number of inputs
   * during kernel/session creation.
   *
   * \param[in] info Instance of ::OrtKernelInfo.
   * \param[out] out Pointer to variable assigned with the result on success.
   *
   * \snippet{doc} snippets.dox OrtStatus Return Value
   * \since Version 1.14
   */
  ORT_API2_STATUS(KernelInfo_GetInputCount, _In_ const OrtKernelInfo* info, _Out_ size_t* out);

  /** \brief Get the number of outputs from ::OrtKernelInfo.
   *
   * Used in the CreateKernel callback of an OrtCustomOp to query the number of outputs
   * during kernel/session creation.
   *
   * \param[in] info Instance of ::OrtKernelInfo.
   * \param[out] out Pointer to variable assigned with the result on success.
   *
   * \snippet{doc} snippets.dox OrtStatus Return Value
   * \since Version 1.14
   */
  ORT_API2_STATUS(KernelInfo_GetOutputCount, _In_ const OrtKernelInfo* info, _Out_ size_t* out);

  /** \brief Get the name of a ::OrtKernelInfo's input.
   *
   * Used in the CreateKernel callback of an OrtCustomOp to query an input's name
   * during kernel/session creation.
   *
   * If `out` is nullptr, the value of `size` is set to the size of the name
   * string (including null-terminator), and a success status is returned.
   *
   * If the `size` parameter is greater than or equal to the name string's size,
   * the value of `size` is set to the true size of the string (including null-terminator),
   * the provided memory is filled with the string's contents, and a success status is returned.
   *
   * If the `size` parameter is less than the actual string's size and `out`
   * is not nullptr, the value of `size` is set to the true size of the string
   * and a failure status is returned.
   *
   * \param[in] info An instance of ::OrtKernelInfo.
   * \param[in] index The index of the input name to get. Returns a failure status if out-of-bounds.
   * \param[out] out Memory location into which to write the UTF-8 null-terminated string representing the input's name.
   * \param[in,out] size Pointer to the size of the `out` buffer. See above comments for details.
   *
   * \snippet{doc} snippets.dox OrtStatus Return Value
   * \since Version 1.14
   */
  ORT_API2_STATUS(KernelInfo_GetInputName, _In_ const OrtKernelInfo* info, size_t index, _Out_ char* out,
                  _Inout_ size_t* size);

  /** \brief Get the name of a ::OrtKernelInfo's output.
   *
   * Used in the CreateKernel callback of an OrtCustomOp to query an output's name
   * during kernel/session creation.
   *
   * If `out` is nullptr, the value of `size` is set to the size of the name
   * string (including null-terminator), and a success status is returned.
   *
   * If the `size` parameter is greater than or equal to the name string's size,
   * the value of `size` is set to the true size of the string (including null-terminator),
   * the provided memory is filled with the string's contents, and a success status is returned.
   *
   * If the `size` parameter is less than the actual string's size and `out`
   * is not nullptr, the value of `size` is set to the true size of the string
   * and a failure status is returned.
   *
   * \param[in] info An instance of ::OrtKernelInfo.
   * \param[in] index The index of the output name to get. Returns a failure status if out-of-bounds.
   * \param[out] out Memory location into which to write the UTF-8 null-terminated string representing the output's
   *                 name.
   * \param[in,out] size Pointer to the size of the `out` buffer. See above comments for details.
   *
   * \snippet{doc} snippets.dox OrtStatus Return Value
   * \since Version 1.14
   */
  ORT_API2_STATUS(KernelInfo_GetOutputName, _In_ const OrtKernelInfo* info, size_t index, _Out_ char* out,
                  _Inout_ size_t* size);

  /** \brief Get the type information for a ::OrtKernelInfo's input.
   *
   * Used in the CreateKernel callback of an OrtCustomOp to query the shape and type information
   * of an input during kernel/session creation.
   *
   * \param[in] info An instance of ::OrtKernelInfo.
   * \param[in] index Which input to get the type information for
   * \param[out] type_info Pointer set to the resulting ::OrtTypeInfo. Must be freed with OrtApi::ReleaseTypeInfo.
   *
   * \snippet{doc} snippets.dox OrtStatus Return Value
   * \since Version 1.14
   */
  ORT_API2_STATUS(KernelInfo_GetInputTypeInfo, _In_ const OrtKernelInfo* info, size_t index,
                  _Outptr_ OrtTypeInfo** type_info);

  /** \brief Get the type information for a ::OrtKernelInfo's output.
   *
   * Used in the CreateKernel callback of an OrtCustomOp to query the shape and type information
   * of an output during kernel/session creation.
   *
   * \param[in] info An instance of ::OrtKernelInfo.
   * \param[in] index Which input to get the type information for
   * \param[out] type_info Pointer set to the resulting ::OrtTypeInfo. Must be freed with OrtApi::ReleaseTypeInfo.
   *
   * \snippet{doc} snippets.dox OrtStatus Return Value
   * \since Version 1.14
   */
  ORT_API2_STATUS(KernelInfo_GetOutputTypeInfo, _In_ const OrtKernelInfo* info, size_t index,
                  _Outptr_ OrtTypeInfo** type_info);

  /** \brief Get a ::OrtValue tensor stored as an attribute in the graph node.
   *
   * Used in the CreateKernel callback of an OrtCustomOp to get a tensor attribute.
   *
   * \param[in] info ::OrtKernelInfo instance.
   * \param[in] name UTF-8 null-terminated string representing the attribute's name.
   * \param[in] allocator Allocator used to allocate the internal tensor state.
   * \param[out] out Returns newly created ::OrtValue. Must be freed with OrtApi::ReleaseValue,
   *                 which will also free internal tensor state allocated with the provided allocator.
   *
   * \snippet{doc} snippets.dox OrtStatus Return Value
   */
  ORT_API2_STATUS(KernelInfoGetAttribute_tensor, _In_ const OrtKernelInfo* info, _In_z_ const char* name,
                  _Inout_ OrtAllocator* allocator, _Outptr_ OrtValue** out);

  /// @}
  /// \name OrtSessionOptions
  /// Custom operator APIs
  /// @{

  /** \brief Checks if the given session configuration entry exists.
   *
   * The config_key formats are defined in onnxruntime_session_options_config_keys.h
   *
   * Can be used in a custom operator library to check for session configuration entries
   * that target one or more custom operators in the library. Example: The config entry
   * custom_op.myop.some_key targets a custom op named "myop".
   *
   * \param[in] options The ::OrtSessionOptions instance.
   * \param[in] config_key A null-terminated UTF-8 string representation of the configuration key.
   * \param[out] out Pointer set to 1 if the entry exists and 0 otherwise.
   *
   * \snippet{doc} snippets.dox OrtStatus Return Value
   * \since Version 1.14
   */
  ORT_API2_STATUS(HasSessionConfigEntry, _In_ const OrtSessionOptions* options,
                  _In_z_ const char* config_key, _Out_ int* out);

  /** \brief Get a session configuration value.
   *
   * Returns a failure status if the configuration key does not exist.
   * The config_key and the format of config_value are defined in onnxruntime_session_options_config_keys.h
   *
   * If `config_value` is nullptr, the value of `size` is set to the true size of the string
   * value (including null-terminator), and a success status is returned.
   *
   * If the `size` parameter is greater than or equal to the actual string value's size,
   * the value of `size` is set to the true size of the string value, the provided memory
   * is filled with the value's contents, and a success status is returned.
   *
   * If the `size` parameter is less than the actual string value's size and `config_value`
   * is not nullptr, the value of `size` is set to the true size of the string value
   * and a failure status is returned.
   *
   * Can be used in a custom operator library to get session configuration entries
   * that target one or more custom operators in the library. Example: The config entry
   * custom_op.myop.some_key targets a custom op named "myop".
   *
   * \param[in] options The session options.
   * \param[in] config_key A null-terminated UTF-8 string representation of the config key.
   * \param[in] config_value Pointer to memory where the null-terminated UTF-8 string value will be stored.
   * \param[in,out] size Pointer to the size of the `config_value` buffer. See above comments for details.
   *
   * \snippet{doc} snippets.dox OrtStatus Return Value
   * \since Version 1.14
   */
  ORT_API2_STATUS(GetSessionConfigEntry, _In_ const OrtSessionOptions* options,
                  _In_z_ const char* config_key, _Out_ char* config_value, _Inout_ size_t* size);

  /// @}

  /** \brief Append dnnl provider to session options
   *
   * If oneDNN is not available, this function will return failure.
   *
   * \param[in] options
   * \param[in] dnnl_options
   *
   * \snippet{doc} snippets.dox OrtStatus Return Value
   *
   * \since Version 1.15.
   */
  ORT_API2_STATUS(SessionOptionsAppendExecutionProvider_Dnnl,
                  _In_ OrtSessionOptions* options, _In_ const OrtDnnlProviderOptions* dnnl_options);

  /** \brief Create an OrtDnnlProviderOptions
   *
   * \param[out] out Newly created ::OrtDnnlProviderOptions. Must be released with OrtApi::ReleaseDnnlProviderOptions
   *
   * \snippet{doc} snippets.dox OrtStatus Return Value
   *
   * \since Version 1.15.
   */
  ORT_API2_STATUS(CreateDnnlProviderOptions, _Outptr_ OrtDnnlProviderOptions** out);

  /** \brief Set options in a oneDNN Execution Provider.
   *
   * Key should be in null terminated string format of the member of ::OrtDnnlProviderOptions
   * and value should be its related range.
   *
   * For example, key="use_arena" and value="1"
   *
   * \param[in] dnnl_options
   * \param[in] provider_options_keys Array of UTF-8 null-terminated string for provider options keys
   * \param[in] provider_options_values Array of UTF-8 null-terminated string for provider options values
   * \param[in] num_keys Number of elements in the `provider_option_keys` and `provider_options_values` arrays
   *
   * \snippet{doc} snippets.dox OrtStatus Return Value
   *
   * \since Version 1.15.
   */
  ORT_API2_STATUS(UpdateDnnlProviderOptions, _Inout_ OrtDnnlProviderOptions* dnnl_options,
                  _In_reads_(num_keys) const char* const* provider_options_keys,
                  _In_reads_(num_keys) const char* const* provider_options_values,
                  _In_ size_t num_keys);

  /**
   * Get serialized oneDNN provider options string.
   *
   * For example, "use_arena=1;......"
   *
   * \param dnnl_options - OrtDnnlProviderOptions instance
   * \param allocator - a ptr to an instance of OrtAllocator obtained with CreateAllocator() or GetAllocatorWithDefaultOptions()
   *                      the specified allocator will be used to allocate continuous buffers for output strings and lengths.
   * \param ptr - is a UTF-8 null terminated string allocated using 'allocator'. The caller is responsible for using the same allocator to free it.
   *
   * \snippet{doc} snippets.dox OrtStatus Return Value
   *
   * \since Version 1.15.
   */
  ORT_API2_STATUS(GetDnnlProviderOptionsAsString, _In_ const OrtDnnlProviderOptions* dnnl_options, _Inout_ OrtAllocator* allocator, _Outptr_ char** ptr);

  /** \brief Release an ::OrtDnnlProviderOptions
   *
   * \since Version 1.15.
   */
  void(ORT_API_CALL* ReleaseDnnlProviderOptions)(_Frees_ptr_opt_ OrtDnnlProviderOptions* input);

  /// \name OrtKernelInfo
  /// Custom operator APIs.
  /// @{

  /** \brief Get the graph node name from ::OrtKernelInfo.
   *
   * If `out` is nullptr, the value of `size` is set to the size of the name
   * string (including null-terminator), and a success status is returned.
   *
   * If the `size` parameter is greater than or equal to the name string's size,
   * the value of `size` is set to the true size of the string (including null-terminator),
   * the provided memory is filled with the string's contents, and a success status is returned.
   *
   * If the `size` parameter is less than the actual string's size and `out`
   * is not nullptr, the value of `size` is set to the true size of the string
   * and a failure status is returned.
   *
   * Can be used in a custom operator's CreateKernel callback to get the name of the operator's node name in the graph.
   *
   * \param[in] info An instance of ::OrtKernelInfo.
   * \param[out] out Memory location into which to write the UTF-8 null-terminated string representing the name.
   * \param[in,out] size Pointer to the size of the `out` buffer. See above comments for details.
   *
   * \snippet{doc} snippets.dox OrtStatus Return Value
   * \since Version 1.15
   */
  ORT_API2_STATUS(KernelInfo_GetNodeName, _In_ const OrtKernelInfo* info, _Out_ char* out, _Inout_ size_t* size);

  /** \brief Get the session logger from ::OrtKernelInfo.
   *
   * Used in the CreateKernel callback of an OrtCustomOp to get a logger that can be used to log
   * messages.
   *
   * \param[in] info An instance of ::OrtKernelInfo.
   * \param[out] logger Pointer set to the session's ::OrtLogger. Owned by ONNX Runtime, so do not free.
   *
   * \snippet{doc} snippets.dox OrtStatus Return Value
   * \since Version 1.15
   */
  ORT_API2_STATUS(KernelInfo_GetLogger, _In_ const OrtKernelInfo* info, _Outptr_ const OrtLogger** logger);

  /// @}
  /// \name OrtKernelContext
  /// Custom operator APIs.
  /// @{

  /** \brief Get the runtime logger from ::OrtKernelContext.
   *
   * Used in the KernelCompute callback of an OrtCustomOp to get a logger that can be used to log
   * messages during inference.
   *
   * \param[in] context An instance of ::OrtKernelContext.
   * \param[out] logger Pointer set to the kernel context's ::OrtLogger. Owned by ONNX Runtime, so do not free.
   *
   * \snippet{doc} snippets.dox OrtStatus Return Value
   * \since Version 1.15
   */
  ORT_API2_STATUS(KernelContext_GetLogger, _In_ const OrtKernelContext* context, _Outptr_ const OrtLogger** logger);

  /// @}
  /// \name OrtLogger
  /// Custom operator APIs.
  /// @{

  /** \brief Logs a message at the given severity level using the provided ::OrtLogger.
   *
   * Only messages with a severity level equal or greater than the ::OrtLogger's logging severity level
   * are logged. Use OrtApi::Logger_GetLoggingSeverityLevel to get the ::OrtLogger's logging severity
   * level.
   *
   * Can be used in custom operators to log messages with the logger retrieved via OrtApi::KernelInfo_GetLogger.
   *
   * \param[in] logger The ::OrtLogger instance.
   * \param[in] log_severity_level The message's severity level.
   * \param[in] message The message to log.
   * \param[in] file_path The filepath of the file in which the message is logged. Usually the value of ORT_FILE.
   * \param[in] line_number The file line number in which the message is logged. Usually the value of __LINE__.
   * \param[in] func_name The name of the function in which the message is logged. Usually the value of __FUNCTION__.
   *
   * \snippet{doc} snippets.dox OrtStatus Return Value
   * \since Version 1.15
   */
  ORT_API2_STATUS(Logger_LogMessage, _In_ const OrtLogger* logger, OrtLoggingLevel log_severity_level,
                  _In_z_ const char* message, _In_z_ const ORTCHAR_T* file_path, int line_number,
                  _In_z_ const char* func_name);

  /** \brief Get the logging severity level of the ::OrtLogger.
   *
   * Can be used in a custom operator to get the logging severity level of the ::OrtLogger associated with
   * the ::OrtKernelInfo.
   *
   * \param[in] logger The ::OrtLogger instance.
   * \param[out] out Pointer to variable assigned with the logging severity level on success.
   *
   * \snippet{doc} snippets.dox OrtStatus Return Value
   * \since Version 1.15
   */
  ORT_API2_STATUS(Logger_GetLoggingSeverityLevel, _In_ const OrtLogger* logger, _Out_ OrtLoggingLevel* out);

  /// @}

  /** \brief Get a ::OrtValue tensor stored as a constant initializer in the graph node.
   *
   * Used in the CreateKernel callback of an OrtCustomOp to get a tensor value.
   *
   * \param[in] info ::OrtKernelInfo instance.
   * \param[in] index The node index.
   * \param[out] is_constant Is it a constant node input or not.
   * \param[out] out The OrtValue tensor value.
   *
   * \snippet{doc} snippets.dox OrtStatus Return Value
   *
   * \since Version 1.15.
   */
  ORT_API2_STATUS(KernelInfoGetConstantInput_tensor, _In_ const OrtKernelInfo* info, size_t index, _Out_ int* is_constant, _Outptr_ const OrtValue** out);

  /** \brief Get Optional Type information from an ::OrtTypeInfo
   *
   * This augments ::OrtTypeInfo to return an ::OrtOptionalTypeInfo when the type is optional.
   * The OrtOptionalTypeInfo also has a nested ::OrtTypeInfo that describes the type of the optional value.
   * ::OrtOptionalTypeInfo type can only appear within model metadata to describe inputs/outputs.
   * The actual OrtValues that are supplied in place of optional type inputs should contain
   * specific type that is described by ::OrtOptionalTypeInfo.
   *
   * So the picture: ::OrtTypeInfo -> ::OrtOptionalTypeInfo -> ::OrtTypeInfo (describes the type that can be supplied
   * in place of the optional type when creating the actual ::OrtValue).
   *
   * \param[in] type_info
   * \param[out] out A pointer to the ::OrtOptionalTypeInfo. Do not free this value,
   *                 it is owned by OrtTypeInfo instance. When the type_info does not represent
   *                 optional type, nullptr is returned in out.
   *
   * \snippet{doc} snippets.dox OrtStatus Return Value
   *
   * \since Version 1.15.
   */
  ORT_API2_STATUS(CastTypeInfoToOptionalTypeInfo, _In_ const OrtTypeInfo* type_info,
                  _Outptr_result_maybenull_ const OrtOptionalTypeInfo** out);

  /** \brief Get OrtTypeInfo for the allowed contained type from an ::OrtOptionalTypeInfo.
   *
   * This augments ::OrtOptionalTypeInfo to return an ::OrtTypeInfo for the contained type.
   * The OrtOptionalTypeInfo has a nested ::OrtTypeInfo that describes the type of the optional value.
   * ::OrtOptionalTypeInfo type can only appear within model metadata to describe inputs/outputs.
   * The actual OrtValues that are supplied in place of optional type inputs should contain
   * specific type that is described by the returned ::OrtTypeInfo.
   *
   * \param[in] optional_type_info
   * \param[out] out A copy of ::OrtTypeInfo for what the optional value could be.
   *                 The user must free this value with ReleaseTypeInfo.
   *
   * \snippet{doc} snippets.dox OrtStatus Return Value
   *
   * \since Version 1.15.
   */
  ORT_API2_STATUS(GetOptionalContainedTypeInfo, _In_ const OrtOptionalTypeInfo* optional_type_info,
                  _Outptr_ OrtTypeInfo** out);

  /** \brief Set a single string in a string tensor
   *  Do not zero terminate the string data.
   *
   * \param[in] value A string tensor
   * \param[in] index - flat index of the element
   * \param[in] length_in_bytes length of the buffer in utf-8 bytes (without the null terminator)
   * \param[inout] buffer - address of return value
   *
   * \snippet{doc} snippets.dox OrtStatus Return Value
   */
  ORT_API2_STATUS(GetResizedStringTensorElementBuffer, _Inout_ OrtValue* value, _In_ size_t index, _In_ size_t length_in_bytes, _Inout_ char** buffer);

  /** \brief Get Allocator from KernelContext for a specific memoryInfo. Please use C API ReleaseAllocator to release out object
   *
   * \param[in] context OrtKernelContext instance
   * \param[in] mem_info OrtMemoryInfo instance
   * \param[out] out A pointer to OrtAllocator.
   *
   * \snippet{doc} snippets.dox OrtStatus Return Value
   *
   * \since Version 1.15.
   */
  ORT_API2_STATUS(KernelContext_GetAllocator, _In_ const OrtKernelContext* context, _In_ const OrtMemoryInfo* mem_info, _Outptr_ OrtAllocator** out);

  /** \brief Returns a null terminated string of the build info including git info and cxx flags
   *
   * \return UTF-8 encoded version string. Do not deallocate the returned buffer.
   *
   * \since Version 1.15.
   */
  const char*(ORT_API_CALL* GetBuildInfoString)(void);

  /// \name OrtROCMProviderOptions
  /// @{

  /** \brief Create an OrtROCMProviderOptions
   *
   * \param[out] out Newly created ::OrtROCMProviderOptions. Must be released with OrtApi::ReleaseROCMProviderOptions
   *
   * \snippet{doc} snippets.dox OrtStatus Return Value
   *
   * \since Version 1.16.
   */
  ORT_API2_STATUS(CreateROCMProviderOptions, _Outptr_ OrtROCMProviderOptions** out);

  /** \brief Set options in a ROCm Execution Provider.
   *
   * Please refer to https://onnxruntime.ai/docs/execution-providers/ROCm-ExecutionProvider.html
   * to know the available keys and values. Key should be in null terminated string format of the member of
   * ::OrtROCMProviderOptions and value should be its related range.
   *
   * For example, key="device_id" and value="0"
   *
   * \param[in] rocm_options
   * \param[in] provider_options_keys Array of UTF-8 null-terminated string for provider options keys
   * \param[in] provider_options_values Array of UTF-8 null-terminated string for provider options values
   * \param[in] num_keys Number of elements in the `provider_option_keys` and `provider_options_values` arrays
   *
   * \snippet{doc} snippets.dox OrtStatus Return Value
   *
   * \since Version 1.16.
   */
  ORT_API2_STATUS(UpdateROCMProviderOptions, _Inout_ OrtROCMProviderOptions* rocm_options,
                  _In_reads_(num_keys) const char* const* provider_options_keys,
                  _In_reads_(num_keys) const char* const* provider_options_values,
                  _In_ size_t num_keys);

  /**
   * Get serialized ROCm provider options string.
   *
   * For example, "device_id=0;arena_extend_strategy=0;......"
   *
   * \param rocm_options - OrtROCMProviderOptions instance
   * \param allocator - a ptr to an instance of OrtAllocator obtained with CreateAllocator() or GetAllocatorWithDefaultOptions()
   *                      the specified allocator will be used to allocate continuous buffers for output strings and lengths.
   * \param ptr - is a UTF-8 null terminated string allocated using 'allocator'. The caller is responsible for using the same allocator to free it.
   *
   * \snippet{doc} snippets.dox OrtStatus Return Value
   *
   * \since Version 1.16.
   */
  ORT_API2_STATUS(GetROCMProviderOptionsAsString, _In_ const OrtROCMProviderOptions* rocm_options, _Inout_ OrtAllocator* allocator, _Outptr_ char** ptr);

  /** \brief Release an ::OrtROCMProviderOptions
   *
   * \note This is an exception in the naming convention of other Release* functions, as the name of the method does not have the V2 suffix, but the type does
   *
   * \since Version 1.16.
   */
  void(ORT_API_CALL* ReleaseROCMProviderOptions)(_Frees_ptr_opt_ OrtROCMProviderOptions* input);

  /** \brief Create an allocator with specific type and register it with the ::OrtEnv
   *  This API enhance CreateAndRegisterAllocator that it can create an allocator with specific type, not just CPU allocator
   *  Enables sharing the allocator between multiple sessions that use the same env instance.
   *  Lifetime of the created allocator will be valid for the duration of the environment.
   *  Returns an error if an allocator with the same ::OrtMemoryInfo is already registered.
   *  \param[in] env OrtEnv instance
   *  \param[in] provider_type ExecutionProvider type
   *  \param[in] mem_info OrtMemoryInfo instance
   *  \param[in] arena_cfg Arena configuration
   *  \param[in] provider_options_keys key of the provider options map
   *  \param[in] provider_options_values value of the provider options map
   *  \param[in] num_keys Length of the provider options map
   */
  ORT_API2_STATUS(CreateAndRegisterAllocatorV2, _Inout_ OrtEnv* env, _In_ const char* provider_type, _In_ const OrtMemoryInfo* mem_info, _In_ const OrtArenaCfg* arena_cfg,
                  _In_reads_(num_keys) const char* const* provider_options_keys, _In_reads_(num_keys) const char* const* provider_options_values, _In_ size_t num_keys);

  /** \brief Run the model asynchronously in a thread owned by intra op thread pool
   *
   * \param[in] session
   * \param[in] run_options If nullptr, will use a default ::OrtRunOptions
   * \param[in] input_names Array of null terminated UTF8 encoded strings of the input names
   * \param[in] input Array of ::OrtValue%s of the input values
   * \param[in] input_len Number of elements in the input_names and inputs arrays
   * \param[in] output_names Array of null terminated UTF8 encoded strings of the output names
   * \param[in] output_names_len Number of elements in the output_names and outputs array
   * \param[out] output OrtValue* array of size output_names_len.
   *             On calling RunAsync, output[i] could either be a null or a pointer to a preallocated OrtValue.
   *             Later, the output array will be passed to run_async_callback with all null(s) filled with valid
   *             OrtValue pointer(s) allocated by onnxruntime.
   *             NOTE: it is customer's duty to finally release the output array and each of its member,
   *             regardless of whether the member (OrtValue*) is allocated by onnxruntime or preallocated by the customer.
   * \param[in] run_async_callback Callback function on model run completion
   * \param[in] user_data User data that pass back to run_async_callback
   */
  ORT_API2_STATUS(RunAsync, _Inout_ OrtSession* session, _In_opt_ const OrtRunOptions* run_options,
                  _In_reads_(input_len) const char* const* input_names,
                  _In_reads_(input_len) const OrtValue* const* input, size_t input_len,
                  _In_reads_(output_names_len) const char* const* output_names, size_t output_names_len,
                  _Inout_updates_all_(output_names_len) OrtValue** output,
                  _In_ RunAsyncCallbackFn run_async_callback, _In_opt_ void* user_data);

  /**
   * Update TensorRT EP provider option where its data type is pointer, for example 'user_compute_stream'.
   * If the data type of the provider option can be represented by string please use UpdateTensorRTProviderOptions.
   *
   * Note: It's caller's responsibility to properly manage the lifetime of the instance pointed by this pointer.
   *
   * \param tensorrt_options - OrtTensorRTProviderOptionsV2 instance
   * \param key - Name of the provider option
   * \param value - A pointer to the instance that will be assigned to this provider option
   *
   * \since Version 1.16.
   */
  ORT_API2_STATUS(UpdateTensorRTProviderOptionsWithValue, _Inout_ OrtTensorRTProviderOptionsV2* tensorrt_options, _In_ const char* key, _In_ void* value);

  /**
   * Get TensorRT EP provider option where its data type is pointer.
   * If the data type of the provider option can be represented by string please use GetTensorRTProviderOptionsAsString.
   *
   * \param tensorrt_options - OrtTensorRTProviderOptionsV2 instance
   * \param key - Name of the provider option
   * \param ptr - A pointer to the instance that is kept by the provider option
   *
   * \since Version 1.16.
   */
  ORT_API2_STATUS(GetTensorRTProviderOptionsByName, _In_ const OrtTensorRTProviderOptionsV2* tensorrt_options, _In_ const char* key, _Outptr_ void** ptr);

  /**
   * Update CUDA EP provider option where its data type is pointer, for example 'user_compute_stream'.
   * If the data type of the provider option can be represented by string please use UpdateCUDAProviderOptions.
   *
   * Note: It's caller's responsibility to properly manage the lifetime of the instance pointed by this pointer.
   *
   * \param cuda_options - OrtCUDAProviderOptionsV2 instance
   * \param key - Name of the provider option
   * \param value - A pointer to the instance that will be assigned to this provider option
   *
   * \since Version 1.16.
   */
  ORT_API2_STATUS(UpdateCUDAProviderOptionsWithValue, _Inout_ OrtCUDAProviderOptionsV2* cuda_options, _In_ const char* key, _In_ void* value);

  /**
   * Get CUDA EP provider option where its data type is pointer.
   * If the data type of the provider option can be represented by string please use GetCUDAProviderOptionsAsString.
   *
   * \param cuda_options - OrtCUDAProviderOptionsV2 instance
   * \param key - Name of the provider option
   * \param ptr - A pointer to the instance that is kept by the provider option
   *
   * \since Version 1.16.
   */
  ORT_API2_STATUS(GetCUDAProviderOptionsByName, _In_ const OrtCUDAProviderOptionsV2* cuda_options, _In_ const char* key, _Outptr_ void** ptr);

  /**
   * Get a EP resource.
   * E.g. a cuda stream or a cublas handle
   *
   * \param context - Kernel context
   * \param resource_version - Version of the resource
   * \param resource_id - Type of resource
   * \param resource - A pointer to returned resource
   *
   * \since Version 1.16.
   */
  ORT_API2_STATUS(KernelContext_GetResource, _In_ const OrtKernelContext* context, _In_ int resource_version,
                  _In_ int resource_id, _Outptr_ void** resource);

  /** \brief Set user logging function
   *
   *  By default the logger created by the CreateEnv* functions is used to create the session logger as well.
   *  This function allows a user to override this default session logger with a logger of their own choosing. This way
   *  the user doesn't have to create a separate environment with a custom logger. This addresses the problem when
   *  the user already created an env but now wants to use a different logger for a specific session (for debugging or
   *  other reasons).
   *
   * \param[in] options
   * \param[in] user_logging_function A pointer to a logging function.
   * \param[in] user_logging_param A pointer to arbitrary data passed as the ::OrtLoggingFunction `param` parameter to
   *                         `user_logging_function`. This parameter is optional.
   *
   * \snippet{doc} snippets.dox OrtStatus Return Value
   *
   * \since Version 1.17.
   */
  ORT_API2_STATUS(SetUserLoggingFunction, _Inout_ OrtSessionOptions* options,
                  _In_ OrtLoggingFunction user_logging_function, _In_opt_ void* user_logging_param);

  /**
   * Get number of input from OrtShapeInferContext
   *
   * \param[in] context
   * \param[out] out The number of inputs
   *
   * \since Version 1.17.
   */
  ORT_API2_STATUS(ShapeInferContext_GetInputCount, _In_ const OrtShapeInferContext* context, _Out_ size_t* out);

  /**
   * Get type and shape info of an input
   *
   * \param[in] context
   * \param[in] index The index of the input
   * \param[out] info Type shape info of the input
   *
   * \since Version 1.17.
   */
  ORT_API2_STATUS(ShapeInferContext_GetInputTypeShape, _In_ const OrtShapeInferContext* context, _In_ size_t index, _Outptr_ OrtTensorTypeAndShapeInfo** info);

  /**
   * Get attribute from OrtShapeInferContext. Note that OrtShapeInferContext is a per-node context, one could only read attribute from current node.
   *
   * \param[in] context
   * \param[in] attr_name Name of the attribute
   * \param[out] attr Handle of the attribute fetched
   *
   * \since Version 1.17.
   */
  ORT_API2_STATUS(ShapeInferContext_GetAttribute, _In_ const OrtShapeInferContext* context, _In_ const char* attr_name, _Outptr_ const OrtOpAttr** attr);

  /**
   * Set type and shape info of an output
   *
   * \param[in] context
   * \param[in] index The index of the output
   * \param[out] info Type shape info of the output
   *
   * \since Version 1.17.
   */
  ORT_API2_STATUS(ShapeInferContext_SetOutputTypeShape, _In_ const OrtShapeInferContext* context, _In_ size_t index, _In_ const OrtTensorTypeAndShapeInfo* info);

  /**
   * Set symbolic shape to type shape info
   *
   * \param[in] info Type shape info
   * \param[in] dim_params Symbolic strings
   * \param[in] dim_params_length Number of strings
   *
   * \since Version 1.17.
   */
  ORT_API2_STATUS(SetSymbolicDimensions, _In_ OrtTensorTypeAndShapeInfo* info, _In_ const char* dim_params[], _In_ size_t dim_params_length);

  /**
   * Read contents of an attribute to data
   *
   * \param[in] op_attr
   * \param[in] type Attribute type
   * \param[out] data Memory address to save raw content of the attribute
   * \param[in] len Number of bytes allowed to store in data
   * \param[out] out Number of bytes required to save the data when the call failed, or the real number of bytes saved to data on success
   *
   * \since Version 1.17.
   */
  ORT_API2_STATUS(ReadOpAttr, _In_ const OrtOpAttr* op_attr, _In_ OrtOpAttrType type, _Inout_ void* data, _In_ size_t len, _Out_ size_t* out);

  /** \brief Set whether to use deterministic compute.
   *
   * Default is false. If set to true, this will enable deterministic compute for GPU kernels where possible.
   * Note that this most likely will have a performance cost.
   *
   * \param[in] options
   * \param[in] value
   *
   * \since Version 1.17.
   */
  ORT_API2_STATUS(SetDeterministicCompute, _Inout_ OrtSessionOptions* options, bool value);

  /**
   * Run fn in parallel
   *
   * \param[in] context
   * \param[in] fn Function accepting usr_data and an integer as iterator
   * \param[in] total The number of times fn is to be invoked
   * \param[in] num_batch Number of batches by which the "total" is to be divided in maximum. When zero, there is no limit
   * \param[in] usr_data User data to be passed back to fn
   *
   * \since Version 1.17.
   */
  ORT_API2_STATUS(KernelContext_ParallelFor, _In_ const OrtKernelContext* context, _In_ void (*fn)(void*, size_t), _In_ size_t total, _In_ size_t num_batch, _In_ void* usr_data);

  /** \brief Append OpenVINO execution provider to the session options
   *
   * If OpenVINO is not available (due to a non OpenVINO enabled build, or if OpenVINO is not installed on the system), this function will fail.
   *
   * \param[in] options
   * \param[in] provider_options_keys
   * \param[in] provider_options_values
   * \param[in] num_keys
   *
   * \snippet{doc} snippets.dox OrtStatus Return Value
   *
   * \since Version 1.17.
   */
  ORT_API2_STATUS(SessionOptionsAppendExecutionProvider_OpenVINO_V2,
                  _In_ OrtSessionOptions* options,
                  _In_reads_(num_keys) const char* const* provider_options_keys,
                  _In_reads_(num_keys) const char* const* provider_options_values,
                  _In_ size_t num_keys);

  /** \brief Append VitisAI provider to session options
   *
   * If VitisAI is not available (due to a non VitisAI enabled build, or if VitisAI is not installed on the system), this function will return failure.
   *
   * \param[in] options
   * \param[in] provider_options_keys
   * \param[in] provider_options_values
   * \param[in] num_keys
   *
   * \snippet{doc} snippets.dox OrtStatus Return Value
   *
   * \since Version 1.18.
   */
  ORT_API2_STATUS(SessionOptionsAppendExecutionProvider_VitisAI,
                  _In_ OrtSessionOptions* options,
                  _In_reads_(num_keys) const char* const* provider_options_keys,
                  _In_reads_(num_keys) const char* const* provider_options_values,
                  _In_ size_t num_keys);

  /** \brief Get scratch buffer from the corresponding allocator under the specific OrtMemoryInfo object.
   *         NOTE: callers are responsible to release this scratch buffer from the corresponding allocator
   *  \param[in] context OrtKernelContext instance
   *  \param[in] mem_info OrtMemoryInfo instance
   *  \param[in] count_or_bytes How many bytes is this scratch buffer
   *  \param[out] out A pointer to the scratch buffer
   *
   *  \snippet{doc} snippets.dox OrtStatus Return Value
   *
   * \since Version 1.18.
   */
  ORT_API2_STATUS(KernelContext_GetScratchBuffer, _In_ const OrtKernelContext* context, _In_ const OrtMemoryInfo* mem_info, _In_ size_t count_or_bytes, _Outptr_ void** out);

  /** \brief Get allocator from KernelInfo for a specific memory type. Please use C API ReleaseAllocator to release out object
   *
   * \param[in] info OrtKernelInfo instance
   * \param[in] mem_type OrtMemType object
   * \param[out] out A pointer to OrtAllocator
   *
   * \snippet{doc} snippets.dox OrtStatus Return Value
   *
   * \since Version 1.18.
   */
  ORT_API2_STATUS(KernelInfoGetAllocator, _In_ const OrtKernelInfo* info, _In_ OrtMemType mem_type, _Outptr_ OrtAllocator** out);

  /** \brief Replace initialized Tensors with external data with the provided files in memory
   *
   * The function will find the initialized TensorProtos with external data in the graph with the provided
   * external file names and the file content in memory. The API gets the external file name, offset, data length
   * from TensorProto, and locate the tensor data from the file in memory buffer.
   * It creates a Tensor to replace the existing Tensor in graph. The replacement
   * will occur before any of the optimizations take place. The data will be copied into the graph
   * since TensorProto can't refer to the user provided buffers.
   *
   * \param[in] options
   * \param[in] external_initializer_file_names Array of null terminated UTF-8 encoded strings of the file names
   *            which holds the external initializers.
   * \param[in] external_initializer_file_buffer_array Array of pointers to the buffer of the file content.
   *            The buffer can be freed after session creation.
   * \param[in] external_initializer_file_lengths Array of size_t to indicate the length of file content
   * \param[in] num_external_initializer_files Number of external files
   *
   * \snippet{doc} snippets.dox OrtStatus Return Value
   *
   * \since Version 1.18.
   */
  ORT_API2_STATUS(AddExternalInitializersFromFilesInMemory, _In_ OrtSessionOptions* options,
                  _In_reads_(num_external_initializer_files) const ORTCHAR_T* const* external_initializer_file_names,
                  _In_reads_(num_external_initializer_files) char* const* external_initializer_file_buffer_array,
                  _In_reads_(num_external_initializer_files) const size_t* external_initializer_file_lengths,
                  size_t num_external_initializer_files);

  /** \brief Create an OrtLoraAdapter
   *
   * The function attempts to locate file specified by adapter_file_path, read it and create an OrtLoraAdapter
   * instance. The adapter_file_path should be a valid path to a file that contains a valid Lora Adapter
   * format. The function attempts to validate the format at load time. The file will always be memory mapped, unless
   * the platform does not support memory mapping, in which case the file will be read into memory.
   *
   * \param[in] adapter_file_path adapter file path.
   * \param[in] allocator optional pointer to a device allocator. If specified
   *            data is copied to the device at some point before Run() is invoked. If nullptr, data stays on CPU.
   *            The data would still be copied to device if required by the model at inference time.
   * \param[out] out A pointer to a newly created OrtLoraAdapter instance. Must be released with
   *                  OrtApi::ReleaseLoraAdapter.
   *
   * \snippet{doc} snippets.dox OrtStatus Return Value
   *
   * \since Version 1.20.
   */
  ORT_API2_STATUS(CreateLoraAdapter, const ORTCHAR_T* adapter_file_path, _In_ OrtAllocator* allocator,
                  _Outptr_ OrtLoraAdapter** out);

  /** \brief Create an OrtLoraAdapter
   *
   * The function copies the bytes from the array and creates an OrtLoraAdapter instance.
   *
   *
   * \param[in] bytes pointer to a valid Lora Adapter format buffer.
   * \param[in] num_bytes length of bytes buffer.
   * \param[in] allocator optional pointer to a device allocator. If specified
   *            data is copied to the device at some point before Run() is invoked. If nullptr, data stays on CPU.
   *            The data would still be copied to device if required by the model at inference time.
   * \param[out] out A pointer to a newly created OrtLoraAdapter instance. Must be released with
   *                  OrtApi::ReleaseLoraAdapter.
   *
   * \snippet{doc} snippets.dox OrtStatus Return Value
   *
   * \since Version 1.20.
   */
  ORT_API2_STATUS(CreateLoraAdapterFromArray, _In_ const void* bytes, size_t num_bytes, _In_ OrtAllocator* allocator,
                  _Outptr_ OrtLoraAdapter** out);

  /** \brief Release an ::OrtLoraAdapter obtained from OrtApi::CreateLoraAdapter
   */
  ORT_CLASS_RELEASE(LoraAdapter);

  /** \brief Add the Lora Adapter to the list of active adapters.
   *
   * The function adds the Lora Adapter to the list of active adapters. The Lora Adapter must be created with
   * OrtApi::CreateLoraAdapter or FromArray. The Lora Adapter will be used by the session to run the model.
   * The instance of the OrtRunOptions can then be used to customize the Run() calls.
   * More than one OrtLoraAdapter can be active at the same time. Lora Parameters that belong to different
   * Lora adapters that will be active at the same time must not overlap.
   * This setting does not affect RunWithBinding.
   *
   * \param[in] options OrtRunOptions instance
   * \param[in] adapter OrtLoraAdapter instance
   *
   * \snippet{doc} snippets.dox OrtStatus Return Value
   *
   * \since Version 1.20.
   */
  ORT_API2_STATUS(RunOptionsAddActiveLoraAdapter, _Inout_ OrtRunOptions* options, _In_ const OrtLoraAdapter* adapter);

  /// @}
  /// \name OrtEpDynamicOptions
  /// @{

  /** \brief Set DynamicOptions for EPs (Execution Providers)
   *
   * Valid options can be found in `include\onnxruntime\core\session\onnxruntime_session_options_config_keys.h`
   * Look for `kOrtEpDynamicOptions`
   *
   * \param[in] sess OrtSession
   * \param[in] keys Array of null terminated UTF8 encoded strings of EP dynamic option keys
   * \param[in] values Array of null terminated UTF8 encoded string of EP dynamic option values
   * \param[in] kv_len Number of elements in the keys and values arrays
   *
   * \snippet{doc} snippets.dox OrtStatus Return Value
   *
   * \since Version 1.20.
   */
  ORT_API2_STATUS(SetEpDynamicOptions, _Inout_ OrtSession* sess, _In_reads_(kv_len) const char* const* keys,
                  _In_reads_(kv_len) const char* const* values, _In_ size_t kv_len);

  /** \brief Release an OrtValueInfo instance if it was not added to an OrtGraph.
   * \since Version 1.22.
   */
  ORT_CLASS_RELEASE(ValueInfo);

  /** \brief Release an OrtNode if it was not added to an OrtGraph.
   * \since Version 1.22.
   */
  ORT_CLASS_RELEASE(Node);

  /** \brief Release an OrtGraph.
   * \snippet{doc} snippets.dox OrtStatus Return Value
   * \since Version 1.22.
   */
  ORT_CLASS_RELEASE(Graph);

  /** \brief Release an OrtModel.
   * \snippet{doc} snippets.dox OrtStatus Return Value
   * \since Version 1.22.
   */
  ORT_CLASS_RELEASE(Model);

  /** \brief Get the value name from an OrtValueInfo instance.
   * \param[in] value_info The OrtValueInfo instance.
   * \param[out] name The name of the OrtValueInfo
   * \snippet{doc} snippets.dox OrtStatus Return Value
   * \since Version 1.22.
   */
  ORT_API2_STATUS(GetValueInfoName, _In_ const OrtValueInfo* value_info, _Out_ const char** name);

  /** \brief Get the type information from an OrtValueInfo instance.
   * \param[in] value_info The OrtValueInfo instance.
   * \param[out] type_info The type info of the OrtValueInfo
   * \snippet{doc} snippets.dox OrtStatus Return Value
   * \since Version 1.22.
   */
  ORT_API2_STATUS(GetValueInfoTypeInfo, _In_ const OrtValueInfo* value_info, _Outptr_ const OrtTypeInfo** type_info);

  /** \brief Get the Model Editor API instance
   *
   * Get the Model Editor API instance to create a new model or augment an existing model.
   *
   * \return Model Editor API struct
   *
   * \since Version 1.22.
   */
  const OrtModelEditorApi*(ORT_API_CALL* GetModelEditorApi)();

  /** \brief Create an OrtValue for a Tensor that uses pre-existing memory.
   *
   * ORT will take ownership of the memory and free it using the provided deleter when no longer in use.
   *
   * \param[in] deleter OrtAllocator instance that will be used to free the memory.
   *                    Only the OrtAllocator:Info and OrtAllocator::Release functions are required.
   *                    The OrtMemoryInfo returned by OrtAllocator::Info must match the location of p_data.
   * \param[in] p_data Pointer to the memory that will be used by the Tensor. ORT will take ownership of the memory.
   * \param[in] p_data_len Length of the memory in bytes.
   * \param[in] shape Dimensions of the Tensor. All values should be > 0.
   * \param[in] shape_len Number of dimensions in the shape array.
   * \param[in] type Data type of the Tensor.
   * \param[out] out Newly created ::OrtValue. Must be freed with OrtApi::ReleaseValue
   *
   * \snippet{doc} snippets.dox OrtStatus Return Value
   *
   * \since Version 1.22.
   */
  ORT_API2_STATUS(CreateTensorWithDataAndDeleterAsOrtValue, _In_ OrtAllocator* deleter,
                  _In_ void* p_data, size_t p_data_len,
                  _In_ const int64_t* shape, size_t shape_len,
                  ONNXTensorElementDataType type,
                  _Outptr_ OrtValue** out);

  /** \brief sets load cancellation flag to abort session loading process.
   *
   * \param[in] options instance that was passed to the session at creation time.
   * \param[in] cancel setting this to true after model loading process was initiated will
   *            attempt to cancel the loading process. If cancellation is successful, CreateSession()
   *            CreateSessionFromArray() or any other session creation API that take session options as an
   *            argument will return an OrtStatus indicating that session loading was canceled at user request,
   *            error code ORT_MODEL_LOAD_CANCELED.
   *            The APIs above would not return any valid Session instance. This is the best case effort and the result
   *            is not guaranteed. The session may have already been created and initialized
   *            before the cancellation request was issued.
   *
   * \snippet{doc} snippets.dox OrtStatus Return Value
   *
   * \since Version 1.22.
   */
  ORT_API2_STATUS(SessionOptionsSetLoadCancellationFlag, _Inout_ OrtSessionOptions* options,
                  _In_ bool cancel);

  /** \brief Get the Compile API instance.
   *
   * Get the Compile API instance to compile ONNX models. Execution providers that support compilation fuse a subgraph
   * into an EPContext node that wraps a provider-specific binary representation of the subgraph.
   * For more details about the EPContext design, refer to:
   *  \htmlonly
   *  <a href="https://onnxruntime.ai/docs/execution-providers/EP-Context-Design.html">EPContext design document.</a>
   *  \endhtmlonly
   *
   * \return Compile API struct instance.
   *
   * \since Version 1.22.
   */
  const OrtCompileApi*(ORT_API_CALL* GetCompileApi)();

  //
  // OrtKeyValuePairs
  //

  /** \brief Create an OrtKeyValuePairs instance.
   *
   * \param[out] out A pointer to a newly created OrtKeyValuePairs instance.
   *
   * \note Must be released by calling ReleaseKeyValuePairs.
   *
   * \since Version 1.22.
   */
  void(ORT_API_CALL* CreateKeyValuePairs)(_Outptr_ OrtKeyValuePairs** out);

  /** \brief Add a key-value pair to the OrtKeyValuePairs instance.
   *
   * \param[in] kvps OrtKeyValuePairs instance.
   * \param[in] key Key to be added.
   * \param[in] value Value to be added.
   *
   * \note The `key` and `value` are copied internally.
   *
   * \since Version 1.22.
   */

  void(ORT_API_CALL* AddKeyValuePair)(_In_ OrtKeyValuePairs* kvps, _In_ const char* key, _In_ const char* value);

  /** \brief Get the value associated with a key in the OrtKeyValuePairs instance.
   *
   * \param[in] kvps OrtKeyValuePairs instance.
   * \param[in] key Key to be searched.
   *
   * \return The value associated with the key, or nullptr if the key does not exist.
   *
   * \since Version 1.22.
   */
  const char*(ORT_API_CALL* GetKeyValue)(_In_ const OrtKeyValuePairs* kvps, _In_ const char* key);

  /** \brief Get all the key-value pairs from the OrtKeyValuePairs instance.
   *
   * \param[in] kvps OrtKeyValuePairs instance.
   * \param[out] keys Array of keys from `kvps`.
   * \param[out] values Array of values from `kvps`.
   * \param[out] num_entries Number of entries in `keys` and `values`.
   *
   * \since Version 1.22.
   */
  void(ORT_API_CALL* GetKeyValuePairs)(_In_ const OrtKeyValuePairs* kvps,
                                       _Outptr_ const char* const** keys, _Outptr_ const char* const** values,
                                       _Out_ size_t* num_entries);

  /** \brief Remove a key-value pair from the OrtKeyValuePairs instance.
   *
   * \param[in] kvps OrtKeyValuePairs instance.
   * \param[in] key Key to be removed. No error if not found.
   *
   * \since Version 1.22.
   */
  void(ORT_API_CALL* RemoveKeyValuePair)(_In_ OrtKeyValuePairs* kvps, _In_ const char* key);

  /** \brief Release an OrtKeyValuePairs instance.
   *
   * \param[in] input OrtKeyValuePairs instance to be released.
   *
   * \since Version 1.22.
   */
  ORT_CLASS_RELEASE(KeyValuePairs);

  /** \brief Register an execution provider library with ORT.
   *
   * The library must export 'CreateEpFactories' and 'ReleaseEpFactory' functions.
   * See OrtEpApi for more details.
   *
   * \param[in] env The OrtEnv instance to register the library in.
   * \param[in] registration_name The name to register the execution provider library under.
   * \param[in] path The path to the execution provider library.
   *
   * \snippet{doc} snippets.dox OrtStatus Return Value
   *
   * \since Version 1.22.
   */
  ORT_API2_STATUS(RegisterExecutionProviderLibrary, _In_ OrtEnv* env, _In_ const char* registration_name,
                  _In_ const ORTCHAR_T* path);

  /** \brief Unregister an execution provider library with ORT.
   *
   * ORT will call ReleaseEpFactory for all factories created by the library, and unload the library.
   *
   * You <b>MUST</b> ensure there are no Session instances using execution providers created by the library
   * before calling this function.
   *
   * \param[in] env The OrtEnv instance to unregister the library from.
   * \param[in] registration_name The name the execution provider library was registered under.
   *
   * \snippet{doc} snippets.dox OrtStatus Return Value
   *
   * \since Version 1.22.
   */
  ORT_API2_STATUS(UnregisterExecutionProviderLibrary, _In_ OrtEnv* env, _In_ const char* registration_name);

  /** \brief Get the list of available OrtEpDevice instances.
   *
   * Each OrtEpDevice instance contains details of the execution provider and the device it will use.
   *
   * \param[in] env The OrtEnv instance to query.
   * \param[out] ep_devices The OrtEpDevice instances that the execution provider will use.
   * \param[out] num_ep_devices The number of OrtEpDevice instances returned.
   *
   * \snippet{doc} snippets.dox OrtStatus Return Value
   *
   * \since Version 1.22.
   */
  ORT_API2_STATUS(GetEpDevices, _In_ const OrtEnv* env,
                  _Outptr_ const OrtEpDevice* const** ep_devices, _Out_ size_t* num_ep_devices);

  /** \brief Append the execution provider that is responsible for the selected OrtEpDevice instances
   *         to the session options.
   *
   * \param[in] session_options Session options to add execution provider to.
   * \param[in] env Environment that execution providers were registered with.
   * \param[in] ep_devices One or more OrtEpDevice instances to create an execution provider for.
   *                       Obtain from GetEpDevices. All OrtEpDevice instances must be from the same execution
   *                       provider. It is only necessary to provide multiple OrtEpDevices if you want to use the
   *                       same execution provider for multiple devices.
   *                       e.g. the EP is capable of running on GPU and NPU.
   * \param[in] num_ep_devices Number of OrtEpDevice instances.
   * \param[in] ep_option_keys Optional keys to configure the execution provider.
   * \param[in] ep_option_vals Optional values to configure the execution provider.
   * \param[in] num_ep_options Number of execution provide options to add.
   *
   * \snippet{doc} snippets.dox OrtStatus Return Value
   *
   * \since Version 1.22.
   */
  ORT_API2_STATUS(SessionOptionsAppendExecutionProvider_V2, _In_ OrtSessionOptions* session_options,
                  _In_ OrtEnv* env,
                  _In_reads_(num_ep_devices) const OrtEpDevice* const* ep_devices, _In_ size_t num_ep_devices,
                  _In_reads_(num_op_options) const char* const* ep_option_keys,
                  _In_reads_(num_op_options) const char* const* ep_option_vals,
                  size_t num_ep_options);

  /** \brief Set the execution provider selection policy for the session.
   *
   * Allows users to specify a device selection policy for automatic execution provider (EP) selection.
   * If custom selection is required please use SessionOptionsSetEpSelectionPolicyDelegate instead.
   *
   * \param[in] session_options The OrtSessionOptions instance.
   * \param[in] policy The device selection policy to use (see OrtExecutionProviderDevicePolicy).
   *
   * \since Version 1.22
   */
  ORT_API2_STATUS(SessionOptionsSetEpSelectionPolicy, _In_ OrtSessionOptions* session_options,
                  _In_ OrtExecutionProviderDevicePolicy policy);

  /** \brief Set the execution provider selection policy delegate for the session.
   *
   * Allows users to provide a custom device selection policy for automatic execution provider (EP) selection.
   *
   * \param[in] session_options The OrtSessionOptions instance.
   * \param[in] delegate Delegate callback for custom selection.
   * \param[in] delegate_state Optional state that will be passed to the delegate callback. nullptr if not required.
   *
   * \since Version 1.22
   */
  ORT_API2_STATUS(SessionOptionsSetEpSelectionPolicyDelegate, _In_ OrtSessionOptions* session_options,
                  _In_ EpSelectionDelegate delegate,
                  _In_opt_ void* delegate_state);

  /** \brief Get the hardware device type.
   *
   * \param[in] device The OrtHardwareDevice instance to query.
   * \return The hardware device type.
   *
   * \since Version 1.22.
   */
  OrtHardwareDeviceType(ORT_API_CALL* HardwareDevice_Type)(_In_ const OrtHardwareDevice* device);

  /** \brief Get the hardware device's vendor identifier.
   *
   * \param[in] device The OrtHardwareDevice instance to query.
   * \return The hardware device vendor identifier.
   *
   * \since Version 1.22.
   */
  uint32_t(ORT_API_CALL* HardwareDevice_VendorId)(_In_ const OrtHardwareDevice* device);

  /** \brief Get the hardware device's vendor name.
   *
   * \param[in] device The OrtHardwareDevice instance to query.
   * \return The hardware device's vendor name.
   *
   * \since Version 1.22.
   */
  const char*(ORT_API_CALL* HardwareDevice_Vendor)(_In_ const OrtHardwareDevice* device);

  /** \brief Get the hardware device's unique identifier.
   *
   * \param[in] device The OrtHardwareDevice instance to query.
   * \return The device id.
   *
   * \note This is not a unique identifier. It identifies the hardware type when combined with vendor id.
   * \since Version 1.22.
   */
  uint32_t(ORT_API_CALL* HardwareDevice_DeviceId)(_In_ const OrtHardwareDevice* device);

  /** \brief Get hardware device metadata.
   *
   * \param[in] device The OrtHardwareDevice instance to query.
   * \return An OrtKeyValuePairs instance containing the metadata for the device.
   *         Note: ORT owns the instance so the user must not call ReleaseKeyValuePairs with it.
   *
   * \since Version 1.22.
   */
  const OrtKeyValuePairs*(ORT_API_CALL* HardwareDevice_Metadata)(_In_ const OrtHardwareDevice* device);

  /** \brief Get the execution provider name.
   *
   * \param[in] ep_device The OrtEpDevice instance to query.
   * \return The execution provider name.
   *
   * \since Version 1.22.
   */
  const char*(ORT_API_CALL* EpDevice_EpName)(_In_ const OrtEpDevice* ep_device);

  /** \brief Get the execution provider's vendor name.
   *
   * \param[in] ep_device The OrtEpDevice instance to query.
   * \return The execution provider's vendor name.
   *
   * \since Version 1.22.
   */
  const char*(ORT_API_CALL* EpDevice_EpVendor)(_In_ const OrtEpDevice* ep_device);

  /** \brief Get the metadata for the OrtEpDevice.
   *
   * \param[in] ep_device The OrtEpDevice instance to query.
   * \return An OrtKeyValuePairs instance containing the metadata for the device.
   *
   * \since Version 1.22.
   */
  const OrtKeyValuePairs*(ORT_API_CALL* EpDevice_EpMetadata)(_In_ const OrtEpDevice* ep_device);

  /** \brief Get the execution provider options for the OrtEpDevice.
   *
   * \param[in] ep_device The OrtEpDevice instance to query.
   * \return An OrtKeyValuePairs instance containing the execution provider options for the device.
   *
   * \since Version 1.22.
   */
  const OrtKeyValuePairs*(ORT_API_CALL* EpDevice_EpOptions)(_In_ const OrtEpDevice* ep_device);

  /** \brief Get the OrtHardwareDevice instance for the OrtEpDevice.
   *
   * \param[in] ep_device The OrtEpDevice instance to query.
   * \return The OrtHardwareDevice instance for the device.
   *
   * \since Version 1.22.
   */
  const OrtHardwareDevice*(ORT_API_CALL* EpDevice_Device)(_In_ const OrtEpDevice* ep_device);

  /** \brief Get the OrtEpApi instance for implementing an execution provider.
   *
   * \since Version 1.22.
   */
  const OrtEpApi*(ORT_API_CALL* GetEpApi)();

  /** \brief Compute total size in bytes of the tensor data contained in an OrtValue.
   *
   * Returns the total number of bytes used to store the tensor data. For numeric tensors,
   * this is sizeof(element_type) * total_element_count. OrtValues that are not tensors or
   * that are tensors that contain strings will cause an error to be returned.
   *
   * \param[in] ort_value OrtValue instance containing a tensor
   * \param[out] size The total size of the tensor data in bytes
   *
   * \snippet{doc} snippets.dox OrtStatus Return Value
   *
   * \since Version 1.23
   */
  ORT_API2_STATUS(GetTensorSizeInBytes, _In_ const OrtValue* ort_value, _Out_ size_t* size);

  /** \brief Calls OrtAllocator::GetStats function
   *
   * Return a pointer to the OrtKeyValuePairs structure that contains the statistics of the allocator
   * and the user should call OrtApi::ReleaseKeyValuePairs.
   *
   * NOTE: If the allocator does not implement this function, the OrtKeyValuePairs instance will be empty.
   *
   * \param[in] ort_allocator The allocator to get stats from
   * \param[out] out A pointer to the OrtKeyValuePairs instance that contains the stats
   *
   * \snippet{doc} snippets.dox OrtStatus Return Value
   *
   * \since Version 1.23.
   */
  ORT_API2_STATUS(AllocatorGetStats, _In_ const OrtAllocator* ort_allocator, _Outptr_ OrtKeyValuePairs** out);

  /** \brief Create an ::OrtMemoryInfo
   *
   * \param[in] name Arbitrary name.
   * \param[in] device_type Device type.
   * \param[in] vendor_id PCI Vendor ID. Use 0 for a generic allocator (e.g. WebGPU).
   * \param[in] device_id Device ID if there are multiple devices of the same type. e.g. 2 GPU devices.
   * \param[in] mem_type Memory type. Use OrtDeviceMemoryType_DEFAULT for device memory, and
   *                                  OrtDeviceMemoryType_HOST_ACCESSIBLE (if applicable) for memory used to transfer
   *                                  between the device and the CPU.
   * \param[in] alignment Alignment of the memory if required. Pass 0 for default alignment.
   * \param[in] allocator_type Allocator type. If OrtAllocatorType::OrtArenaAllocator, the ORT arena will be used.
   *                           Caveat: Support for OrtArenaAllocator is currently limited to usage of internal ORT
   *                           allocators via CreateAllocator/CreateAndRegisterAllocator/CreateAndRegisterAllocatorV2.
   * \param[out] out Newly created ::OrtMemoryInfo. Must be freed with OrtAPi::ReleaseMemoryInfo
   *
   * \snippet{doc} snippets.dox OrtStatus Return Value
   *
   * \since Version 1.23
   */
  ORT_API2_STATUS(CreateMemoryInfo_V2, _In_ const char* name, _In_ enum OrtMemoryInfoDeviceType device_type,
                  _In_ uint32_t vendor_id, _In_ int16_t device_id, _In_ enum OrtDeviceMemoryType mem_type,
                  _In_ size_t alignment, enum OrtAllocatorType allocator_type,
                  _Outptr_ OrtMemoryInfo** out);

  //
  // OrtArrayOfConstObjects
  //

  /** \brief Create an OrtArrayOfConstObjects instance, which represents an array of
   * pointers to constant opaque objects (i.e., each element is a 'const void*').
   *
   * The OrtArrayOfConstObjects instance does not own the underlying objects, only the pointers
   * to them.
   *
   * An OrtArrayOfConstObjects instance stores elements of type 'const void*'. Users
   * must check the object's type via ArrayOfConstObjects_GetObjectType before casting objects
   * to their actual type.
   *
   * \param[in] object_type The object's type as indicated by the OrtTypeTag enum.
   * \param[in] initial_size The backing array's initial size. Can be set to 0.
   * \param[in] initial_value Each element's initial value. Can be set to NULL.
   * \param[out] out A pointer to a newly created OrtArrayOfConstObjects instance.
   *
   * \snippet{doc} snippets.dox OrtStatus Return Value
   *
   * \note Must be released by calling ReleaseArrayOfConstObjects.
   *
   * \since Version 1.23.
   */
  ORT_API2_STATUS(CreateArrayOfConstObjects, _In_ OrtTypeTag object_type, _In_ size_t initial_size,
                  _In_ const void* initial_value, _Outptr_ OrtArrayOfConstObjects** out);

  ORT_CLASS_RELEASE(ArrayOfConstObjects);

  /** \brief Get a tag that represents the type of the opaque objects stored in a OrtArrayOfConstObjects instance.
   *
   * Refer to OrtTypeTag for valid values.
   *
   * \param[in] array The OrtArrayOfConstObjects instance.
   * \param[out] type_tag Output parameter set to the type tag that corresponds to the object type.
   *
   * \snippet{doc} snippets.dox OrtStatus Return Value
   *
   * \since Version 1.23.
   */
  ORT_API2_STATUS(ArrayOfConstObjects_GetObjectType, _In_ const OrtArrayOfConstObjects* array,
                  _Out_ OrtTypeTag* type_tag);

<<<<<<< HEAD
  /** \brief Get a pointer to a data buffer of contiguous elements, where each element is a pointer to a
   * constant opaque object (i.e., each element is a 'const void*').
=======
  /** \brief Get a pointer to a data buffer of contiguous elements, where each element is a constant pointer to a
   * constant opaque object (i.e., each element is a 'const void* const').
>>>>>>> 0ef82136
   *
   * Caller must cast the objects to the appropriate type indicated by ArrayOfConstObjects_GetObjectType.
   *
   * \param[in] array The OrtArrayOfConstObjects instance.
   * \param[out] data Output parameter set to the contiguous data buffer that stores all elements.
   *
   * \snippet{doc} snippets.dox OrtStatus Return Value
   *
   * \since Version 1.23.
   */
<<<<<<< HEAD
  ORT_API2_STATUS(ArrayOfConstObjects_GetData, _In_ OrtArrayOfConstObjects* array, _Outptr_ const void*** data);

  /** \brief Get a pointer to a data buffer of contiguous elements, where each element is a constant pointer to a
   * constant opaque object (i.e., each element is a 'const void* const').
=======
  ORT_API2_STATUS(ArrayOfConstObjects_GetData, _In_ const OrtArrayOfConstObjects* array,
                  _Outptr_ const void* const** data);

  /** \brief Get a pointer to a data buffer of contiguous elements, where each element is a pointer to a
   * constant opaque object (i.e., each element is a 'const void*').
>>>>>>> 0ef82136
   *
   * Caller must cast the objects to the appropriate type indicated by ArrayOfConstObjects_GetObjectType.
   *
   * \param[in] array The OrtArrayOfConstObjects instance.
   * \param[out] data Output parameter set to the contiguous data buffer that stores all elements.
   *
   * \snippet{doc} snippets.dox OrtStatus Return Value
   *
   * \since Version 1.23.
   */
<<<<<<< HEAD
  ORT_API2_STATUS(ArrayOfConstObjects_GetConstData, _In_ const OrtArrayOfConstObjects* array,
                  _Outptr_ const void* const** data);
=======
  ORT_API2_STATUS(ArrayOfConstObjects_GetMutableData, _In_ OrtArrayOfConstObjects* array, _Outptr_ const void*** data);
>>>>>>> 0ef82136

  /** \brief Get the number of elements contained by the given OrtArrayOfConstObjects instance.
   *
   * \param[in] array The OrtArrayOfConstObjects instance.
   * \param[out] size Output parameter set to the number of elements in the array.
   *
   * \snippet{doc} snippets.dox OrtStatus Return Value
   *
   * \since Version 1.23.
   */
  ORT_API2_STATUS(ArrayOfConstObjects_GetSize, _In_ const OrtArrayOfConstObjects* array, _Out_ size_t* size);

  /** \brief Get the element at the given index. Returns an error status if the index is outside the array bounds.
   *
   * Caller must cast the object to the appropriate type indicated by ArrayOfConstObjects_GetObjectType.
   * Example:
   *    // Assume OrtTypeTag is ORT_TYPE_TAG_OrtNode and there is at least one node in the array.
   *    const OrtNode* node = nullptr;
   *    OrtStatus status = ort_api.ArrayOfConstObjects_GetElementAt(nodes, 0, reinterpret_cast<const void**>(&node)));
   *
   * \param[in] array The OrtArrayOfConstObjects instance.
   * \param[in] index The index of the element.
   * \param[out] out Output parameter set to the element at the given index.
   *
   * \snippet{doc} snippets.dox OrtStatus Return Value
   *
   * \since Version 1.23.
   */
  ORT_API2_STATUS(ArrayOfConstObjects_GetElementAt, _In_ const OrtArrayOfConstObjects* array, _In_ size_t index,
                  _Outptr_ const void** out);

  /** \brief Set the element at the given index. Returns an error status if the index is outside the array bounds.
   *
   * \param[in] array The OrtArrayOfConstObjects instance.
   * \param[in] index The index of the element.
   * \param[in] element The element to set.
   *
   * \snippet{doc} snippets.dox OrtStatus Return Value
   *
   * \since Version 1.23.
   */
  ORT_API2_STATUS(ArrayOfConstObjects_SetElementAt, _In_ OrtArrayOfConstObjects* array, _In_ size_t index,
                  _In_ const void* element);

  /** \brief Appends an element to the end of the array, which increases the size of the array by one.
   *
   * \param[in] array The OrtArrayOfConstObjects instance.
   * \param[in] element The element to append.
   *
   * \snippet{doc} snippets.dox OrtStatus Return Value
   *
   * \since Version 1.23.
   */
  ORT_API2_STATUS(ArrayOfConstObjects_AppendElement, _In_ OrtArrayOfConstObjects* array, _In_ const void* element);

  //
  // OrtValueInfo
  //

  /** \brief Get the OrtNode that produces the value represented by the given OrtValueInfo.
   * Optionally returns the associated output index.
   *
   * \param[in] value_info The OrtValueInfo instance.
   * \param[out] node Output parameter set to the OrtNode that produces the OrtValueInfo.
   * \param[out] output_index Optional output parameter set to the OrtNode instance's output index
   *                          that produces the value. Ignored if set to NULL.
   * \snippet{doc} snippets.dox OrtStatus Return Value
   * \since Version 1.23.
   */
  ORT_API2_STATUS(ValueInfo_GetValueProducer, _In_ const OrtValueInfo* value_info,
                  _Outptr_ const OrtNode** producer_node, _Out_opt_ size_t* producer_output_index);

  /** \brief Get the number of consumers of a value as a node input.
   *
   * Only nodes are considered "consumers" by this function. To check if an OrtValueInfo is a graph output,
   * call ValueInfo_IsGraphOutput().
   *
   * A single OrtNode may use a single value for more than one input (e.g., Mul(x, x)), so the returned
   * `num_consumers` may be larger than the number of unique OrtNode instances that consume the value.
   *
   * \param[in] value_info The OrtValueInfo instance.
   * \param[out] num_consumers Output parameter set to the number of consumers of the value.
   * \snippet{doc} snippets.dox OrtStatus Return Value
   * \since Version 1.23.
   */
  ORT_API2_STATUS(ValueInfo_GetValueNumConsumers, _In_ const OrtValueInfo* value_info, _Out_ size_t* num_consumers);

  /** \brief Returns information (OrtNode and input index) for all consumer nodes that use the value as an input.
   *
   * Only nodes are considered "consumers" by this function.
   *
   * Caller provides 2 pre-allocated arrays that will be filled with the OrtNode and input index values.
   * Use ValueInfo_GetValueNumConsumers() to get the number of consumers of the value.
   *
   * An OrtNode instance may appear multiple times if it uses the given value more than once.
   * Example: For a node MulNode(x, x) that consumes the value 'x' twice, the following is returned:
   *   - nodes: [MulNode, MulNode]
   *   - input_indices: [0, 1]
   *
   * \param[in] value_info The OrtValueInfo instance.
   * \param[out] nodes Pre-allocated array of size `max_num_consumers` that will be filled with OrtNode instances.
   * \param[out] input_indices Pre-allocated array of `max_num_consumers` elements that will be filled
   *                           with input indices. Index is set to -1 for an "implicit" input to a consumer node
   *                           that contains a subgraph (e.g., If, Loop) with nodes that use the value internally.
   * \param[in] max_num_consumers The maximum size of the `consumer_nodes` and `consumer_input_indices` arrays.
   *                              Typical usage sets this to the value of ValueInfo_GetValueNumConsumers().
   *
   * \snippet{doc} snippets.dox OrtStatus Return Value
   *
   * \since Version 1.23.
   */
  ORT_API2_STATUS(ValueInfo_GetValueConsumers, _In_ const OrtValueInfo* value_info,
                  _Out_writes_all_(max_num_consumers) const OrtNode** nodes,
                  _Out_writes_all_(max_num_consumers) int64_t* input_indices,
                  _In_ size_t max_num_consumers);

  /** \brief Get the underlying initializer value, as an OrtValue, from the given OrtValueInfo.
   *
   * Sets the output parameter to NULL if the given OrtValueInfo does not represent an initializer.
   * Does not return an error status in this case.
   *
   * Supports initializers defined in an outer scope (i.e., a parent graph).
   *
   * \param[in] value_info The OrtValueInfo instance.
   * \param[out] initializer_value Output parameter set to the initializer value or NULL.
   *
   * \snippet{doc} snippets.dox OrtStatus Return Value
   * \since Version 1.23.
   */
  ORT_API2_STATUS(ValueInfo_GetInitializerValue, _In_ const OrtValueInfo* value_info,
                  _Outptr_ const OrtValue** initializer_value);

  /** \brief Returns a boolean indicating if the given value is a required graph input.
   *
   * For ONNX IR version < 4, all graph inputs without a matching initializer are required.
   *
   * For ONNX IR version >=4, a graph input with a matching initializer is an optional graph input
   * with the initializer serving as the default value.
   *
   * \param[in] value_info The OrtValueInfo instance representing the graph value.
   * \param[out] Output parameter set to true if the graph value is a required graph input.
   *
   * \snippet{doc} snippets.dox OrtStatus Return Value
   *
   * \since Version 1.23.
   */
  ORT_API2_STATUS(ValueInfo_IsRequiredGraphInput, _In_ const OrtValueInfo* value_info,
                  _Out_ bool* is_required_graph_input);

  /** \brief Returns a boolean indicating if the given value is an optional graph input.
   *
   * Optional graph inputs were introduced in ONNX IR version 4. For ONNX IR version >=4, a graph input with a
   * matching initializer is an optional graph input with the initializer serving as the default value.
   * The matching initializer is also known as a non-constant initializer.
   *
   * \param[in] value_info The OrtValueInfo instance representing the graph value.
   * \param[out] Output parameter set to true if the graph value is an optional graph input.
   *
   * \snippet{doc} snippets.dox OrtStatus Return Value
   *
   * \since Version 1.23.
   */
  ORT_API2_STATUS(ValueInfo_IsOptionalGraphInput, _In_ const OrtValueInfo* value_info,
                  _Out_ bool* is_optional_graph_input);

  /** \brief Returns a boolean indicating if the given value is a graph output.
   *
   * \param[in] value_info The OrtValueInfo instance representing the graph value.
   * \param[out] Output parameter set to true if the graph value is a graph output.
   *
   * \snippet{doc} snippets.dox OrtStatus Return Value
   *
   * \since Version 1.23.
   */
  ORT_API2_STATUS(ValueInfo_IsGraphOutput, _In_ const OrtValueInfo* value_info, _Out_ bool* is_graph_output);

  /** \brief Returns a boolean indicating if the given value is a constant initializer.
   *
   * For ONNX IR version < 4, all initializers are constant.
   *
   * For ONNX IR version >=4, an initializer that serves as the default value for a matching graph input is not a
   * constant initializer.
   *
   * \param[in] value_info The OrtValueInfo instance representing the graph value.
   * \param[out] Output parameter set to true if the graph value is a constant initializer.
   *
   * \snippet{doc} snippets.dox OrtStatus Return Value
   *
   * \since Version 1.23.
   */
  ORT_API2_STATUS(ValueInfo_IsConstantInitializer, _In_ const OrtValueInfo* value_info,
                  _Out_ bool* is_constant_initializer);

  /** \brief Returns a boolean indicating if the given value is defined in an outer scope.
   *
   * Certain operator types (e.g., If and Loop) contain nested subgraphs. This function enables
   * determining whether a value is defined in a parent node's graph.
   *
   * \param[in] value_info The OrtValueInfo instance representing the graph value.
   * \param[out] Output parameter set to true if the value is defined in an outer scope (i.e., a parent graph).
   *
   * \snippet{doc} snippets.dox OrtStatus Return Value
   *
   * \since Version 1.23.
   */
  ORT_API2_STATUS(ValueInfo_IsFromOuterScope, _In_ const OrtValueInfo* value_info,
                  _Out_ bool* is_from_outer_scope);

  //
  // OrtGraph
  //

  /** \brief Returns a graph's name.
   *
   * \param[in] graph The OrtGraph instance.
   * \param[out] Output parameter set to the graph's name.
   *
   * \snippet{doc} snippets.dox OrtStatus Return Value
   *
   * \since Version 1.23.
   */
  ORT_API2_STATUS(Graph_GetName, _In_ const OrtGraph* graph, _Outptr_ const char** graph_name);

  /** \brief Returns the ONNX IR version.
   *
   * \param[in] graph The OrtGraph instance.
   * \param[out] Output parameter set to the ONNX IR version.
   *
   * \snippet{doc} snippets.dox OrtStatus Return Value
   *
   * \since Version 1.23.
   */
  ORT_API2_STATUS(Graph_GetOnnxIRVersion, _In_ const OrtGraph* graph, _Out_ int64_t* onnx_ir_version);

  /** \brief Returns the graph's inputs as OrtValueInfo instances.
   *
   * Includes initializers that are included in the list of graph inputs.
   *
   * \param[in] graph The OrtGraph instance.
   * \param[out] inputs Output parameter set to a new OrtArrayOfConstObjects instance containing the graph inputs
   *                    as OrtValueInfo instances. Must be released by calling ReleaseArrayOfConstObjects.
   *
   * \snippet{doc} snippets.dox OrtStatus Return Value
   *
   * \since Version 1.23.
   */
  ORT_API2_STATUS(Graph_GetInputs, _In_ const OrtGraph* graph, _Outptr_ OrtArrayOfConstObjects** inputs);

  /** \brief Returns the graph's outputs as OrtValueInfo instances.
   *
   * \param[in] graph The OrtGraph instance.
   * \param[out] outputs Output parameter set to a new OrtArrayOfConstObjects instance containing the graph outputs
   *                     as OrtValueInfo instances. Must be released by calling ReleaseArrayOfConstObjects.
   *
   * \snippet{doc} snippets.dox OrtStatus Return Value
   *
   * \since Version 1.23.
   */
  ORT_API2_STATUS(Graph_GetOutputs, _In_ const OrtGraph* graph, _Outptr_ OrtArrayOfConstObjects** outputs);

  /** \brief Returns the graph's initializers as OrtValueInfo instances. Includes constant and non-constant
   * initializers.
   *
   * For ONNX IR version < 4, all initializers are constant.
   *
   * For ONNX IR version >= 4, an initializer with a name that matches a graph input is considered a
   * non-constant initializer.
   *
   * Call ValueInfo_GetInitializerValue to get the initializer's data.
   *
   * \param[in] graph The OrtGraph instance.
   * \param[out] initializers Output parameter set to a new OrtArrayOfConstObjects instance containing the graph's
   *                          initializers as OrtValueInfo instances.
   *                          Must be released by calling ReleaseArrayOfConstObjects.
   *
   * \snippet{doc} snippets.dox OrtStatus Return Value
   *
   * \since Version 1.23.
   */
  ORT_API2_STATUS(Graph_GetInitializers, _In_ const OrtGraph* graph, _Outptr_ OrtArrayOfConstObjects** initializers);

  /** \brief Returns the graph's nodes as OrtNode instances.
   *
   * The nodes are sorted using a stable topological ordering. Callers are responsible for maintaining their
   * own node ordering if a different order is required.
   *
   * \param[in] graph The OrtGraph instance.
   * \param[out] nodes Output parameter set to a new OrtArrayOfConstObjects instance containing the graph's nodes as
   *                   OrtNode instances. Must be released by calling ReleaseArrayOfConstObjects.
   *
   * \snippet{doc} snippets.dox OrtStatus Return Value
   *
   * \since Version 1.23.
   */
  ORT_API2_STATUS(Graph_GetNodes, const OrtGraph* graph, _Outptr_ OrtArrayOfConstObjects** nodes);

  /** \brief Get the parent node for the given graph, if any exists.
   *
   * Certain operator types (e.g., If and Loop) contain nested subgraphs. This function enables
   * access to the parent node (e.g., the If and Loop node) from a nested subgraph.
   *
   * \param[in] graph The OrtGraph instance.
   * \param[out] node Output parameter that is set to the graph's parent node.
   *                  Set to NULL if a parent node does not exist (e.g., for a top-level graph).
   *
   * \snippet{doc} snippets.dox OrtStatus Return Value
   *
   * \since Version 1.23.
   */
  ORT_API2_STATUS(Graph_GetParentNode, _In_ const OrtGraph* graph, _Outptr_result_maybenull_ const OrtNode** node);

  //
  // OrtNode
  //

  /** \brief Returns a node's identifier.
   *
   * The node's identifier is only unique in the node's parent graph. Different nested subgraphs
   * (e.g., subgraphs contained by If and Loop nodes) may reuse identifiers.
   *
   * \param[in] node The OrtNode instance.
   * \param[out] Output parameter set to the node's identifier.
   *
   * \snippet{doc} snippets.dox OrtStatus Return Value
   *
   * \since Version 1.23.
   */
  ORT_API2_STATUS(Node_GetId, _In_ const OrtNode* node, _Out_ size_t* node_id);

  /** \brief Returns a node's name. Can be an empty string.
   *
   * \param[in] node The OrtNode instance.
   * \param[out] Output parameter set to the node's name.
   *
   * \snippet{doc} snippets.dox OrtStatus Return Value
   *
   * \since Version 1.23.
   */
  ORT_API2_STATUS(Node_GetName, _In_ const OrtNode* node, _Outptr_ const char** node_name);

  /** \brief Returns a node's operator type (e.g., "Conv").
   *
   * \param[in] node The OrtNode instance.
   * \param[out] Output parameter set to the name of the node's operator type.
   *
   * \snippet{doc} snippets.dox OrtStatus Return Value
   *
   * \since Version 1.23.
   */
  ORT_API2_STATUS(Node_GetOperatorType, _In_ const OrtNode* node, _Outptr_ const char** operator_type);

  /** \brief Returns a node's domain name.
   *
   * \param[in] node The OrtNode instance.
   * \param[out] Output parameter set to the node's domain name.
   *
   * \snippet{doc} snippets.dox OrtStatus Return Value
   *
   * \since Version 1.23.
   */
  ORT_API2_STATUS(Node_GetDomain, _In_ const OrtNode* node, _Outptr_ const char** domain_name);

  /** \brief Get the opset version in which the given node's operator type was first defined.
   *
   * \param[in] node The OrtNode instance.
   * \param[out] since_version The opset version in which the node's operator type was first defined.
   *
   * \snippet{doc} snippets.dox OrtStatus Return Value
   *
   * \since Version 1.23.
   */
  ORT_API2_STATUS(Node_GetSinceVersion, _In_ const OrtNode* node, _Out_ int* since_version);

  /** \brief Returns a node's inputs as OrtValueInfo instances.
   *
   * \param[in] node The OrtNode instance.
   * \param[out] inputs Output parameter set to the OrtArrayOfConstObjects instance containing the node's inputs
   *                    as OrtValueInfo instances. Must be released by calling ReleaseArrayOfConstObjects.
   *
   * \snippet{doc} snippets.dox OrtStatus Return Value
   *
   * \since Version 1.23.
   */
  ORT_API2_STATUS(Node_GetInputs, _In_ const OrtNode* node, _Outptr_ OrtArrayOfConstObjects** inputs);

  /** \brief Returns a node's outputs as OrtValueInfo instances.
   *
   * \param[in] node The OrtNode instance.
   * \param[out] outputs Output parameter set to a new OrtArrayOfConstObjects instance containing the node's outputs
   *                     as OrtValueInfo instances. Must be released by calling ReleaseArrayOfConstObjects.
   *
   * \snippet{doc} snippets.dox OrtStatus Return Value
   *
   * \since Version 1.23.
   */
  ORT_API2_STATUS(Node_GetOutputs, _In_ const OrtNode* node, _Outptr_ OrtArrayOfConstObjects** outputs);

  /** \brief Get the implicit inputs, as OrtValueInfo instances, that are used within the given node's subgraphs.
   *
   * Certain operator types (e.g., If and Loop) contain nested subgraphs. The internal nodes within the nested subgraphs
   * may use values from the outer scope. Those "outer scope" values are considered implicit inputs to the node that
   * contains the subgraphs (e.g., the If or Loop node).
   *
   * \param[in] node The OrtNode instance.
   * \param[out] implicit_inputs Output parameter set to a new OrtArrayOfConstObjects instance containing the node's
   *                             implicit inputs as OrtValueInfo instances.
   *                             Must be released by calling ReleaseArrayOfConstObjects.
   *
   * \snippet{doc} snippets.dox OrtStatus Return Value
   *
   * \since Version 1.23.
   */
  ORT_API2_STATUS(Node_GetImplicitInputs, _In_ const OrtNode* node, _Outptr_ OrtArrayOfConstObjects** implicit_inputs);

  /** \brief Get the subgraphs, as OrtGraph instances, contained by the given node.
   *
   * Certain operator types (e.g., If and Loop) contain nested subgraphs.
   *
   * \param[in] node The OrtNode instance.
   * \param[out] subgraphs Output parameter set to a new OrtArrayOfConstObjects instance containing the node's
   *                       subgraphs as OrtGraph instances. Must be released by calling ReleaseArrayOfConstObjects.
   *
   * \snippet{doc} snippets.dox OrtStatus Return Value
   *
   * \since Version 1.23.
   */
  ORT_API2_STATUS(Node_GetSubgraphs, _In_ const OrtNode* node, _Outptr_ OrtArrayOfConstObjects** subgraphs);

  /** \brief Get the node's parent OrtGraph instance.
   *
   * Can return NULL if the OrtNode was created without an owning graph.
   *
   * \param[in] node The OrtNode instance.
   * \param[out] parent_graph Output parameter set to the node's parent OrtGraph. Can be set to NULL
   *                          if the node is not currently contained by a graph.
   *
   * \snippet{doc} snippets.dox OrtStatus Return Value
   *
   * \since Version 1.23.
   */
  ORT_API2_STATUS(Node_GetParentGraph, _In_ const OrtNode* node,
                  _Outptr_result_maybenull_ const OrtGraph** parent_graph);
};

/*
 * Steps to use a custom op:
 *   1 Create an OrtCustomOpDomain with the domain name used by the custom ops
 *   2 Create an OrtCustomOp structure for each op and add them to the domain
 *   3 Call OrtAddCustomOpDomain to add the custom domain of ops to the session options
 */

// Specifies some characteristics of inputs/outputs of custom ops:
// Specify if the inputs/outputs are one of:
// 1) Non-optional (input/output must be present in the node)
// 2) Optional (input/output may be absent in the node)
// 3) Variadic: A variadic input or output specifies N (i.e., the minimum arity) or more operands.
//              Only the last input or output of a custom op may be marked as variadic.
//              The homogeneity of the variadic input or output determines whether all operands must be of the same
//              tensor element type.
typedef enum OrtCustomOpInputOutputCharacteristic {
  INPUT_OUTPUT_REQUIRED = 0,
  INPUT_OUTPUT_OPTIONAL,
  INPUT_OUTPUT_VARIADIC,
} OrtCustomOpInputOutputCharacteristic;

/*
 * The OrtCustomOp structure defines a custom op's schema and its kernel callbacks. The callbacks are filled in by
 * the implementor of the custom op.
 */
struct OrtCustomOp {
  uint32_t version;  // Must be initialized to ORT_API_VERSION

  // This callback creates the kernel, which is a user defined
  // parameter that is passed to the Kernel* callbacks below. It is
  // recommended to use CreateKernelV2 which allows for a safe error
  // propagation by returning an OrtStatusPtr.
  void*(ORT_API_CALL* CreateKernel)(_In_ const struct OrtCustomOp* op, _In_ const OrtApi* api,
                                    _In_ const OrtKernelInfo* info);

  // Returns the name of the op
  const char*(ORT_API_CALL* GetName)(_In_ const struct OrtCustomOp* op);

  // Returns the type of the execution provider, return nullptr to use CPU execution provider
  const char*(ORT_API_CALL* GetExecutionProviderType)(_In_ const struct OrtCustomOp* op);

  // Returns the count and types of the input & output tensors
  ONNXTensorElementDataType(ORT_API_CALL* GetInputType)(_In_ const struct OrtCustomOp* op, _In_ size_t index);
  size_t(ORT_API_CALL* GetInputTypeCount)(_In_ const struct OrtCustomOp* op);
  ONNXTensorElementDataType(ORT_API_CALL* GetOutputType)(_In_ const struct OrtCustomOp* op, _In_ size_t index);
  size_t(ORT_API_CALL* GetOutputTypeCount)(_In_ const struct OrtCustomOp* op);

  // Perform a computation step.  It is recommended to use
  // KernelComputeV2 which allows for a safe error propagation by
  // returning an OrtStatusPtr.
  void(ORT_API_CALL* KernelCompute)(_In_ void* op_kernel, _In_ OrtKernelContext* context);
  void(ORT_API_CALL* KernelDestroy)(_In_ void* op_kernel);

  // Returns the characteristics of the input & output tensors
  OrtCustomOpInputOutputCharacteristic(ORT_API_CALL* GetInputCharacteristic)(_In_ const struct OrtCustomOp* op, _In_ size_t index);
  OrtCustomOpInputOutputCharacteristic(ORT_API_CALL* GetOutputCharacteristic)(_In_ const struct OrtCustomOp* op, _In_ size_t index);

  // Returns the memory type of the input tensors. This API allows the custom op
  // to place the inputs on specific devices. By default, it returns
  // OrtMemTypeDefault, which means the input is placed on the default device for
  // the execution provider. If the inputs need to be with different memory types,
  // this function can be overridden to return the specific memory types.
  OrtMemType(ORT_API_CALL* GetInputMemoryType)(_In_ const struct OrtCustomOp* op, _In_ size_t index);

  // Returns the minimum number of input arguments expected for the variadic input.
  // Applicable only for custom ops that have a variadic input.
  int(ORT_API_CALL* GetVariadicInputMinArity)(_In_ const struct OrtCustomOp* op);

  // Returns true (non-zero) if all arguments of a variadic input have to be of the same type (homogeneous),
  // and false (zero) otherwise.
  // Applicable only for custom ops that have a variadic input.
  int(ORT_API_CALL* GetVariadicInputHomogeneity)(_In_ const struct OrtCustomOp* op);

  // Returns the minimum number of output values expected for the variadic output.
  // Applicable only for custom ops that have a variadic output.
  int(ORT_API_CALL* GetVariadicOutputMinArity)(_In_ const struct OrtCustomOp* op);

  // Returns true (non-zero) if all outputs values of a variadic output have to be of the same type (homogeneous),
  // and false (zero) otherwise.
  // Applicable only for custom ops that have a variadic output.
  int(ORT_API_CALL* GetVariadicOutputHomogeneity)(_In_ const struct OrtCustomOp* op);

  // Create the kernel state which is passed to each compute call.
  OrtStatusPtr(ORT_API_CALL* CreateKernelV2)(_In_ const struct OrtCustomOp* op, _In_ const OrtApi* api,
                                             _In_ const OrtKernelInfo* info,
                                             _Out_ void** kernel);

  // Perform the computation step.
  OrtStatusPtr(ORT_API_CALL* KernelComputeV2)(_In_ void* op_kernel, _In_ OrtKernelContext* context);

  OrtStatusPtr(ORT_API_CALL* InferOutputShapeFn)(_In_ const struct OrtCustomOp* op, _In_ OrtShapeInferContext*);

  // Get start range
  int(ORT_API_CALL* GetStartVersion)(_In_ const struct OrtCustomOp* op);
  int(ORT_API_CALL* GetEndVersion)(_In_ const struct OrtCustomOp* op);

  // Get the inplace_map that defines which output can reuse which input
  // Callers will provide 2 raw int* and pass in their address, this function will fill these 2 arrays
  // when return, output (*output_index)[i] may reuse the input (*input_index[i]).
  // The return value is the size of these 2 arrays.
  // Callers are responsible to delete these 2 arrays after use by calling OrtCustomOp::ReleaseMayInplace().
  size_t(ORT_API_CALL* GetMayInplace)(_Out_ int** input_index, _Out_ int** output_index);

  // Release the pointer input_index and output_index allocated from GetMayInplace() function.
  // If GetMayInplace() is defined, this function MUST be defined as well.
  void(ORT_API_CALL* ReleaseMayInplace)(_Frees_ptr_opt_ int* input_index, _Frees_ptr_opt_ int* output_index);

  // Same as GetMayInplace() and ReleaseMayInplace()
  size_t(ORT_API_CALL* GetAliasMap)(_Out_ int** input_index, _Out_ int** output_index);
  void(ORT_API_CALL* ReleaseAliasMap)(_Frees_ptr_opt_ int* input_index, _Frees_ptr_opt_ int* output_index);
};

/**
 * ORT Model Editor API
 */

/**
 * \brief The OrtModelEditorApi struct provides functions to create or edit an ONNX model.
 *
 * See onnxruntime/test/shared_lib/test_model_editor_api.cc for example usage.
 *
 * \since Version 1.22.
 */
struct OrtModelEditorApi {
  // Model building/editing requires a full build. We return nullptr from GetModelEditorApi if this is a minimal
  // build, so it doesn't matter if there are no function pointers in this struct as a user will never get an
  // OrtModelEditorApi instance. We do however need a dummy field to avoid empty struct warning.
#if defined(ORT_MINIMAL_BUILD)
  const bool not_defined_in_this_build;
#else
  /** \brief Create an OrtTypeInfo instance for a Tensor.
   *
   * Create an OrtTypeInfo instance for a Tensor to use as graph inputs/outputs with the Model Editor API.
   *
   * User can release `tensor_info` after creating the OrtTypeInfo.
   *
   * \param[in] tensor_info Tensor type and shape information.
   * \param[out] type_info TypeInfo instance for the tensor.
   *
   * \snippet{doc} snippets.dox OrtStatus Return Value
   *
   * \since Version 1.22.
   */
  ORT_API2_STATUS(CreateTensorTypeInfo, _In_ const OrtTensorTypeAndShapeInfo* tensor_info,
                  _Outptr_ OrtTypeInfo** type_info);

  /** \brief Create an OrtTypeInfo instance for a SparseTensor.
   *
   * Create an OrtTypeInfo instance for a SparseTensor to use as graph inputs/outputs with the Model Editor API.
   *
   * User can release `tensor_info` after creating the OrtTypeInfo.
   *
   * \param[in] tensor_info SparseTensor type and shape information.
   * \param[out] type_info TypeInfo instance for the tensor.
   *
   * \snippet{doc} snippets.dox OrtStatus Return Value
   *
   * \since Version 1.22.
   */
  ORT_API2_STATUS(CreateSparseTensorTypeInfo, _In_ const OrtTensorTypeAndShapeInfo* tensor_info,
                  _Outptr_ OrtTypeInfo** type_info);

  /** \brief Create an OrtTypeInfo instance for a Map.
   *
   * Create an OrtTypeInfo instance for a Map to use as graph inputs/outputs with the Model Editor API.
   *
   * User can release `map_value_type` after creating the OrtTypeInfo.
   *
   * \param[in] map_key_type Key type for the map.
   * \param[in] map_value_type Value type for the map.
   * \param[out] type_info TypeInfo instance for the map.
   *
   * \snippet{doc} snippets.dox OrtStatus Return Value
   *
   * \since Version 1.22.
   */
  ORT_API2_STATUS(CreateMapTypeInfo, ONNXTensorElementDataType map_key_type, _In_ const OrtTypeInfo* map_value_type,
                  _Outptr_ OrtTypeInfo** type_info);

  /** \brief Create an OrtTypeInfo instance for a Sequence.
   *
   * Create an OrtTypeInfo instance for a Sequence to use as graph inputs/outputs with the Model Editor API.
   *
   * User can release `sequence_type` after creating the OrtTypeInfo.
   *
   * \param[in] sequence_type Sequence type and shape information.
   * \param[out] type_info TypeInfo instance for the sequence.
   *
   * \snippet{doc} snippets.dox OrtStatus Return Value
   *
   * \since Version 1.22.
   */
  ORT_API2_STATUS(CreateSequenceTypeInfo, _In_ const OrtTypeInfo* sequence_type, _Outptr_ OrtTypeInfo** type_info);

  /** \brief Create an OrtTypeInfo instance for an Optional.
   *
   * Create an OrtTypeInfo instance for an Optional to use as graph inputs/outputs with the Model Editor API.
   *
   * User can release `contained_type` after creating the OrtTypeInfo.
   *
   * \param[in] contained_type Tensor type and shape information.
   * \param[out] type_info TypeInfo instance for the tensor.
   *
   * \snippet{doc} snippets.dox OrtStatus Return Value
   *
   * \since Version 1.22.
   */
  ORT_API2_STATUS(CreateOptionalTypeInfo, _In_ const OrtTypeInfo* contained_type, _Outptr_ OrtTypeInfo** type_info);

  /** \brief Create an OrtValueInfo for use as an OrtGraph input or output.
   *
   * \param[in] name The name of the input or output.
   * \param[in] type_info The type information for the input or output. The provided value is copied.
   * \param[out] value_info The OrtValueInfo instance.
   *
   * \snippet{doc} snippets.dox OrtStatus Return Value
   *
   * \since Version 1.22.
   */
  ORT_API2_STATUS(CreateValueInfo, _In_ const char* name, _In_ const OrtTypeInfo* type_info,
                  _Outptr_ OrtValueInfo** value_info);

  /** \brief Create an OrtNode to add to an OrtGraph.
   *
   * Create an OrtNode.
   *
   * Create attributes with CreateOpAttr. OrtOpAttr instances are copied.
   *
   * \param[in] operator_name The name of the operator.
   * \param[in] domain_name The domain of the operator. Use an empty string for ONNX operators.
   * \param[in] node_name The name of the node.
   * \param[in] input_names The names of the inputs.
   * \param[in] input_names_len The number of input names.
   * \param[in] output_names The names of the outputs.
   * \param[in] output_names_len The number of output names.
   * \param[in] attributes The optional attributes of the node.
   * \param[in] attribs_len The number of attributes. May be zero.
   * \param[out] node The OrtNode instance.
   *
   * \snippet{doc} snippets.dox OrtStatus Return Value
   *
   * \since Version 1.22.
   */
  ORT_API2_STATUS(CreateNode, _In_ const char* operator_name, _In_ const char* domain_name, _In_ const char* node_name,
                  _In_reads_(input_names_len) const char* const* input_names, size_t input_names_len,
                  _In_reads_(output_names_len) const char* const* output_names, size_t output_names_len,
                  _In_reads_(attribs_len) _In_opt_ OrtOpAttr** attributes, _In_ size_t attribs_len,
                  _Outptr_ OrtNode** node);

  /** \brief Create an OrtGraph
   * \snippet{doc} snippets.dox OrtStatus Return Value
   * \since Version 1.22.
   */
  ORT_API2_STATUS(CreateGraph, _Outptr_ OrtGraph** graph);

  /** \brief Set the inputs for the OrtGraph.
   *
   * Set the graph inputs. This will replace any existing inputs with the new values.
   * The OrtGraph takes ownership of the OrtValueInfo instances and you should NOT call ReleaseOrtValueInfo.
   *
   * \param[in] graph The OrtGraph instance to update.
   * \param[in] inputs The input OrtValueInfo instances.
   * \param[in] inputs_len The number of input OrtValueInfo instances.
   *
   * \snippet{doc} snippets.dox OrtStatus Return Value
   *
   * \since Version 1.22.
   */
  ORT_API2_STATUS(SetGraphInputs, _Inout_ OrtGraph* graph,
                  _In_reads_(inputs_len) _In_ OrtValueInfo** inputs, _In_ size_t inputs_len);

  /** \brief Set the outputs for the OrtGraph.
   *
   * Set the graph outputs. This will replace any existing outputs with the new values.
   * The OrtGraph takes ownership of the OrtValueInfo instances provided and you should NOT call ReleaseOrtValueInfo.
   *
   * \param[in] graph The OrtGraph instance to update.
   * \param[in] outputs The output OrtValueInfo instances.
   * \param[in] outputs_len The number of output OrtValueInfo instances.
   *
   * \snippet{doc} snippets.dox OrtStatus Return Value
   *
   * \since Version 1.22.
   */
  ORT_API2_STATUS(SetGraphOutputs, _Inout_ OrtGraph* graph,
                  _In_reads_(outputs_len) _In_ OrtValueInfo** outputs, _In_ size_t outputs_len);

  /** \brief Add an initializer to the OrtGraph
   *
   * ORT will take ownership of the OrtValue and you should NOT call ReleaseOrtValue.
   *
   * Two options:
   *
   * Allocated memory:
   *    Use CreateTensorAsOrtValue (allocates memory) and populate the tensor with the data.
   *    Set `data_is_external` to false.
   *
   * Pre-existing memory:
   *    Use CreateTensorWithDataAsOrtValue or CreateTensorWithDataAndDeleterAsOrtValue to create an OrtValue
   *    with a tensor that contains a pointer to the existing data.
   *    Set `data_is_external` to true.
   *
   *    The pointer must remain valid for the duration of the inference session.
   *    If using CreateTensorWithDataAsOrtValue you are responsible for freeing the memory after the inference session
   *    is released.
   *    If using CreateTensorWithDataAndDeleterAsOrtValue, ORT will free the memory using the provided deleter as
   *    soon as the OrtValue is no longer in use.
   *
   *    NOTE: A tensor containing pre-existing memory MUST have 128 bytes of data or more.
   *          For smaller tensors use CreateTensorAsOrtValue.
   *
   *          ONNX shape inferencing does not support external data. An initializer involved in shape inferencing is
   *          typically small (a single value or limited by the rank of a tensor) and uses less than 128 bytes of
   *          memory, so this limit acts as a simple catch-all rule to avoid issues.
   *          e.g. Reshape's `shape`, Clip's `min` and `max`, various ops `axes`.
   *
   * \param[in] graph The OrtGraph instance to update.
   * \param[in] name The value name for the initializer.
   * \param[in] tensor The OrtValue instance containing the tensor data.
   * \param[in] data_is_external Set to true if the data is external and should not be copied.
   *
   * \snippet{doc} snippets.dox OrtStatus Return Value
   *
   * \since Version 1.22.
   */
  ORT_API2_STATUS(AddInitializerToGraph, _Inout_ OrtGraph* graph, _In_ const char* name, _In_ OrtValue* tensor,
                  bool data_is_external);

  /** \brief Add an OrtNode to an OrtGraph
   *
   * Add the node to the graph. The OrtGraph will take ownership of OrtNode and you should NOT call ReleaseOrtNode.
   *
   * \param[in] graph The OrtGraph instance to update.
   * \param[in] node The OrtNode instance to add to the graph.
   *
   * \snippet{doc} snippets.dox OrtStatus Return Value
   *
   * \since Version 1.22.
   */
  ORT_API2_STATUS(AddNodeToGraph, _Inout_ OrtGraph* graph, _In_ OrtNode* node);

  /** \brief Create an OrtModel.
   *
   * Create an OrtModel.
   *
   * This can be used to build a new model, or to augment an existing model.
   *
   * \param[in] domain_names The domain names for the model.
   *                         If augmenting an existing model add additional domains if needed.
   * \param[in] opset_versions The opset versions for the model.
   *                           If augmenting an existing model add additional opset versions if needed.
   * \param[in] opset_entries_len The number of domain_names and opset_versions entries.
   *                              Domain and opset entries should be 1:1
   * \param[out] model The OrtModel instance.
   *
   * \snippet{doc} snippets.dox OrtStatus Return Value
   *
   * \since Version 1.22.
   */
  ORT_API2_STATUS(CreateModel,
                  _In_reads_(opset_entries_len) const char* const* domain_names,
                  _In_reads_(opset_entries_len) const int* opset_versions,
                  size_t opset_entries_len,
                  _Outptr_ OrtModel** model);

  /** \brief Add an OrtGraph to an OrtModel.
   *
   * Add the graph to a model. This should be called once when creating a new model.
   *
   * The OrtModel takes ownership of the OrtGraph and you should NOT call ReleaseOrtGraph.
   *
   * \param[in] model The OrtModel instance to update.
   * \param[in] graph The OrtGraph instance to add to the model.
   *
   * \snippet{doc} snippets.dox OrtStatus Return Value
   *
   * \since Version 1.22.
   */
  ORT_API2_STATUS(AddGraphToModel, _Inout_ OrtModel* model, _In_ OrtGraph* graph);

  /** \brief Create an OrtSession using the OrtModel.
   *
   * Create an inference session using the OrtModel instance.
   * The OrtModel should have been populated with an OrtGraph containing nodes and initializers, and SetGraphInputs
   * and SetGraphOutputs must have been called.
   * This will validate the model, run optimizers, and prepare the session for inferencing.
   *
   * ReleaseOrtModel must be called to free the OrtModel after session creation.
   *
   * \param[in] env The OrtEnv instance.
   * \param[in] model The OrtModel instance.
   * \param[in] options The OrtSessionOptions instance.
   * \param[out] out The OrtSession instance.
   *
   * \snippet{doc} snippets.dox OrtStatus Return Value
   *
   * \since Version 1.22.
   */
  ORT_API2_STATUS(CreateSessionFromModel, _In_ const OrtEnv* env, _In_ const OrtModel* model,
                  _In_ const OrtSessionOptions* options, _Outptr_ OrtSession** out);

  /** \brief Create an OrtSession to augment an existing model.
   *
   * Create an OrtSession with an existing model that will be augmented with additional nodes and initializers.
   * Nodes can be added before or after the existing nodes in the model. ONNX Runtime will connect the nodes when the
   * model is finalized.
   *
   * To add nodes and initializers to the existing model, first create an OrtModel using CreateModel.
   * Add nodes and initializers to the OrtModel using AddNodeToGraph and AddInitializerToGraph.
   * Graph inputs/outputs should be updated with SetGraphInputs and SetGraphOutputs as needed to reflect changes made
   * by the new nodes. The list of graph inputs/outputs should be for the overall model and not just the new nodes.
   *
   * Add the new information from the OrtModel to the original model using ApplyModelToSession, and prepare the
   * session for inferencing by calling FinalizeModelEditorSession.
   *
   * \param{in} env The OrtEnv instance.
   * \param{in} model_path The path to the existing ONNX model to augment.
   * \param{in} options The OrtSessionOptions instance.
   * \param{out} out The created OrtSession instance.
   * \snippet{doc} snippets.dox OrtStatus Return Value
   *
   * \since Version 1.22.
   */
  ORT_API2_STATUS(CreateModelEditorSession, _In_ const OrtEnv* env, _In_ const ORTCHAR_T* model_path,
                  _In_ const OrtSessionOptions* options,
                  _Outptr_ OrtSession** out);

  /** \brief Create an OrtSession to augment an existing model.
   *
   * Create an OrtSession with an existing model that will be augmented with additional nodes and initializers.
   * Nodes can be added before or after the existing nodes in the model. ONNX Runtime will connect the nodes when the
   * model is finalized.
   *
   * To add nodes and initializers to the existing model, first create an OrtModel using CreateModel.
   * Add nodes and initializers to the OrtModel using AddNodeToGraph and AddInitializerToGraph.
   * Graph inputs/outputs should be updated with SetGraphInputs and SetGraphOutputs as needed to reflect changes made
   * by the new nodes. The list of graph inputs/outputs should be for the overall model and not just the new nodes.
   *
   * Add the new information from the OrtModel to the original model using ApplyModelToSession, and prepare the
   * session for inferencing by calling FinalizeModelEditorSession.
   *
   * \param{in} env The OrtEnv instance.
   * \param{in} model_data The model data for the existing model to augment.
   * \param{in} model_data_length The length of the model data.
   * \param{in} options The OrtSessionOptions instance.
   * \param{out} out The created OrtSession instance.
   *
   * \snippet{doc} snippets.dox OrtStatus Return Value
   *
   * \since Version 1.22.
   */
  ORT_API2_STATUS(CreateModelEditorSessionFromArray, _In_ const OrtEnv* env,
                  _In_ const void* model_data, size_t model_data_length,
                  _In_ const OrtSessionOptions* options,
                  _Outptr_ OrtSession** out);

  /** \brief Query the session for the opset version of a domain.
   *
   * When using the Model Editor API to augment a model, any new nodes must conform to the opset version of the
   * original model. To do that the user must be able to discover that opset version.
   * Returns an error if the domain is not used in the model.
   *
   * \param[in] session OrtSession to query
   * \param[in] domain Domain to query. The ONNX domain is an empty string.
   * \param[out] opset The opset version of the domain.
   *
   * \snippet{doc} snippets.dox OrtStatus Return Value
   *
   * \since Version 1.22.
   */
  ORT_API2_STATUS(SessionGetOpsetForDomain, _In_ const OrtSession* session, _In_ const char* domain, _Out_ int* opset);

  /** \brief Apply changes to augment the ONNX model in a session created using CreateModelEditorSession[FromArray]
   *
   * Adds new nodes and updates graph inputs/outputs using `model` to augment the original ONNX model in the session.
   * All changes will be validated.
   * Call FinalizeModelEditorSession to prepare the session for inferencing.
   *
   * Existing input/outputs will only be updated if the OrtGraph inputs/outputs are set in the OrtModel.
   *   i.e. you don't need to call SetGraphInputs/SetGraphOutputs if they are unchanged.
   *
   * ReleaseOrtModel must be called to free the OrtModel after it is applied to the session.
   *
   * \param[in] session OrtSession to update. Session must have been created using CreateModelEditorSession[FromArray].
   * \param[in] model OrtModel containing new nodes, new initializers, and updated graph input and/or output info.
   *
   * \snippet{doc} snippets.dox OrtStatus Return Value
   *
   * \since Version 1.22.
   */
  ORT_API2_STATUS(ApplyModelToModelEditorSession, _Inout_ OrtSession* session, _In_ OrtModel* model);

  /** \brief Finalize the Model Editor session that was created using CreateModelEditorSession[FromArray].
   *
   * Finalize the Model Editor session that augmented an ONNX model by adding new nodes.
   * This will run optimizers and prepare the session for inferencing.
   *
   * \param[in] session OrtSession to finalize. Session must have been created using CreateModelEditorSession[FromArray].
   * \param[in] options OrtSessionOptions to use for the session.
   * \param[in] prepacked_weights_container Optional OrtPrepackedWeightsContainer to use for the session.
                Set to nullptr if not used.
   * \snippet{doc} snippets.dox OrtStatus Return Value
   *
   * \since Version 1.22.
   */
  ORT_API2_STATUS(FinalizeModelEditorSession, _Inout_ OrtSession* session, _In_ const OrtSessionOptions* options,
                  _In_opt_ OrtPrepackedWeightsContainer* prepacked_weights_container);
#endif  // !defined(ORT_MINIMAL_BUILD)
};

/**
 * ORT Compile API
 */

/** \brief Flags representing options to enable when compiling a model.
 */
typedef enum OrtCompileApiFlags {
  // Default. Do not enable any additional compilation options.
  OrtCompileApiFlags_NONE = 0,

  // Force compilation to return an error (ORT_FAIL) if no nodes were compiled.
  // Otherwise, a model with basic optimizations (ORT_ENABLE_BASIC) is still generated by default.
  OrtCompileApiFlags_ERROR_IF_NO_NODES_COMPILED = 1 << 0,

  // Force compilation to return an error (ORT_FAIL) if a file with the same filename as the output model exists.
  // Otherwise, compilation will automatically overwrite the output file if it exists.
  OrtCompileApiFlags_ERROR_IF_OUTPUT_FILE_EXISTS = 1 << 1,
} OrtCompileApiFlags;

/**
 * \brief The OrtCompileApi struct provides functions to compile ONNX models.
 *
 * Execution providers that support compilation fuse a subgraph into an EPContext node that wraps a provider-specific
 * binary representation of the subgraph.
 * For more details about the EPContext design, refer to:
 *  \htmlonly
 *  <a href="https://onnxruntime.ai/docs/execution-providers/EP-Context-Design.html">EPContext design document.</a>
 *  \endhtmlonly
 *
 * Example (error handling not shown):
 *   OrtStatus* status = NULL;
 *   OrtCompileApi* compile_api = ort_api->GetCompileApi();
 *   OrtModelCompilationOptions* compile_options = NULL;
 *
 *   status = compile_api->CreateModelCompilationOptionsFromSessionOptions(env, session_options, &compile_options);
 *   status = compile_api->ModelCompilationOptions_SetInputModelPath(compile_options, ORT_TSTR("model.onnx"));
 *   status = compile_api->ModelCompilationOptions_SetOutputModelPath(compile_options, ORT_TSTR("model.compiled.onnx"));
 *   status = compile_api->CompileModel(env, compile_options);
 *   compile_api->ReleaseModelCompilationOptions(compile_options);
 *
 * \since Version 1.22.
 */
struct OrtCompileApi {
  /// @}
  /// \name OrtModelCompilationOptions
  /// @{
  ORT_CLASS_RELEASE(ModelCompilationOptions);

  /** \brief Creates an OrtModelCompilationOptions object from an existing OrtSessionOptions object.
   *
   * An OrtModelCompilationOptions object contains the settings used to generate a compiled ONNX model.
   * The OrtSessionOptions object has the execution providers with which the model will be compiled.
   *
   * ReleaseOrtModelCompilationsOptions must be called to free the OrtModelCompilationOptions after calling
   * CompileModel.
   *
   * \param[in] env OrtEnv object.
   * \param[in] session_options The OrtSessionOptions instance from which to create the OrtModelCompilationOptions.
   * \param[out] out The created OrtModelCompilationOptions instance.
   * \snippet{doc} snippets.dox OrtStatus Return Value
   *
   * \since Version 1.22.
   */
  ORT_API2_STATUS(CreateModelCompilationOptionsFromSessionOptions, _In_ const OrtEnv* env,
                  _In_ const OrtSessionOptions* session_options, _Outptr_ OrtModelCompilationOptions** out);

  /** \brief Sets the file path to the input ONNX model to compile.
   *
   * The input model's location (e.g., file path or memory buffer) must be set with either
   * ModelCompilationOptions_SetInputModelPath or ModelCompilationOptions_SetInputModelFromBuffer.
   *
   * \param[in] model_compile_options The OrtModelCompilationOptions instance.
   * \param[in] input_model_path Null terminated string of the path (wchar on Windows, char otherwise).
   *
   * \snippet{doc} snippets.dox OrtStatus Return Value
   *
   * \since Version 1.22.
   */
  ORT_API2_STATUS(ModelCompilationOptions_SetInputModelPath, _In_ OrtModelCompilationOptions* model_compile_options,
                  _In_ const ORTCHAR_T* input_model_path);

  /** \brief Sets the buffer that stores the bytes of the loaded ONNX model to compile.
   *
   * The input model's location (e.g., file path or memory buffer) must be set with either
   * ModelCompilationOptions_SetInputModelPath or ModelCompilationOptions_SetInputModelFromBuffer.
   *
   * \param[in] model_compile_options The OrtModelCompilationOptions instance.
   * \param[in] input_model_data Buffer containing the loaded ONNX model bytes.
   * \param[in] input_model_data_size The number of bytes in the `input_model_data` buffer.
   *
   * \snippet{doc} snippets.dox OrtStatus Return Value
   *
   * \since Version 1.22.
   */
  ORT_API2_STATUS(ModelCompilationOptions_SetInputModelFromBuffer,
                  _In_ OrtModelCompilationOptions* model_compile_options,
                  _In_ const void* input_model_data,
                  size_t input_model_data_size);

  /** \brief Sets the file path for the output ONNX model generated by CompileModel.
   *
   * The output model's location (e.g., file path or memory buffer) can be set with either
   * ModelCompilationOptions_SetOutputModelPath or ModelCompilationOptions_SetOutputModelBuffer.
   *
   * If the output model's location is not set, ONNX Runtime will generate an output file with a path based on
   * the input model's file path. Examples:
   *   /Path/my_model.onnx -> /Path/my_model_ctx.onnx
   *   /Path/my_model -> /Path/my_model_ctx.onnx
   *
   * \param[in] model_compile_options The OrtModelCompilationOptions instance.
   * \param[in] output_model_path Null terminated string of the path (wchar on Windows, char otherwise).
   *
   * \snippet{doc} snippets.dox OrtStatus Return Value
   *
   * \since Version 1.22.
   */
  ORT_API2_STATUS(ModelCompilationOptions_SetOutputModelPath, _In_ OrtModelCompilationOptions* model_compile_options,
                  _In_ const ORTCHAR_T* output_model_path);

  /** \brief Optionally sets the file that should store external initializers for the compiled ONNX model.
   * If not set, initializers are stored within the model.
   *
   * Only initializers for nodes that were not compiled are stored in the external initializers file.
   * Compiled nodes contain their initializer data within the `ep_cache_context` attribute of EPContext nodes.
   * Refer to ModelCompilationOptions_SetEpContextEmbedMode.
   *
   * \param[in] model_compile_options The OrtModelCompilationOptions instance.
   * \param[in] external_initializers_file_path Null terminated string of the path to the file.
   * \param[in] external_initializers_size_threshold Initializers larger than this threshold are stored in the file.
   *
   * \snippet{doc} snippets.dox OrtStatus Return Value
   *
   * \since Version 1.22.
   */
  ORT_API2_STATUS(ModelCompilationOptions_SetOutputModelExternalInitializersFile,
                  _In_ OrtModelCompilationOptions* model_compile_options,
                  _In_ const ORTCHAR_T* external_initializers_file_path,
                  size_t external_initializers_size_threshold);

  /** \brief Configures model compilation to store the output compiled ONNX model in a buffer.
   *
   * The caller passes an OrtAllocator that ONNX Runtime uses to allocate memory for the buffer.
   *
   * The output model's location (e.g., file path or memory buffer) can be set with either
   * ModelCompilationOptions_SetOutputModelPath or ModelCompilationOptions_SetOutputModelBuffer.
   *
   * If the output model's location is not set, ONNX Runtime will generate an output file with a path based on
   * the input model's file path. Examples:
   *   /Path/my_model.onnx -> /Path/my_model_ctx.onnx
   *   /Path/my_model -> /Path/my_model_ctx.onnx
   *
   * \param[in] model_compile_options The OrtModelCompilationOptions instance.
   * \param[in] allocator The allocator used to allocate the buffer for the compiled model.
   * \param[out] output_model_buffer_ptr Pointer to the buffer that stores the compiled model.
   * \param[out] output_model_buffer_size_ptr Pointer set to the size of output model in bytes.
   *
   * \snippet{doc} snippets.dox OrtStatus Return Value
   *
   * \since Version 1.22.
   */
  ORT_API2_STATUS(ModelCompilationOptions_SetOutputModelBuffer,
                  _In_ OrtModelCompilationOptions* model_compile_options,
                  _Inout_ OrtAllocator* allocator,
                  _Outptr_ void** output_model_buffer_ptr,
                  _Out_ size_t* output_model_buffer_size_ptr);

  /** \brief Enables or disables the embedding of EPContext binary data into the `ep_cache_context` attribute
   * of EPContext nodes. Defaults to false.
   *
   * If enabled, the `ep_cache_context` attribute of EPContext nodes will store the context binary data, which may
   * include weights for compiled subgraphs.
   *
   * If disabled, the `ep_cache_context` attribute of EPContext nodes will contain the path to the file containing the
   * context binary data. The path is set by the execution provider creating the EPContext node.
   *
   * More details relate to EPContext design refers to:
   *  \htmlonly
   *  <a href="https://onnxruntime.ai/docs/execution-providers/EP-Context-Design.html">EPContext design document.</a>
   *  \endhtmlonly
   *
   * \param[in] model_compile_options The OrtModelCompilationOptions instance.
   * \param[in] embed_ep_context_in_model True to embed EPContext binary data into the EPContext node
   *                                      `ep_cache_context` attributes.
   *
   * \snippet{doc} snippets.dox OrtStatus Return Value
   *
   * \since Version 1.22.
   */
  ORT_API2_STATUS(ModelCompilationOptions_SetEpContextEmbedMode, _In_ OrtModelCompilationOptions* model_compile_options,
                  bool embed_ep_context_in_model);

  /** \brief Compiles an input ONNX model with the given compilation options.
   *
   * \param[in] env OrtEnv object.
   * \param[in] model_options The compilation options that defines compilation options for a model.
   *
   * \snippet{doc} snippets.dox OrtStatus Return Value
   *
   * \since Version 1.22.
   */
  ORT_API2_STATUS(CompileModel, _In_ const OrtEnv* env, _In_ const OrtModelCompilationOptions* model_options);

  /** \brief Sets flags from OrtCompileApiFlags that represent one or more boolean options to enable.
   *
   * \param[in] model_compile_options The OrtModelCompilationOptions instance.
   * \param[in] flags bitwise OR of flags in OrtCompileApiFlags to enable.
   *
   * \snippet{doc} snippets.dox OrtStatus Return Value
   *
   * \since Version 1.23.
   */
  ORT_API2_STATUS(ModelCompilationOptions_SetFlags, _In_ OrtModelCompilationOptions* model_compile_options,
                  size_t flags);
};

/*
 * This is the old way to add the CUDA provider to the session, please use SessionOptionsAppendExecutionProvider_CUDA above to access the latest functionality
 * This function always exists, but will only succeed if Onnxruntime was built with CUDA support and the CUDA provider shared library exists
 *
 * \param device_id CUDA device id, starts from zero.
 */
ORT_API_STATUS(OrtSessionOptionsAppendExecutionProvider_CUDA, _In_ OrtSessionOptions* options, int device_id);

/*
 * This is the old way to add the ROCm provider to the session, please use
 * SessionOptionsAppendExecutionProvider_ROCM above to access the latest functionality
 * This function always exists, but will only succeed if Onnxruntime was built with
 * HIP support and the ROCm provider shared library exists
 *
 * \param device_id HIP device id, starts from zero.
 */
ORT_API_STATUS(OrtSessionOptionsAppendExecutionProvider_ROCM, _In_ OrtSessionOptions* options, int device_id);

/*
 * This is the old way to add the MIGraphX provider to the session, please use
 * SessionOptionsAppendExecutionProvider_MIGraphX above to access the latest functionality
 * This function always exists, but will only succeed if Onnxruntime was built with
 * HIP support and the MIGraphX provider shared library exists
 *
 * \param device_id HIP device id, starts from zero.
 */
ORT_API_STATUS(OrtSessionOptionsAppendExecutionProvider_MIGraphX, _In_ OrtSessionOptions* options, int device_id);

/*
 * This is the old way to add the oneDNN provider to the session, please use
 * SessionOptionsAppendExecutionProvider_oneDNN above to access the latest functionality
 * This function always exists, but will only succeed if Onnxruntime was built with
 * oneDNN support and the oneDNN provider shared library exists
 *
 * \param use_arena zero: false. non-zero: true.
 */
ORT_API_STATUS(OrtSessionOptionsAppendExecutionProvider_Dnnl, _In_ OrtSessionOptions* options, int use_arena);

/*
 * This is the old way to add the TensorRT provider to the session, please use SessionOptionsAppendExecutionProvider_TensorRT_V2 above to access the latest functionality
 * This function always exists, but will only succeed if Onnxruntime was built with TensorRT support and the TensorRT provider shared library exists
 *
 * \param device_id CUDA device id, starts from zero.
 */
ORT_API_STATUS(OrtSessionOptionsAppendExecutionProvider_Tensorrt, _In_ OrtSessionOptions* options, int device_id);

#ifdef __cplusplus
}
#endif
/// @}

#include "onnxruntime_ep_c_api.h"<|MERGE_RESOLUTION|>--- conflicted
+++ resolved
@@ -5429,13 +5429,23 @@
   ORT_API2_STATUS(ArrayOfConstObjects_GetObjectType, _In_ const OrtArrayOfConstObjects* array,
                   _Out_ OrtTypeTag* type_tag);
 
-<<<<<<< HEAD
+  /** \brief Get a pointer to a data buffer of contiguous elements, where each element is a constant pointer to a
+   * constant opaque object (i.e., each element is a 'const void* const').
+   *
+   * Caller must cast the objects to the appropriate type indicated by ArrayOfConstObjects_GetObjectType.
+   *
+   * \param[in] array The OrtArrayOfConstObjects instance.
+   * \param[out] data Output parameter set to the contiguous data buffer that stores all elements.
+   *
+   * \snippet{doc} snippets.dox OrtStatus Return Value
+   *
+   * \since Version 1.23.
+   */
+  ORT_API2_STATUS(ArrayOfConstObjects_GetData, _In_ const OrtArrayOfConstObjects* array,
+                  _Outptr_ const void* const** data);
+
   /** \brief Get a pointer to a data buffer of contiguous elements, where each element is a pointer to a
    * constant opaque object (i.e., each element is a 'const void*').
-=======
-  /** \brief Get a pointer to a data buffer of contiguous elements, where each element is a constant pointer to a
-   * constant opaque object (i.e., each element is a 'const void* const').
->>>>>>> 0ef82136
    *
    * Caller must cast the objects to the appropriate type indicated by ArrayOfConstObjects_GetObjectType.
    *
@@ -5446,34 +5456,7 @@
    *
    * \since Version 1.23.
    */
-<<<<<<< HEAD
-  ORT_API2_STATUS(ArrayOfConstObjects_GetData, _In_ OrtArrayOfConstObjects* array, _Outptr_ const void*** data);
-
-  /** \brief Get a pointer to a data buffer of contiguous elements, where each element is a constant pointer to a
-   * constant opaque object (i.e., each element is a 'const void* const').
-=======
-  ORT_API2_STATUS(ArrayOfConstObjects_GetData, _In_ const OrtArrayOfConstObjects* array,
-                  _Outptr_ const void* const** data);
-
-  /** \brief Get a pointer to a data buffer of contiguous elements, where each element is a pointer to a
-   * constant opaque object (i.e., each element is a 'const void*').
->>>>>>> 0ef82136
-   *
-   * Caller must cast the objects to the appropriate type indicated by ArrayOfConstObjects_GetObjectType.
-   *
-   * \param[in] array The OrtArrayOfConstObjects instance.
-   * \param[out] data Output parameter set to the contiguous data buffer that stores all elements.
-   *
-   * \snippet{doc} snippets.dox OrtStatus Return Value
-   *
-   * \since Version 1.23.
-   */
-<<<<<<< HEAD
-  ORT_API2_STATUS(ArrayOfConstObjects_GetConstData, _In_ const OrtArrayOfConstObjects* array,
-                  _Outptr_ const void* const** data);
-=======
   ORT_API2_STATUS(ArrayOfConstObjects_GetMutableData, _In_ OrtArrayOfConstObjects* array, _Outptr_ const void*** data);
->>>>>>> 0ef82136
 
   /** \brief Get the number of elements contained by the given OrtArrayOfConstObjects instance.
    *
