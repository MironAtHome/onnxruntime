// Copyright (c) Microsoft Corporation. All rights reserved.
// Licensed under the MIT License.

#pragma once

#include <filesystem>
#include <functional>
#include <limits>
#include <memory>
#include <optional>
#include <string>
#include <type_traits>
#include <unordered_map>
#include <unordered_set>

#include "core/common/flatbuffers.h"

#include <gsl/gsl>

#include "core/common/common.h"
#include "core/common/path_string.h"
#include "core/common/const_pointer_container.h"
#include "core/common/inlined_containers_fwd.h"
#if !defined(ORT_MINIMAL_BUILD)
#include "core/common/inlined_containers.h"
#endif
#include "core/common/span_utils.h"
#include "core/common/status.h"
#include "core/common/logging/logging.h"
#include "core/framework/ort_value.h"
#include "core/framework/prepacked_weights_container.h"
#include "core/graph/onnx_protobuf.h"
#include "core/graph/basic_types.h"
#include "core/graph/constants.h"
#include "core/graph/function.h"
#if !defined(ORT_MINIMAL_BUILD)
#include "core/graph/function_template.h"
#endif
#include "core/graph/graph_nodes.h"
#include "core/graph/node_arg.h"
#include "core/graph/ort_format_load_options.h"

// Type from Model Editor API in ORT C API so can't be in a namespace
struct OrtGraph;

namespace onnxruntime {
class Graph;
struct IndexedSubGraph;
class Model;
struct ModelSavingOptions;
class OpSignature;

#if !defined(ORT_MINIMAL_BUILD) || defined(ORT_EXTENDED_MINIMAL_BUILD)
class RuntimeOptimizationRecordContainer;
#endif

namespace fbs {
struct Graph;
struct Node;
struct NodeEdge;
}  // namespace fbs

/**
@class Node
Class representing a node in the graph.
*/
class Node {
 public:
  /** Node types */
  enum class Type {
    Primitive = 0,  ///< The node refers to a primitive operator.
    Fused = 1,      ///< The node refers to a function.
  };

  explicit Node() = default;

#if !defined(ORT_MINIMAL_BUILD) || defined(ORT_EXTENDED_MINIMAL_BUILD) || defined(ORT_MINIMAL_BUILD_CUSTOM_OPS)
  Node(std::string_view name,
       std::string_view op_type,
       std::string_view description,
       gsl::span<NodeArg* const> input_args,
       gsl::span<NodeArg* const> output_args,
       const NodeAttributes* attributes,
       std::string_view domain) {
    Init(name, op_type, description,
         input_args,
         output_args,
         attributes, domain);
  }
#endif

  ~Node() = default;

  /**
  @class EdgeEnd
  Class representing the end of an edge. It could be an input or output edge end of a node.
  For the node's input edge end, it's the source end, as the destination end is the node itself.
  For the node's output edge end, it's the destination end, as the source end is the node itself.
  */
  class EdgeEnd {
   public:
    /**
    Construct an EdgeEnd
    @param node The source node if this is an input edge to the current node,
    or the destination node if this is an output edge from the current node.
    @param src_arg_index The node arg index of source node of the edge.
    @param dst_arg_index The node arg index of destination node of the edge.
    */
    EdgeEnd(const Node& node, int src_arg_index, int dst_arg_index) noexcept;

    /** Construct a control edge.
    @param node The node the edge joins to the current node.
    */
    explicit EdgeEnd(const Node& node) noexcept;

    /** Gets the Node that this EdgeEnd refers to. */
    const Node& GetNode() const noexcept { return *node_; }

    /** Gets the source arg index.
    @returns the source arg index of <*this> edge.*/
    int GetSrcArgIndex() const { return src_arg_index_; }

    /** Gets the destination arg index.
    @returns the destination arg index of <*this> edge.*/
    int GetDstArgIndex() const { return dst_arg_index_; }

   private:
    const Node* node_;
    const int src_arg_index_;
    const int dst_arg_index_;
  };

  /** Gets the Node's NodeIndex. */
  NodeIndex Index() const noexcept { return index_; }

  /** Gets the Node's name. */
  const std::string& Name() const noexcept { return name_; }

  /** Gets the Node's operator type. */
  const std::string& OpType() const noexcept { return op_type_; }

  /** Gets the domain of the OperatorSet that specifies the operator returned by #OpType.
   * @remarks If this is an ONNX operator the value will be kOnnxDomain not kOnnxDomainAlias
   */
  const std::string& Domain() const noexcept { return domain_; }

  /** Gets the path of the owning model if any. */
  const std::filesystem::path& ModelPath() const noexcept;

  /** Gets the Node's execution priority.
  @remarks Lower value means higher priority  */
  int Priority() const noexcept { return priority_; };

  /** Sets the execution priority of a node.
  @remarks Lower value means higher priority  */
  void SetPriority(int priority) noexcept;

  /** Gets the node description. */
  const std::string& Description() const noexcept { return description_; }

  /** Gets the Node's Node::Type. */
  Node::Type NodeType() const noexcept { return node_type_; }

  /** Gets the opset version that the Node's operator was first defined in.
  @returns Opset version. If -1 the Node's operator has not been set.
  @remarks Prefer over Op()->SinceVersion() as Op() is disabled in a minimal build
  */
  int SinceVersion() const noexcept { return since_version_; }

  /** Sets the since version (opset version that the Node's operator was first defined in.) for this node.
  @remarks Used during layout transformation for setting since version for layout transformed nodes with
  domain kMSNHWC.
  */
  void SetSinceVersion(int since_version) noexcept { since_version_ = since_version; }

#if !defined(ORT_MINIMAL_BUILD)
  /** Gets the Node's OpSchema.
  @remarks The graph containing this node must be resolved, otherwise nullptr will be returned. */
  const ONNX_NAMESPACE::OpSchema* Op() const noexcept { return op_; }

  /** Create a copy of the called op's FunctionProto if it has one. Returns true if successful. */
  bool TryGetFunctionProto(ONNX_NAMESPACE::FunctionProto& func_proto) const;

  bool CanBeInlined() const;

  /** Gets the function body if applicable otherwise nullptr. */
  const Function* GetFunctionBody() const noexcept { return func_body_.get(); }
#endif

  /**
  Helper to iterate through the container returned by #InputDefs() or #OutputDefs() and call the provided function.
  @param node_args Collection of NodeArgs returned by #InputDefs() or #OutputDefs()
  @param func Function to call for each valid NodeArg in the node_args. The function is called with the NodeArg
              and the index number in the container.
  @returns common::Status with success or error information.
  @remarks Returns immediately on error.
  */
  static common::Status ForEachWithIndex(const ConstPointerContainer<std::vector<NodeArg*>>& node_args,
                                         std::function<common::Status(const NodeArg& arg, size_t index)> func) {
    for (size_t index = 0; index < node_args.size(); ++index) {
      auto arg = node_args[index];
      if (!arg->Exists())
        continue;
      ORT_RETURN_IF_ERROR(func(*arg, index));
    }
    return common::Status::OK();
  }

  /** Gets the count of arguments for each of the Node's explicit inputs. */
  const std::vector<int>& InputArgCount() const noexcept { return definitions_.input_arg_count; }

  /** Gets the Node's input definitions.
  @remarks requires ConstPointerContainer wrapper to apply const to the NodeArg pointers so access is read-only. */
  ConstPointerContainer<std::vector<NodeArg*>> InputDefs() const noexcept {
    return ConstPointerContainer<std::vector<NodeArg*>>(definitions_.input_defs);
  }

  /** Gets the implicit inputs to this Node.
  If this Node contains a subgraph, these are the NodeArg's that are implicitly consumed by Nodes within that
  subgraph. e.g. If and Loop operators.*/
  ConstPointerContainer<std::vector<NodeArg*>> ImplicitInputDefs() const noexcept {
    return ConstPointerContainer<std::vector<NodeArg*>>(definitions_.implicit_input_defs);
  }

  /** Gets the Node's output definitions.
  @remarks requires ConstPointerContainer wrapper to apply const to the NodeArg pointers so access is read-only. */
  ConstPointerContainer<std::vector<NodeArg*>> OutputDefs() const noexcept {
    return ConstPointerContainer<std::vector<NodeArg*>>(definitions_.output_defs);
  }

#if !defined(ORT_MINIMAL_BUILD)
  /**
  Helper to iterate through the container returned by #MutableInputDefs() or #MutableOutputDefs() and call the provided function.
  @param node_args Collection of NodeArgs returned by #MutableInputDefs() or #MutableOutputDefs()
  @param func Function to call for each valid NodeArg in the node_args. The function is called with the NodeArg
              and the index number in the container.
  @returns common::Status with success or error information.
  @remarks Returns immediately on error.
  */
  static common::Status ForEachMutableWithIndex(std::vector<NodeArg*>& node_args,
                                                std::function<common::Status(NodeArg& arg, size_t index)> func) {
    for (size_t index = 0; index < node_args.size(); ++index) {
      auto arg = node_args[index];
      if (!arg->Exists())
        continue;
      ORT_RETURN_IF_ERROR(func(*arg, index));
    }
    return common::Status::OK();
  }

  /** Gets a modifiable collection of the Node's implicit input definitions. */
  std::vector<NodeArg*>& MutableImplicitInputDefs() noexcept {
    return definitions_.implicit_input_defs;
  }
#endif  // !defined(ORT_MINIMAL_BUILD)

#if !defined(ORT_MINIMAL_BUILD) || defined(ORT_EXTENDED_MINIMAL_BUILD)
  /** Gets a modifiable count of arguments for each of the Node's explicit inputs.
  @todo This should be removed in favor of a method that updates the input args and the count.
        Currently these operations are separate which is not a good setup. */
  std::vector<int>& MutableInputArgsCount() { return definitions_.input_arg_count; }

  /** Gets a modifiable collection of the Node's input definitions. */
  std::vector<NodeArg*>& MutableInputDefs() noexcept {
    return definitions_.input_defs;
  }

  /** Gets a modifiable collection of the Node's output definitions. */
  std::vector<NodeArg*>& MutableOutputDefs() noexcept {
    return definitions_.output_defs;
  }
#endif  // !defined(ORT_MINIMAL_BUILD) || defined(ORT_EXTENDED_MINIMAL_BUILD)

  /** Struct to provide sorting between EdgeEnd instances based on NodeIndex first, and NodeArg::Name second. */
  struct EdgeEndCompare {
    bool operator()(const EdgeEnd& lhs, const EdgeEnd& rhs) const {
      if (lhs.GetNode().Index() == rhs.GetNode().Index()) {
        if (lhs.GetSrcArgIndex() == rhs.GetSrcArgIndex()) {
          return lhs.GetDstArgIndex() < rhs.GetDstArgIndex();
        }
        return lhs.GetSrcArgIndex() < rhs.GetSrcArgIndex();
      }
      return lhs.GetNode().Index() < rhs.GetNode().Index();
    }
  };

  using EdgeSet = std::set<EdgeEnd, EdgeEndCompare>;
  using EdgeConstIterator = EdgeSet::const_iterator;

  /**
  @class NodeConstIterator
  Class to provide const access to Node instances iterated via an EdgeConstIterator. */
  class NodeConstIterator {
   public:
    NodeConstIterator(EdgeConstIterator p_iter);

    bool operator==(const NodeConstIterator& p_other) const;

    bool operator!=(const NodeConstIterator& p_other) const;

    void operator++();
    void operator--();

    const Node& operator*() const;
    const Node* operator->() const;

   private:
    EdgeConstIterator m_iter;
  };

  // Functions defined to traverse a Graph as below.

  /** Gets an iterator to the beginning of the input nodes to this Node. */
  NodeConstIterator InputNodesBegin() const noexcept { return NodeConstIterator(relationships_.input_edges.cbegin()); };
  /** Gets an iterator to the end of the input nodes to this Node. */
  NodeConstIterator InputNodesEnd() const noexcept { return NodeConstIterator(relationships_.input_edges.cend()); }

  /** Gets an iterator to the beginning of the output nodes from this Node. */
  NodeConstIterator OutputNodesBegin() const noexcept {
    return NodeConstIterator(relationships_.output_edges.cbegin());
  }

  /** Gets an iterator to the end of the output nodes from this Node. */
  NodeConstIterator OutputNodesEnd() const noexcept { return NodeConstIterator(relationships_.output_edges.cend()); }

  /** Gets an iterator to the beginning of the input edges to this Node.
  @remarks There are no nullptr entries in this collection. */
  EdgeConstIterator InputEdgesBegin() const noexcept { return relationships_.input_edges.cbegin(); }

  /** Gets an iterator to the end of the input edges to this Node. */
  EdgeConstIterator InputEdgesEnd() const noexcept { return relationships_.input_edges.cend(); }

  /** Gets an iterator to the beginning of the output edges from this Node.
  @remarks There are no nullptr entries in this collection. */
  EdgeConstIterator OutputEdgesBegin() const noexcept { return relationships_.output_edges.cbegin(); }

  /** Gets an iterator to the end of the output edges from this Node. */
  EdgeConstIterator OutputEdgesEnd() const noexcept { return relationships_.output_edges.cend(); }

  /** Gets the Node's control inputs. */
  const std::set<std::string>& ControlInputs() const noexcept { return relationships_.control_inputs; }

  /** Gets the number of input edges to this Node */
  size_t GetInputEdgesCount() const noexcept { return relationships_.input_edges.size(); }

  /** Gets the number of output edges from this Node */
  size_t GetOutputEdgesCount() const noexcept { return relationships_.output_edges.size(); }

  /** Adds an AttributeProto to this Node.
  @remarks The attribute name is used as the key in the attribute map. */
  void AddAttributeProto(ONNX_NAMESPACE::AttributeProto value);

  // keep this signature in sync with ADD_ATTR_SINGLE_INTERFACE below
  /** Adds an attribute to this Node with the specified attribute name and value. */
  void AddAttribute(std::string attr_name, int64_t value);

  // keep this signature in sync with ADD_ATTR_LIST_INTERFACE below
  /** Adds an attribute to this Node with the specified attribute name and values. */
  void AddAttribute(std::string attr_name, gsl::span<const int64_t> values);

#define ADD_ATTR_SINGLE_INTERFACE(Type) \
  void AddAttribute(std::string attr_name, Type value)

#define ADD_ATTR_LIST_INTERFACE(Type) \
  void AddAttribute(std::string attr_name, gsl::span<const Type> values)

#define ADD_ATTR_INTERFACES(Type)  \
  ADD_ATTR_SINGLE_INTERFACE(Type); \
  ADD_ATTR_LIST_INTERFACE(Type)

  ADD_ATTR_INTERFACES(float);
  ADD_ATTR_INTERFACES(std::string);
  ADD_ATTR_INTERFACES(ONNX_NAMESPACE::TensorProto);
#if !defined(DISABLE_SPARSE_TENSORS)
  ADD_ATTR_INTERFACES(ONNX_NAMESPACE::SparseTensorProto);
#endif
  ADD_ATTR_INTERFACES(ONNX_NAMESPACE::TypeProto);

  ADD_ATTR_SINGLE_INTERFACE(ONNX_NAMESPACE::GraphProto);

#undef ADD_ATTR_SINGLE_INTERFACE
#undef ADD_ATTR_LIST_INTERFACE
#undef ADD_ATTR_INTERFACES

  // The below overload is made so the compiler does not attempt to resolve
  // string literals with the gsl::span overload
  template <size_t N>
  void AddAttribute(std::string attr_name, const char (&value)[N]) {
    this->AddAttribute(std::move(attr_name), std::string(value, N - 1));
  }

  /** Gets the Node's attributes. */
  const NodeAttributes& GetAttributes() const noexcept { return attributes_; }

#if !defined(ORT_MINIMAL_BUILD) || defined(ORT_EXTENDED_MINIMAL_BUILD)
  /** Remove the specified attribute from this Node */
  bool ClearAttribute(const std::string& attr_name);

  /** Gets the Node's mutable attributes. */
  NodeAttributes& GetMutableAttributes() noexcept { return attributes_; }

#endif  // !defined(ORT_MINIMAL_BUILD) || defined(ORT_EXTENDED_MINIMAL_BUILD)

  /**
   * Clears removable attributes. These are no longer needed after the initialization
   * of the session. The function returns the number of removed attributes.
   */
  int PruneRemovableAttributes(gsl::span<const std::string> removable_attributes);

#if !defined(ORT_MINIMAL_BUILD)

  /** Gets the Graph instance that is instantiated from a GraphProto attribute during Graph::Resolve.
  @param attr_name Attribute name for the GraphProto attribute.
  @returns nullptr if the Graph instance has not been instantiated or attribute does not contain a GraphProto.
  */
  const Graph* GetGraphAttribute(const std::string& attr_name) const;

  /** Gets the mutable Graph instance that is instantiated from a GraphProto attribute during Graph::Resolve.
  @param attr_name Attribute name for the GraphProto attribute.
  @returns nullptr if the Graph instance has not been instantiated or attribute does not contain a GraphProto.
  */
  Graph* GetMutableGraphAttribute(const std::string& attr_name);
#endif  // !defined(ORT_MINIMAL_BUILD)

  /** Checks if the Node contains at least one subgraph (this is the case for control flow operators, such as If, Scan, Loop).
  @returns true if the Node contains a subgraph.
  */
  bool ContainsSubgraph() const {
    return !attr_to_subgraph_map_.empty();
  }

  /** Get the const subgraphs from a node.
  @remarks Creates a new vector so calling ContainsSubgraphs first is preferred. */
  std::vector<gsl::not_null<const Graph*>> GetSubgraphs() const;

  /** Gets a map of attribute name to the mutable Graph instances for all subgraphs of the Node.
  @returns Map of the attribute name that defines the subgraph to the subgraph's Graph instance.
           nullptr if the Node has no subgraphs.
  */
  const std::unordered_map<std::string, gsl::not_null<Graph*>>& GetAttributeNameToMutableSubgraphMap() {
    return attr_to_subgraph_map_;
  }

  /** Gets a map of attribute name to the mutable Graph instances for all subgraphs of the Node.
   * @returns a mutable map of mutable subgraphs.
   */
  std::unordered_map<std::string, gsl::not_null<Graph*>>& GetMutableMapOfAttributeNameToSubgraph() {
    return attr_to_subgraph_map_;
  }

  /** Gets a map of attribute name to the const Graph instances for all subgraphs of the Node.
  @returns Map of the attribute name that defines the subgraph to the subgraph's Graph instance.
           nullptr if the Node has no subgraphs.
  */
  std::unordered_map<std::string, gsl::not_null<const Graph*>> GetAttributeNameToSubgraphMap() const;

  /** Gets the execution ProviderType that this node will be executed by. */
  ProviderType GetExecutionProviderType() const noexcept { return execution_provider_type_; }

  /** Sets the execution ProviderType that this Node will be executed by. */
  void SetExecutionProviderType(ProviderType execution_provider_type) {
    execution_provider_type_ = execution_provider_type;
  }

  /** Call the provided function for all explicit inputs, implicit inputs, and outputs of this Node.
      If the NodeArg is an explicit or implicit input, is_input will be true when func is called.
      @param include_missing_optional_defs Include NodeArgs that are optional and were not provided
                                           i.e. NodeArg::Exists() == false.
      */
  void ForEachDef(std::function<void(const onnxruntime::NodeArg&, bool is_input)> func,
                  bool include_missing_optional_defs = false) const;

#if !defined(ORT_MINIMAL_BUILD)
  /** Replaces any matching definitions in the Node's explicit inputs or explicit outputs.
  @param replacements Map of current NodeArg to replacement NodeArg.
  */
  void ReplaceDefs(const std::map<const onnxruntime::NodeArg*, onnxruntime::NodeArg*>& replacements);

  /** Gets the NodeProto representation of this Node.
  @param update_subgraphs Update the GraphProto values for any subgraphs in the returned NodeProto.
                          If graph optimization has been run this is most likely required
                          to ensure the complete Graph is valid.
  */
  void ToProto(ONNX_NAMESPACE::NodeProto& proto, bool update_subgraphs = false) const;

  Status SaveToOrtFormat(flatbuffers::FlatBufferBuilder& builder,
                         flatbuffers::Offset<onnxruntime::fbs::Node>& fbs_node) const;

  flatbuffers::Offset<onnxruntime::fbs::NodeEdge>
  SaveEdgesToOrtFormat(flatbuffers::FlatBufferBuilder& builder) const;

  void SetFunctionTemplate(const FunctionTemplate& func_template);
#endif

  static Status LoadFromOrtFormat(const onnxruntime::fbs::Node& fbs_node, Graph& graph,
                                  const OrtFormatLoadOptions& load_options,
                                  const logging::Logger& logger, std::unique_ptr<Node>& node);

  Status LoadFromOrtFormat(const onnxruntime::fbs::Node& fbs_node,
                           const OrtFormatLoadOptions& load_options,
                           const logging::Logger& logger);
  Status LoadEdgesFromOrtFormat(const onnxruntime::fbs::NodeEdge& fbs_node_edgs, const Graph& graph);

  /**
  @class Definitions
  The input and output definitions for this Node.
  */
  class Definitions {
   public:
    Definitions() = default;

    /** The Node's explicit input definitions. */
    std::vector<NodeArg*> input_defs;

    /**
    The number of inputs for each argument of the operator or function which this node refers.
    @remarks For example, #input_defs has 10 elements (inputs), and #input_arg_count is {4, 6}.
    This means that 4 elements (inputs) of input_defs map to the first argument of the operator or function, and
    the other 6 map to the second argument.
    */
    std::vector<int> input_arg_count;

    /** The Node's output definitions. */
    std::vector<NodeArg*> output_defs;

    /** The Node's implicit input definitions if the Node contains one or more subgraphs
    (i.e. GraphProto attributes) and the subgraph/s implicitly consume these values.
    @remarks For example, a subgraph in an 'If' node gets all its input values via this mechanism rather than
    there being explicit inputs to the 'If' node that are passed to the subgraph.
    They are pseudo-inputs to this Node as it has an implicit dependency on them. */
    std::vector<NodeArg*> implicit_input_defs;

    ORT_DISALLOW_COPY_ASSIGNMENT_AND_MOVE(Definitions);

   private:
  };

  /**
  @class Relationships
  Defines the relationships between this Node and other Nodes in the Graph.
  */
  class Relationships {
   public:
    Relationships() = default;

    void Clear() noexcept {
      input_edges.clear();
      output_edges.clear();
      control_inputs.clear();
    }

    /** The edges for Nodes that provide inputs to this Node. */
    EdgeSet input_edges;

    /** The edges for Nodes that receive outputs from this Node. */
    EdgeSet output_edges;

    /** The Node names of the control inputs to this Node. */
    std::set<std::string> control_inputs;

   private:
    ORT_DISALLOW_COPY_ASSIGNMENT_AND_MOVE(Relationships);
  };

  // NOTE: This friendship relationship should ONLY be used for calling methods of the Node class and not accessing
  // the data members directly, so that the Node can maintain its internal invariants.
  friend class Graph;
  Node(NodeIndex index, Graph& graph) : index_(index), graph_(&graph), can_be_saved_(true) {}

 protected:
#if !defined(ORT_MINIMAL_BUILD) || defined(ORT_EXTENDED_MINIMAL_BUILD)
  // internal only method to allow selected classes to directly alter the input/output definitions and arg counts
  // made protected to facilitate testing
  Definitions& MutableDefinitions() noexcept;
#endif

 private:
  ORT_DISALLOW_COPY_ASSIGNMENT_AND_MOVE(Node);

#if !defined(ORT_MINIMAL_BUILD) || defined(ORT_EXTENDED_MINIMAL_BUILD) || defined(ORT_MINIMAL_BUILD_CUSTOM_OPS)
  void Init(std::string_view name,
            std::string_view op_type,
            std::string_view description,
            gsl::span<NodeArg* const> input_args,
            gsl::span<NodeArg* const> output_args,
            const NodeAttributes* attributes,
            std::string_view domain);
  void Init(std::string_view name,
            std::string_view op_type,
            std::string_view description,
            gsl::span<NodeArg* const> input_args,
            gsl::span<NodeArg* const> output_args,
            NodeAttributes&& attributes,
            std::string_view domain);
#endif

#if !defined(ORT_MINIMAL_BUILD) || defined(ORT_EXTENDED_MINIMAL_BUILD)
  // internal only method to allow selected classes to directly alter the links between nodes.
  Relationships& MutableRelationships() noexcept;

  void SetNodeType(Node::Type node_type) noexcept { node_type_ = node_type; }
#endif

  // create a Graph instance for an attribute that contains a GraphProto
  void CreateSubgraph(const std::string& attr_name);

  std::vector<std::unique_ptr<Graph>>& MutableSubgraphs() noexcept { return subgraphs_; }

  // validate and update the input arg count
  common::Status UpdateInputArgCount();

  const Definitions& GetDefinitions() const noexcept { return definitions_; }
  const Relationships& GetRelationships() const noexcept { return relationships_; }

  // Node index. Default to impossible value rather than 0.
  NodeIndex index_ = std::numeric_limits<NodeIndex>::max();

  // Node name.
  std::string name_;

  // Node operator type.
  std::string op_type_;

  // OperatorSet domain of op_type_.
  std::string domain_;

#if !defined(ORT_MINIMAL_BUILD)
  // OperatorSchema that <*this> node refers to.
  const ONNX_NAMESPACE::OpSchema* op_ = nullptr;

  // Reference to the function template defined in the model.
  const FunctionTemplate* func_template_ = nullptr;

  // set/clear NodeProto that the Node was created from.
  // Set by Graph ctor when loading a model from file.
  // Cleared after first call to onnx::check_node in VerifyNodeAndOpMatch when the first Graph::Resolve runs.
  void SetOriginalNodeProto(const ONNX_NAMESPACE::NodeProto* node_proto) {
    original_node_proto_ = node_proto;
  }

  const ONNX_NAMESPACE::NodeProto* GetOriginalNodeProto() const {
    return original_node_proto_;
  }

  // NodeProto that the Node was created from. We temporarily set this as a performance optimization to avoid calling
  // Node::ToProto when running onnx::check_node in the first Graph::Resolve. At that point we know all the nodes are
  // unchanged from the original model.
  const ONNX_NAMESPACE::NodeProto* original_node_proto_ = nullptr;
#endif

  // Execution priority, lower value for higher priority
  int priority_ = 0;

  // set from op_->SinceVersion() or via deserialization when OpSchema is not available
  int since_version_ = -1;

  Node::Type node_type_ = Node::Type::Primitive;

  // The function body is owned by graph_
  std::unique_ptr<Function> func_body_ = nullptr;

  // Node doc string.
  std::string description_;

  // input/output defs and arg count
  Definitions definitions_;

  // Relationships between this node and others in the graph
  Relationships relationships_;

  // Device.
  std::string execution_provider_type_;

  // Map from attribute name to attribute.
  // This allows attribute adding and removing.
  NodeAttributes attributes_;

  // Graph that contains this Node
  Graph* graph_ = nullptr;

  // Map of attribute name to the Graph instance created from the GraphProto attribute
  std::unordered_map<std::string, gsl::not_null<Graph*>> attr_to_subgraph_map_;

  // Graph instances for subgraphs that are owned by this Node
  std::vector<std::unique_ptr<Graph>> subgraphs_;

  // Can be saved? The node cannot be saved anymore if removable attributes have been cleared.
  bool can_be_saved_;
};

/**
@class Graph
The Graph representation containing the graph inputs and outputs, the Node instances,
and the edges connecting the nodes.
*/
class Graph {  // NOLINT(clang-analyzer-optin.performance.Padding): preserve existing data member order for readability
 public:
  /** Gets the Graph name. */
  const std::string& Name() const noexcept;

  /** Gets the Graph description. */
  const std::string& Description() const noexcept;

  /** Gets the path of the owning model, if any. */
  const std::filesystem::path& ModelPath() const;

  /** Returns true if this is a subgraph or false if it is a high-level graph. */
  bool IsSubgraph() const { return parent_graph_ != nullptr; }

  /** Returns the parent graph if this is a subgraph */
  const Graph* ParentGraph() const { return parent_graph_; }

  /** Returns the mutable parent graph if this is a subgraph */
  Graph* MutableParentGraph() { return parent_graph_; }

  /** Returns the strict_shape_type_inference that was passed into the constructor. */
  bool StrictShapeTypeInference() const { return strict_shape_type_inference_; }

#if !defined(ORT_MINIMAL_BUILD)
  /** Sets the Graph name. */
  void SetName(const std::string& name);

  /** Gets the Graph description. */
  void SetDescription(const std::string& description);

  /** Replaces the initializer tensor with the same name as the given initializer tensor.
  The replacement initializer tensor must have the same type and shape as the existing initializer tensor.
  The new_initializer is expected to be either small or have external data reference stored in OrtValue.

  Note: This currently has linear time complexity. There is room for improvement but it would likely require changes to
  how initializer tensors are stored and tracked.
  */
  common::Status ReplaceInitializedTensor(const ONNX_NAMESPACE::TensorProto& new_initializer, const OrtValue& ort_value);

#if !defined(DISABLE_EXTERNAL_INITIALIZERS)
  /** This function takes externally provided data for initializers with external data
   *    and replaces graph initializers with its content.
   */
  common::Status InjectExternalInitializedTensors(const InlinedHashMap<std::string, OrtValue>& external_initializers);

  /** This function takes externally provided files in memory for initializers with external
   *    data and replaces graph initializers with its content.
   */
  common::Status InjectExternalInitializersFromFilesInMemory(
      const InlinedHashMap<PathString, std::pair<char*, size_t>>& external_initializer_files);
#endif  // !defined(DISABLE_EXTERNAL_INITIALIZERS)

#endif  // !defined(ORT_MINIMAL_BUILD)

#if !defined(ORT_MINIMAL_BUILD) || defined(ORT_EXTENDED_MINIMAL_BUILD)
  /** Add an initializer tensor to the Graph. */
  void AddInitializedTensor(const ONNX_NAMESPACE::TensorProto& tensor_proto);

  /// <summary>
  /// Add initializer to the Graph. This method takes a tensor proto that contains
  /// a data pointer to ort_value. For small tensors (LT utils::kSmallTensorExternalDataThreshold),
  /// the data would still be contained within tensor_proto, and
  /// OrtValue would be unallocated in this case, and not added to ortvalue_initializers_.
  /// </summary>
  /// <param name="tensor_proto">tensor proto with external data pointing to OrtValue.</param>
  /// <param name="ort_value_initializer">value that contains the initializer tensor. This may
  /// be unallocated for small tensors.</param>
  Status AddInitializedOrtValue(const ONNX_NAMESPACE::TensorProto& tensor_proto,
                                const OrtValue& ort_value_initializer);
#endif

  /** Remove the initializer tensor with the provided name from the Graph. */
  void RemoveInitializedTensor(const std::string& tensor_name);

  /** Check if a given name is an initializer tensor's name in this graph. */
  bool IsInitializedTensor(const std::string& name) const;

#if !defined(DISABLE_SPARSE_TENSORS)
  /** Check if a given name is a sparse initializer's name in the model
   * we currently convert sparse_initializer field in the model into dense Tensor instances.
   * However, we sometimes want to check if this initializer was stored as sparse in the model.
   */
  bool IsSparseInitializer(const std::string& name) const;
#endif

  /** Gets an initializer tensor with the provided name.
  @param[out] value Set to the TensorProto* if the initializer is found, or nullptr if not.
  @returns True if found.
  */
  bool GetInitializedTensor(const std::string& tensor_name, const ONNX_NAMESPACE::TensorProto*& value) const;

  /** Populate `value` if an externally allocated OrtValue exists for an initializer with the given name.
   */
  bool GetOrtValueInitializer(const std::string& name, OrtValue& value, bool check_outer_scope = false) const;

  /** Gets all the initializer tensors in this Graph. */
  // [[deprecated("Use GetAllInitializedTensorNames")]]
  const InitializedTensorSet& GetAllInitializedTensors() const noexcept { return name_to_initial_tensor_; }

  /** Gets all the names of the initializers in this Graph. */
  InitializersNames GetAllInitializersNames() const noexcept {
    return InitializersNames{name_to_initial_tensor_};
  }

  /** Removes all initializer tensors from this Graph and releases the memory they were using. */
  void CleanAllInitializedTensors() noexcept;

  /** Returns true if an initializer value can be overridden by a graph input with the same name. */
  bool CanOverrideInitializer() const noexcept { return ir_version_ >= 4; }

  /** Returns the ONNX IR version for the model. */
  Version GetOnnxIRVersion() const noexcept { return ir_version_; }

  /** returns the initializer's TensorProto if 'name' is an initializer, is constant and
  cannot be overridden at runtime. If the initializer is not found or is not constant, a nullptr is returned.
  @param check_outer_scope If true and the graph is a subgraph,
         check ancestor graph/s for 'name' if not found in 'graph'.
  */
  const ONNX_NAMESPACE::TensorProto* GetConstantInitializer(const std::string& name, bool check_outer_scope) const;

  /** returns the initializer's TensorProto if 'name' is an initializer (both constant and overridable).
  If the initializer is not found, a nullptr is returned.
  @param check_outer_scope If true and the graph is a subgraph,
         check ancestor graph/s for 'name' if not found in 'graph'.
  @remarks check_outer_scope of true is not supported in a minimal build
  */
  const ONNX_NAMESPACE::TensorProto* GetInitializer(const std::string& name, bool check_outer_scope) const;

  /// <summary>
  /// Returns the initializer's TensorProto if 'name' is an initializer (either constant or overridable).
  /// If the initializer is not found, a nullptr is returned. Also returns, via output parameters, the
  /// OrtValue that holds the actual data (if any) and a boolean that indicates if the initializer is constant.
  /// </summary>
  /// <param name="name">The initializer's name.</param>
  /// <param name="value">Output OrtValue that is populated if the initializer tensor proto has been configured
  ///                     to use external data that points to an OrtValue. Is set to an unallocated OrtValue for
  ///                     a tensor proto that holds the weight data (e.g., small initializers).</param>
  /// <param name="is_constant">Output parameter set to true if the initializer is a constant.</param>
  /// <param name="check_outer_scope">Checks outer scope if set to true and the graph is a subgraph.</param>
  /// <returns>The initializer's TensorProto or nullptr.</returns>
  const ONNX_NAMESPACE::TensorProto* GetInitializer(const std::string& name, OrtValue& value,
                                                    bool& is_constant, bool check_outer_scope = false) const;

  /** Gets the Graph inputs excluding initializers.
  These are the required inputs to the Graph as the initializers can be optionally overridden via graph inputs.
  @remarks Contains no nullptr values. */
  const std::vector<const NodeArg*>& GetInputs() const noexcept { return graph_inputs_excluding_initializers_; }

  /** Gets the Graph inputs including initializers.
  This is the full set of inputs, in the same order as defined in the GraphProto.
  @remarks Contains no nullptr values. */
  const std::vector<const NodeArg*>& GetInputsIncludingInitializers() const noexcept {
    return graph_inputs_including_initializers_;
  }

  /** Return true if "node_arg" is a input or an initializer. Otherwise, returns false. */
  bool IsInputsIncludingInitializers(const NodeArg* node_arg) const noexcept {
    return std::find(graph_inputs_including_initializers_.begin(),
                     graph_inputs_including_initializers_.end(), node_arg) != graph_inputs_including_initializers_.end();
  }

  /** Gets the Graph inputs that are initializers
  These are overridable initializers. This is a difference between
  graph_inputs_including_initializers_ and graph_inputs_excluding_initializers_
  @remarks Contains no nullptr values. */
  const std::vector<const NodeArg*>& GetOverridableInitializers() const {
    return graph_overridable_initializers_;
  }

  /** Gets the Graph outputs.
  @remarks Contains no nullptr values.*/
  const std::vector<const NodeArg*>& GetOutputs() const noexcept { return graph_outputs_; }

  bool IsOutput(const NodeArg* node_arg) const noexcept {
    return std::find(graph_outputs_.begin(), graph_outputs_.end(), node_arg) != graph_outputs_.end();
  }

  /** Returns true if one or more of the Node outputs are Graph outputs.
  @remarks Cheaper than calling GetNodeOutputsInGraphOutputs.
  */
  bool NodeProducesGraphOutput(const Node& node) const {
    auto end_outputs = graph_outputs_.cend();
    for (auto output_def : node.OutputDefs()) {
      if (std::find(graph_outputs_.cbegin(), end_outputs, output_def) != end_outputs) {
        return true;
      }
    }
    return false;
  }

  /** Returns a vector with the indexes of the outputs of the given Node that are also Graph outputs. */
  std::vector<int> GetNodeOutputsInGraphOutputs(const Node& node) const {
    int output_idx = 0;
    std::vector<int> indexes;
    for (auto output_def : node.OutputDefs()) {
      if (std::find(GetOutputs().cbegin(), GetOutputs().cend(), output_def) != GetOutputs().cend()) {
        indexes.push_back(output_idx);
      }

      ++output_idx;
    }

    return indexes;
  }

  /** Gets the NodeArgs that represent value_info instances in the Graph.
  These are the values that are neither Graph inputs nor outputs.
  @remarks Contains no nullptr values. */
  const std::unordered_set<const NodeArg*>& GetValueInfo() const noexcept { return value_info_; }

#if !defined(ORT_MINIMAL_BUILD)
  void AddValueInfo(const NodeArg* new_value_info);
#endif

  /** Gets the Node with the specified node index.
  @returns Node instance if found. nullptr if node_index is invalid or node has been freed.
  */
  const Node* GetNode(NodeIndex node_index) const { return NodeAtIndexImpl(node_index); }

  /** Gets the mutable Node with the specified node index.
  @returns Mutable Node instance if found. nullptr if node_index is invalid or node has been freed.
  */
  Node* GetNode(NodeIndex node_index) { return NodeAtIndexImpl(node_index); }

  /** Get a GraphNodes instance that provides mutable access to all valid Nodes in the Graph. */
  GraphNodes& Nodes() noexcept { return iterable_nodes_; }

  /** Get a GraphNodes instance that provides const access to all valid Nodes in the Graph. */
  const GraphNodes& Nodes() const noexcept { return iterable_nodes_; }

  /** Get a ConstGraphNodes instance that provides access to a filtered set of valid Nodes in the Graph.
  @remarks We can't use GraphNodes as that would provide mutable access to the nodes by default, and we can't prevent
           that by returning a const instance of GraphNodes as we're creating a new instance here due to the filter
           being something we don't control (i.e. we have to return a new instance so it can't be const).
  */
  ConstGraphNodes FilteredNodes(GraphNodes::NodeFilterFunc&& filter_func) const noexcept {
    return ConstGraphNodes(nodes_, std::move(filter_func));
  }

  /** Gets the maximum NodeIndex value used in the Graph.
  WARNING: This actually returns the max index value used + 1.
  */
  int MaxNodeIndex() const noexcept { return static_cast<int>(nodes_.size()); }  // assume the casting won't overflow

  /** Gets the number of valid Nodes in the Graph.
  @remarks This may be smaller than MaxNodeIndex(), as Nodes may be removed during optimization.
  */
  int NumberOfNodes() const noexcept { return num_of_nodes_; }

  /** Gets the mutable NodeArg with the provided name.
  @returns Pointer to NodeArg if found, nullptr if not. */
  NodeArg* GetNodeArg(const std::string& name) {
    auto iter = node_args_.find(name);
    if (iter != node_args_.end()) {
      return iter->second.get();
    }
    return nullptr;
  }

  /** Gets the const NodeArg with the provided name.
  @returns Pointer to const NodeArg if found, nullptr if not. */
  const NodeArg* GetNodeArg(const std::string& name) const {
    return const_cast<Graph*>(this)->GetNodeArg(name);
  }

  // Searches for a NodeArg in the current graph and its parent graphs, and returns the corresponding mutable NodeArg
  NodeArg* GetNodeArgIncludingParentGraphs(const std::string& node_arg_name);

  // Searches for a NodeArg in the current graph and its parent graphs, and returns the corresponding const NodeArg
  const NodeArg* GetNodeArgIncludingParentGraphs(const std::string& node_arg_name) const;

  /** Gets a mutable NodeArg by name. Creates a new NodeArg that is owned by this Graph if not found.
  @param name The NodeArg name.
  @param[in] p_arg_type Optional TypeProto to use if the NodeArg needs to be created.
  @returns NodeArg reference.
  */
  NodeArg& GetOrCreateNodeArg(const std::string& name, const ONNX_NAMESPACE::TypeProto* p_arg_type) {
    auto insert_result = node_args_.emplace(name, nullptr);
    if (insert_result.second) {
      insert_result.first->second = std::make_unique<NodeArg>(name, p_arg_type);
    }
    return *(insert_result.first->second);
  }

#if !defined(ORT_MINIMAL_BUILD) || defined(ORT_EXTENDED_MINIMAL_BUILD)
  /** Generate a unique name in this Graph for a NodeArg */
  std::string GenerateNodeArgName(const std::string& base_name);

  /** Generate a unique name in this Graph for a Node */
  std::string GenerateNodeName(const std::string& base_name);
#endif  // !defined(ORT_MINIMAL_BUILD) || defined(ORT_EXTENDED_MINIMAL_BUILD)

#if !defined(ORT_MINIMAL_BUILD)
  /** Copy a Node and add it to this Graph.
  @param other Node to copy
  @returns Reference to the Node that was created and added to this Graph.
  @remarks Do not call AddNode and Remove Node concurrently as they are not thread-safe.
  */
  Node& AddNode(const Node& other);
#endif

#if !defined(ORT_MINIMAL_BUILD) || defined(ORT_EXTENDED_MINIMAL_BUILD)
  /** Add a Node to this Graph.
  @param name The Node name. Must be unique in this Graph.
  @param op_type The operator type. e.g. ONNX operator name.
  @param description Arbitrary description of the Node.
  @param input_args The explicit inputs to this Node.
  @param output_args The outputs from this Node.
  @param attributes Optional NodeAttributes to add.
  @param domain The domain for the op_type.
  @returns Reference to the new Node.
  @remarks Do not call AddNode and Remove Node concurrently as they are not thread-safe.
  */
  Node& AddNode(const std::string& name,
                const std::string& op_type,
                const std::string& description,
                gsl::span<NodeArg* const> input_args,
                gsl::span<NodeArg* const> output_args,
                const NodeAttributes* attributes = nullptr,
                const std::string& domain = kOnnxDomain);

  Node& AddNode(const std::string& name,
                const std::string& op_type,
                const std::string& description,
                gsl::span<NodeArg* const> input_args,
                gsl::span<NodeArg* const> output_args,
                NodeAttributes&& attributes,
                const std::string& domain = kOnnxDomain);
  Node& AddNode(const std::string& name,
                const std::string& op_type,
                const std::string& description,
                std::initializer_list<NodeArg*> input_args,
                std::initializer_list<NodeArg*> output_args,
                const NodeAttributes* attributes = nullptr,
                const std::string& domain = kOnnxDomain) {
    return AddNode(name, op_type, description,
                   AsSpan(input_args),
                   AsSpan(output_args),
                   attributes, domain);
  }

  Node& AddNode(const std::string& name,
                const std::string& op_type,
                const std::string& description,
                gsl::span<NodeArg* const> input_args,
                std::initializer_list<NodeArg*> output_args,
                const NodeAttributes* attributes = nullptr,
                const std::string& domain = kOnnxDomain) {
    return AddNode(name, op_type, description,
                   input_args,
                   AsSpan(output_args),
                   attributes, domain);
  }

  Node& AddNode(const std::string& name,
                const std::string& op_type,
                const std::string& description,
                std::initializer_list<NodeArg*> input_args,
                gsl::span<NodeArg* const> output_args,
                const NodeAttributes* attributes = nullptr,
                const std::string& domain = kOnnxDomain) {
    return AddNode(name, op_type, description,
                   AsSpan(input_args),
                   output_args,
                   attributes, domain);
  }

  /** Remove a Node from this Graph and free it.
  The output edges of this specified node MUST have been removed before removing the node.
  The input edges of this specified node is removed while removing the node. The process of
  removing a node from a graph should be,
  1. Remove out edges of this specified node.
  2. Remove this specified node.
  3. Add new input edges connected with all out nodes.
  @returns true if the node_index was valid
  @remarks Do not call AddNode and Remove Node concurrently as they are not thread-safe.
  */
  bool RemoveNode(NodeIndex node_index);

  /** Add an edge between two Nodes.
  @param src_node_index NodeIndex of source Node that is providing output to the destination Node.
  @param dst_node_index NodeIndex of destination Node that is receiving input from the source Node.
  @param src_arg_index node arg index of source node.
  @param dst_arg_index node arg index of destination node.
  */
  void AddEdge(NodeIndex src_node_index, NodeIndex dst_node_index, int src_arg_index, int dst_arg_index);

  /** Remove an edge between two Nodes.
  @param src_node_index NodeIndex of source Node to remove an output edge from.
  @param dst_node_index NodeIndex of destination Node to remove an input edge from.
  @param src_arg_index node arg index of source node.
  @param dst_arg_index node arg index of destination node.
  */
  void RemoveEdge(NodeIndex src_node_index, NodeIndex dst_node_index, int src_arg_index, int dst_arg_index);
#endif

#if !defined(ORT_MINIMAL_BUILD)
  /**
  Add a control edge between two Nodes in this Graph.
  The source Node does not produce output that is directly consumed by the destination Node, however the
  destination Node must execute after the source node. The control edge allows this ordering to occur.
  */
  bool AddControlEdge(NodeIndex src_node_index, NodeIndex dst_node_index);
#endif  // !defined(ORT_MINIMAL_BUILD)

  /** Mark the Graph as needing Resolve() to be called.
  This should be done after modifying any aspect of the Graph that changes the Nodes or relationships between them. */
  Graph& SetGraphResolveNeeded() noexcept {
    graph_resolve_needed_ = true;
    return *this;
  }

  /** Gets flag indicating whether Graph::Resolve needs to be called before using the Graph. */
  bool GraphResolveNeeded() const noexcept {
    return graph_resolve_needed_;
  }

  /** Sets flag that Graph::graph_proto_ needs to be updated to reflect changes in the Graph. */
  Graph& SetGraphProtoSyncNeeded() noexcept {
    graph_proto_sync_needed_ = true;
    return *this;
  }

  /** Gets flag indicating whether Graph::graph_proto_ needs to be synchronized with this Graph instance. */
  bool GraphProtoSyncNeeded() const noexcept {
    return graph_proto_sync_needed_;
  }

  /** Performs a reverse depth-first search (DFS) traversal from a set of nodes, via their inputs,
  up to their source node/s.
  @param from NodeIndex values for a set of Nodes to traverse from.
  @param enter Visit function that will be invoked on a node when it is visited but its parents haven't been.
  @param leave Visit function invoked on the node after its parents have all been visited.
  @param comp Comparison function to stabilize the traversal order by making Node ordering deterministic.
  */
  void ReverseDFSFrom(gsl::span<NodeIndex const> from,
                      const std::function<void(const Node*)>& enter,
                      const std::function<void(const Node*)>& leave,
                      const std::function<bool(const Node*, const Node*)>& comp = {}) const;

  /** Performs a reverse depth-first search (DFS) traversal from a set of nodes, via their inputs,
  up to their source node/s.
  @param from Set of Nodes to traverse from.
  @param enter Visit function that will be invoked on a node when it is visited but its parents haven't been.
  @param leave Visit function invoked on the node after its parents have all been visited.
  @param comp Comparison function to stabilize the traversal order by making Node ordering deterministic.
  */
  void ReverseDFSFrom(gsl::span<const Node* const> from,
                      const std::function<void(const Node*)>& enter,
                      const std::function<void(const Node*)>& leave,
                      const std::function<bool(const Node*, const Node*)>& comp = {}) const;

  /** Performs a reverse depth-first search (DFS) traversal from a set of nodes, via their inputs,
  up to their source node/s.
  @param from Set of Nodes to traverse from.
  @param enter Visit function that will be invoked on a node when it is visited but its parents haven't been.
  @param leave Visit function invoked on the node after its parents have all been visited.
  @param stop Stop traversal from node n to input node p if stop(n, p) is true.
  @param comp Comparison function to stabilize the traversal order by making Node ordering deterministic.
  */
  void ReverseDFSFrom(gsl::span<const Node* const> from,
                      const std::function<void(const Node*)>& enter,
                      const std::function<void(const Node*)>& leave,
                      const std::function<bool(const Node*, const Node*)>& comp,
                      const std::function<bool(const Node*, const Node*)>& stop) const;

#if !defined(ORT_MINIMAL_BUILD)
  /** Performs topological sort with Kahn's algorithm on the graph/s.
  @param enter Visit function that will be invoked on a node when it is visited.
  @param comp Comparison function to stabilize the traversal order by making Node ordering deterministic.
  */
  void KahnsTopologicalSort(const std::function<void(const Node*)>& enter,
                            const std::function<bool(const Node*, const Node*)>& comp) const;

#endif

#ifdef ENABLE_TRAINING
  /**
   * @brief Performs topological sort with customized Kahn's algorithm on the graph/s.
   *  This is a specialized version for training where need memory efficient topological sort.
   * @param yield_op The YieldOp used in ORTModule training.
   * @param shape_size_parents The shape size parents nodes.
   * @param node_orders The output node orders.
   */
  void MemoryEfficientTopologicalSort(const Node* yield_op,
                                      const InlinedHashMap<NodeIndex, InlinedVector<NodeIndex>>& shape_size_parents,
                                      std::vector<NodeIndex>& node_orders) const;
#endif

  /** Gets the map of operator domains to their opset versions. */
  const std::unordered_map<std::string, int>& DomainToVersionMap() const noexcept {
    return domain_to_version_;
  }

#if !defined(ORT_MINIMAL_BUILD) || defined(ORT_EXTENDED_MINIMAL_BUILD)
  /**
  Create a single Node that will be the result of the a fusion of multiple nodes in this Graph.
  @param sub_graph A IndexSubGraph instance with details of the nodes to fuse.
  @param fused_node_name The name for the new Node.
  @returns Node with fused subgraph.
  @remarks As a new Graph instance for the fused nodes is not created, a GraphViewer can be constructed with the
           IndexedSubGraph information to provide a view of the subgraph. The original nodes are left in place
           while this is in use.
           Call FinalizeFuseSubGraph to remove them once the fused replacement node is fully created.
  */
  Node& BeginFuseSubGraph(const IndexedSubGraph& sub_graph, const std::string& fused_node_name);

  void FinalizeFuseSubGraph(const IndexedSubGraph& sub_graph, Node& fused_node);
#endif

#if !defined(ORT_MINIMAL_BUILD)
  /** Gets the GraphProto representation of this Graph only. */
  const ONNX_NAMESPACE::GraphProto& ToGraphProto();

  /// <summary>
  // This function recurses subgraphs and examines each initializer
  // If initializer data points to in-memory location, it is inlined
  // otherwise, the initializer is copied as is including any
  // external data references.
  /// </summary>
  /// <returns>GraphProto</returns>
  ONNX_NAMESPACE::GraphProto ToGraphProto() const;

  /** Gets the GraphProto representation of this Graph
  @param external_file_path File path of the binary file to use for initializers.
  @param model_file_path path of the model file.
  @param initializer_size_threshold initializers larger or equal to this threshold (in bytes) are saved
  in the external file. Initializer smaller than this threshold are included in the onnx file.
  @param align_info offset alignment info.
  @returns GraphProto serialization of the graph.
  */
  ONNX_NAMESPACE::GraphProto ToGraphProtoWithExternalInitializers(const std::filesystem::path& external_file_path,
                                                                  const std::filesystem::path& model_file_path,
                                                                  const ModelSavingOptions& model_saving_options) const;

  /** Gets the ISchemaRegistry instances being used with this Graph. */
  IOnnxRuntimeOpSchemaCollectionPtr GetSchemaRegistry() const;

  /**
  Looks up the op schema in the schema registry and sets it for the given node.
  @param node The node to update.
  @return Whether the node's op schema was set to a valid value.
  */
  bool SetOpSchemaFromRegistryForNode(Node& node);

  /**
  Create a single Function based Node that is the result of the a fusion of multiple nodes in this Graph.
  A new Graph instance will be created for the fused nodes.
  @param sub_graph A IndexSubGraph instance with details of the nodes to fuse. Ownership is transferred to the new Node
  @param fused_node_name The name for the new Node.
  @returns Function based Node with fused subgraph. The Node body will contain a Function instance.
  */
  Node& FuseSubGraph(const IndexedSubGraph& sub_graph, const std::string& fused_node_name);

  /**
    Directly insert one of the If node branches into this Graph.
    `If` node condition must be a constant. The function would
    rename the nodes of the corresponding subgraph to make sure there is no conflict.

    Explicit and implicit inputs references stay the same.

    All of the outputs of the subgraph being inlined should be renamed
    to the outputs of the If node.

    The function will process any subgraphs in each of the nodes being inlined,
    and will rename any references to the new names introduced.

    @param condition_value If condition value
    @param if_node - the node that contains the graph_to_inline. This node is going
    to be deleted and replaced by the corresponding graph (either then or else)
    @param logger
  */
  Status InlineIfSubgraph(bool condition_value, Node& if_node, const logging::Logger& logger);

  /**
  Directly insert the nodes in the function Node provided into this Graph.
  The Graph needs to be Resolve()d after this call.
  @param node Node with Node::Type of Node::Type::Fused
  @returns Status indicating success or providing an error message.
  */
  Status InlineFunction(Node& node);

  /**
  Directly insert the nodes in the function proto provided into the graph.
  The function converts Constant nodes into the initializers in the graph.
  It then creates a node in the graph for each of the function nodes.
  All of the names are expected to be specialized, and, therefore unique.
  See function_utils::Specialize().

  The Graph needs to be Resolve()d after this call.
  @param func_to_inline
  @returns Status indicating success or providing an error message.
  */

  Status InlineFunctionProto(const ONNX_NAMESPACE::FunctionProto& func_to_inline);

  /** Mark a NodeArg name as coming from the outer scope when programmatically constructing a Graph that will
  be used as a GraphProto attribute in another Node.
  e.g. when creating a Graph instance that will be used as a subgraph in a control flow operator, it is necessary to
  define placeholder NodeArgs for outer scope values. This prevents these values from becoming explicit graph inputs
  when the Graph is resolved.
  */
  void AddOuterScopeNodeArg(const std::string& name) {
    ORT_IGNORE_RETURN_VALUE(outer_scope_node_arg_names_.insert(name));
  }

  /** Explicitly set graph inputs.
  @param inputs NodeArgs that represent complete graph inputs which need to be explicitly ordered.
  @remarks Note that the input order matters for subgraphs.
  */
  void SetInputs(gsl::span<const NodeArg* const> inputs);

  void SetInputs(std::initializer_list<const NodeArg*> inputs) {
    SetInputs(AsSpan(inputs));
  }

  const Model& GetModel() const {
    return owning_model_;
  }

  const logging::Logger& GetLogger() const {
    return logger_;
  }

  /** Explicitly set graph outputs.
  @param outputs NodeArgs that represent complete graph outputs which need to be explicitly ordered.
  @remarks Note that the output order matters for subgraphs.
  */
  void SetOutputs(gsl::span<const NodeArg* const> outputs);

  void SetOutputs(std::initializer_list<const NodeArg*> outputs) {
    SetOutputs(AsSpan(outputs));
  }

#endif  // !defined(ORT_MINIMAL_BUILD)

#if !defined(ORT_MINIMAL_BUILD) || defined(ORT_EXTENDED_MINIMAL_BUILD)
  /** Sets the type of a NodeArg, replacing existing type/shape if any */
  void SetNodeArgType(NodeArg& arg, const ONNX_NAMESPACE::TypeProto& type_proto);

  const Node* GetProducerNode(const std::string& node_arg_name) const {
    return GetProducerNodeImpl(*this, node_arg_name);
  }

  Node* GetMutableProducerNode(const std::string& node_arg_name) {
    return GetProducerNodeImpl(*this, node_arg_name);
  }

  void UpdateProducerNode(const std::string& node_arg_name, NodeIndex node_index) {
    auto iter = node_arg_to_producer_node_.find(node_arg_name);

    if (iter != node_arg_to_producer_node_.end()) {
      iter->second = node_index;
    } else {
      node_arg_to_producer_node_[node_arg_name] = node_index;
    }
  }

  std::vector<const Node*> GetConsumerNodes(const std::string& node_arg_name) const {
    return GetConsumerNodesImpl(*this, node_arg_name);
  }

  // Without removing the existing consumers, add a consumer to the give node arg name.
  void AddConsumerNode(const std::string& node_arg_name, Node* consumer) {
    node_arg_to_consumer_nodes_[node_arg_name].insert(consumer->Index());
  }

  // Remove a consumer from the set
  void RemoveConsumerNode(const std::string& node_arg_name, Node* consumer) {
    node_arg_to_consumer_nodes_[node_arg_name].erase(consumer->Index());
  }
#endif  // !defined(ORT_MINIMAL_BUILD) || defined(ORT_EXTENDED_MINIMAL_BUILD)

#if !defined(ORT_MINIMAL_BUILD)
  std::vector<Node*> GetMutableConsumerNodes(const std::string& node_arg_name) {
    return GetConsumerNodesImpl(*this, node_arg_name);
  }

  void UpdateConsumerNodes(const std::string& node_arg_name, gsl::span<Node* const> nodes) {
    // Replace nodes for the arg
    auto& nodes_for_arg = node_arg_to_consumer_nodes_[node_arg_name];
    if (!nodes_for_arg.empty()) {
      nodes_for_arg.clear();
    }

    nodes_for_arg.reserve(nodes.size());
    for (Node* node : nodes) {
      nodes_for_arg.insert(node->Index());
    }
  }

  void UpdateConsumerNodes(const std::string& node_arg_name, std::initializer_list<Node*> nodes) {
    UpdateConsumerNodes(node_arg_name, AsSpan(nodes));
  }

  /** During constant folding it may become possible to infer the shape for a node.
      To avoid running a full Resolve allow an individual node to have the shape inferencing re-run.
  */
  Status UpdateShapeInference(Node& node);

  // Options to control Graph::Resolve.
  struct ResolveOptions {
    // Whether to override existing types with inferred types.
    bool override_types = false;
    // Names of initializers to keep even if unused (optional).
    const std::unordered_set<std::string>* initializer_names_to_preserve = nullptr;
    // Whether to set that no proto sync is required after resolving.
    // Useful for resolving right after loading from a GraphProto.
    bool no_proto_sync_required = false;
  };

  /**
  Resolve this Graph to ensure it is completely valid, fully initialized, and able to be executed.
  1. Run through all validation rules.
    a. Node name and node output's names should be unique.
    b. Attribute match between node and op definition.
    c. Input/Output match between node and op definition.
    d. Graph is acyclic and sort nodes in topological order.
  2. Check & Setup inner nodes' dependency.
  3. Cleanup function definition lists.
  Note: the weights for training can't be cleaned during resolve.
  @returns common::Status with success or error information.
  */
  common::Status Resolve(const ResolveOptions& options);

  common::Status Resolve() {
    ResolveOptions default_options;
    return Resolve(default_options);
  }

  const std::unordered_set<std::string>& GetOuterScopeNodeArgNames() const noexcept {
    return outer_scope_node_arg_names_;
  }

  common::Status SaveToOrtFormat(flatbuffers::FlatBufferBuilder& builder,
                                 flatbuffers::Offset<onnxruntime::fbs::Graph>& fbs_graph) const;

#endif  // !defined(ORT_MINIMAL_BUILD)

  // This function constructs PrepackedSharedContainer in the root graph only
  // and initializes a reference to it in all (sub)graphs
  void ConstructPrepackedSharedContainerAndSetMode(bool saving_mode_on);

  const PrepackedWeightsForGraph& GetPrepacked() const noexcept {
    return *prepacked_weights_for_graph_;
  }

  PrepackedWeightsForGraph& GetPrepacked() noexcept {
    return *prepacked_weights_for_graph_;
  }

  /** Returns the Node containing the GraphProto for this Graph instance if IsSubgraph is true */
  const Node* ParentNode() const { return parent_node_; }

  /** Returns true if the name is for a value that is coming from outer scope */
  bool IsOuterScopeValue(const std::string& name) const {
    if (!parent_node_) return false;
    const auto& implicit_input_defs = parent_node_->ImplicitInputDefs();
    return std::any_of(implicit_input_defs.cbegin(), implicit_input_defs.cend(),
                       [&name](const NodeArg* implicit_input) {
                         return implicit_input->Name() == name;
                       });
  }

#if !defined(ORT_MINIMAL_BUILD)
  /** Construct a Graph instance for a subgraph that is created from a GraphProto attribute in a Node.
  Inherits some properties from the parent graph.
  @param parent_graph The Graph containing the Node that has the GraphProto attribute.
  @param parent_node The Node that has the GraphProto attribute.
  @param subgraph_proto The GraphProto from the Node attribute.
  */
  Graph(Graph& parent_graph, const Node& parent_node, ONNX_NAMESPACE::GraphProto& subgraph_proto);

  Graph(const Model& owning_model,
        IOnnxRuntimeOpSchemaCollectionPtr schema_registry,
        ONNX_NAMESPACE::GraphProto& subgraph_proto,
        const std::unordered_map<std::string, int>& domain_version_map,
        const logging::Logger& logger,
        bool strict_shape_type_inference);
#endif

  virtual ~Graph();

  static Status LoadFromOrtFormat(const onnxruntime::fbs::Graph& fbs_graph, const Model& owning_model,
                                  const std::unordered_map<std::string, int>& domain_to_version,
#if !defined(ORT_MINIMAL_BUILD)
                                  IOnnxRuntimeOpSchemaCollectionPtr schema_registry,
#endif
                                  const OrtFormatLoadOptions& load_options,
                                  const logging::Logger& logger, std::unique_ptr<Graph>& graph);

  // deserialize a subgraph
  static Status LoadFromOrtFormat(const onnxruntime::fbs::Graph& fbs_graph,
                                  Graph& parent_graph, const Node& parent_node,
                                  const OrtFormatLoadOptions& load_options,
                                  const logging::Logger& logger, std::unique_ptr<Graph>& graph);

  static Status LoadFromModelEditorApiModel(const OrtGraph& api_graph,
                                            const Model& owning_model,
                                            const std::unordered_map<std::string, int>& domain_to_version,
                                            IOnnxRuntimeOpSchemaCollectionPtr schema_registry,
                                            bool strict_shape_type_inference,
                                            const logging::Logger& logger,
                                            std::unique_ptr<Graph>& graph);

  Status UpdateUsingModelEditorApiModel(const OrtModel& api_model);

#if !defined(ORT_MINIMAL_BUILD) || defined(ORT_EXTENDED_MINIMAL_BUILD)
  const RuntimeOptimizationRecordContainer& RuntimeOptimizations() const {
    return runtime_optimizations_;
  }

  RuntimeOptimizationRecordContainer& MutableRuntimeOptimizations() {
    return runtime_optimizations_;
  }

  // We don't run Graph::Resolve() on an ORT format model, but a compiling EP may copy initializers to its
  // compiled model during partitioning, leaving them unused in the ORT Graph. To allow the memory to be freed
  // we need to manually run the cleanup that would usually happen as part of Graph::Resolve.
  Status RemovedUnusedInitializersOrtFormat();
#endif  // !defined(ORT_MINIMAL_BUILD) || defined(ORT_EXTENDED_MINIMAL_BUILD)

  // This friendship relationship should only be used to call Graph::Graph and
  // Graph::LoadGraph All other access should be via the public API.
  friend class Model;

  Graph() = delete;

  // Create empty Graph instance to re-create from ORT format serialized data.
  Graph(const Model& owning_model,
        const std::unordered_map<std::string, int>& domain_to_version,
#if !defined(ORT_MINIMAL_BUILD)
        IOnnxRuntimeOpSchemaCollectionPtr schema_registry,
#endif
        Graph* parent_graph, const Node* parent_node,
        const logging::Logger& logger,
        bool strict_shape_type_inference);

  // Populate Graph instance from ORT format serialized data.
  Status LoadFromOrtFormat(const onnxruntime::fbs::Graph& fbs_graph,
                           const OrtFormatLoadOptions& load_options);

#if !defined(ORT_MINIMAL_BUILD)
  // Constructor: Given a <GraphProto> loaded from model file, construct
  // a <Graph> object. Used by Model to create a Graph instance.
  Graph(const Model& owning_model,
        ONNX_NAMESPACE::GraphProto* graph_proto,
        const std::unordered_map<std::string, int>& domain_to_version,
        Version ir_version,
        IOnnxRuntimeOpSchemaCollectionPtr schema_registry,
        const logging::Logger& logger,
        bool strict_shape_type_inference);

  // internal use by the Graph class only
  Graph(const Model& owning_model,
        ONNX_NAMESPACE::GraphProto* graph_proto,
        const std::unordered_map<std::string, int>& domain_to_version,
        Version ir_version,
        IOnnxRuntimeOpSchemaCollectionPtr schema_registry,
        Graph* parent_graph,
        const Node* parent_node,
        const logging::Logger& logger,
        bool strict_shape_type_inference);

  ORT_DISALLOW_COPY_ASSIGNMENT_AND_MOVE(Graph);

  int32_t weight_data_type_freq_[ONNX_NAMESPACE::TensorProto_DataType_DataType_ARRAYSIZE] = {0};

 private:
  void InitializeStateFromModelFileGraphProto();

  // Add node with specified <node_proto>.
  Node& AddNode(const ONNX_NAMESPACE::NodeProto& node_proto,
                const ArgNameToTypeMap& name_to_type);

  /** Helper that converts and adds constant node proto to an initializer in the graph.
   @param constant_node_proto Constant node to convert
   @param new_name use the new name for the initializer.
  */
  Status AddConstantProtoAsInitializer(const ONNX_NAMESPACE::NodeProto& constant_node_proto,
                                       std::optional<std::string_view> new_name);

  /// <summary>
<<<<<<< HEAD
  /// Subgraph initializers are already copied using Node::ToProto()
  /// </summary>
  /// <param name="output_graph_proto"></param>
  /// <param name="process_main">process main graph if true</param>
  /// <returns>Status</returns>
=======
  /// This function is used by ToGraphProto() to ensure in-memory external data references
  /// don't leak externally since they are non-standard.
  ///
  /// It handles two scenarios:
  /// - When GraphSynchronizationNeeded() is false: GraphProto is simply copied
  ///   from graph_proto_ by ToGraphProto(). This copy includes both main graph
  ///   and subgraph initializers. This function examines all initializers
  ///   and inlines any in-memory data references.
  /// - When GraphSynchronizationNeeded() is true: ToGraphProto() generates a new GraphProto
  ///   using ToGraphProtoInternal(). This doesn't transfer main graph initializers, which are
  ///   copied and inlined by ToGraphProto() itself. This function processes only the subgraph initializers
  ///   as needed.
  /// </summary>
  /// <param name="output_graph_proto">The GraphProto to process</param>
  /// <param name="process_main">Whether to process the main graph initializers</param>
  /// <returns>Status indicating success or failure</returns>  ///
>>>>>>> d9b127ce
  Status ProcessSubgraphsInMemoryData(ONNX_NAMESPACE::GraphProto& output_graph_proto, bool process_main) const;

  /// <summary>
  /// This function traverses the graph bottom up and externalizes
  /// constant initializers along with their pre-packed blobs from different
  /// kernels. Writes constant initializers to the external file with any pre-packed
  /// blobs (if enabled and produced for this initializer) and then modifies TensorProto
  /// entry with external data references.
  /// </summary>
  /// <param name="model_path">model file path from Model</param>
  /// <param name="external_file_path">a binary file path for relative to the model file path
  /// where the initializers data is written</param>
  /// <param name="model_external_file_path">model file folder path with external file path appended</param>
  /// <param name="model_saving_options">model saving options including alignment and pre-packs</param>
  /// <param name="output_graph_proto">The graph proto to be modified</param>
  /// <param name="external_stream">external file stream</param>
  /// <param name="external_offset">current external file offset updated with each write</param>
  /// <returns>Status instance</returns>
  Status AddExternalInitializersToGraphProtoImpl(
      const std::filesystem::path& model_path,
      const std::filesystem::path& external_file_path,
      const std::filesystem::path& model_external_file_path,
      const ModelSavingOptions& model_saving_options,
      ONNX_NAMESPACE::GraphProto& output_graph_proto,
      std::ostream& external_stream,
      int64_t& external_offset) const;

#endif

  Version IrVersion() const noexcept {
    return ir_version_;
  }

  Graph& GraphResolveNeeded(bool needed) noexcept {
    graph_resolve_needed_ = needed;
    return *this;
  }

  Graph& GraphProtoSyncNeeded(bool needed) noexcept {
    graph_proto_sync_needed_ = needed;
    return *this;
  }

  // During the Resolve of a Graph it is necessary to recursively descend into subgraphs (created from GraphProto
  // Node attributes in the Graph) if present.
  // The ResolveContext holds the collection of values for the current Graph instance, be it the main graph
  // or a subgraph, so that the various operations that are part of the Resolve can work iteratively or
  // recursively as needed.
  struct ResolveContext {
    ResolveContext(const Graph& owning_graph) : graph{owning_graph} {
    }

    std::unordered_map<std::string_view, std::pair<Node*, int>> output_args;
    std::unordered_set<std::string_view> inputs_and_initializers;
    std::unordered_map<std::string_view, NodeIndex> node_name_to_index;
    std::unordered_set<Node*> nodes_with_subgraphs;

    // check if the provided name is an input/initialize/node output of this Graph instance during Graph::Resolve.
    // Graph::node_args_ can have stale entries so we can't rely on that.
    bool IsLocalValue(const std::string& name) const;

    // check if an ancestor graph has a valid value with the provided name during Graph::Resolve.
    // Once Graph::Resolve completes Graph::IsOuterScopeValue can be used and is more efficient.
    bool IsOuterScopeValue(const std::string& name) const;

    void Clear() {
      output_args.clear();
      inputs_and_initializers.clear();
      node_name_to_index.clear();
      nodes_with_subgraphs.clear();
    }

   private:
    bool IsInputInitializerOrOutput(const std::string& name, bool check_ancestors) const;

    const Graph& graph;
    ORT_DISALLOW_COPY_ASSIGNMENT_AND_MOVE(ResolveContext);
  };

  // Initialize all the graph inputs, initializers and outputs
  common::Status InitInputsInitializersOutputs();

  // Initialize overridable initializers container
  void ComputeOverridableInitializers();

#if !defined(ORT_MINIMAL_BUILD)
  // Build and verify node connection (edges).
  // Verify NodeArg name/type/shape matching correctly.
  common::Status BuildConnections(std::unordered_set<std::string>& outer_scope_node_args_consumed);

  common::Status VerifyNoDuplicateName();

  // Check whether <*this> graph is acyclic while performing a topological sort.
  // Depth-first going from bottom up through the graph and checking whether there are any back edges.
  // NodesInTopologicalOrder is updated with the nodes' indexes in topological
  // order if <Status> returned is "OK", otherwise it's undefined.
  common::Status PerformTopologicalSortAndCheckIsAcyclic();

  common::Status PerformTypeAndShapeInferencing(const ResolveOptions& options);

  common::Status InferAndVerifyTypeMatch(Node& node, const ONNX_NAMESPACE::OpSchema& op, const ResolveOptions& options);

  // perform type and shape inferencing on the subgraph and Resolve to validate
  static common::Status InferAndVerifySubgraphTypes(const Node& node, Graph& subgraph,
                                                    const std::vector<const ONNX_NAMESPACE::TypeProto*>& input_types,
                                                    std::vector<const ONNX_NAMESPACE::TypeProto*>& output_types,
                                                    const Graph::ResolveOptions& options);

  // Apply type-inference and type-checking to all inputs and initializers:
  common::Status TypeCheckInputsAndInitializers();

  // Compute set of input and initializer names and checking for duplicate names
  common::Status VerifyInputAndInitializerNames();

  // Infer and set type information across <*this> graph if needed, and verify type/attribute
  // information matches between node and op.

  common::Status VerifyNodeAndOpMatch(const ResolveOptions& options);

  // Set graph inputs/outputs when resolving a graph..
  common::Status SetGraphInputsOutputs();

  // recursively accumulate and set the outer scope node args in the resolve context for all subgraphs
  // so they can be used to resolve outer scope dependencies when running BuildConnections for the subgraphs.
  common::Status SetOuterScopeNodeArgs(const std::unordered_set<std::string>& outer_scope_node_args);

  /// <summary>
  /// Replace initializer with new_initializer.
  /// </summary>
  /// <param name="new_initializer"></param>
  /// <param name="ort_value">ort_value with data, may be empty</param>
  /// <param name="must_replace_external">This is true when we replace the initializer with external data
  /// with OrtValue from the customer, in which case we enforce that the original initializer must have external data</param>
  /// <returns></returns>
  Status ReplaceInitializedTensorImpl(ONNX_NAMESPACE::TensorProto new_initializer,
                                      OrtValue ort_value, bool must_replace_external);

  template <typename StringRange>  // range-initializer returning std::string
  std::vector<NodeArg*> CreateNodeArgs(const StringRange& names,
                                       const ArgNameToTypeMap& name_to_type_map);

  void ToGraphProtoInternal(ONNX_NAMESPACE::GraphProto& graph_proto) const;

#endif  // !defined(ORT_MINIMAL_BUILD)

#if !defined(ORT_MINIMAL_BUILD) || defined(ORT_EXTENDED_MINIMAL_BUILD)

  // Recursively find all subgraphs including nested subgraphs
  void FindAllSubgraphs(std::vector<Graph*>& subgraphs);

  // Iterate this Graph instance and all subgraphs, calling the provided function for each.
  common::Status ForThisAndAllSubgraphs(const std::vector<Graph*>& subgraphs, std::function<Status(Graph&)> func);

  // Clear all unused initializers and NodeArgs
  void CleanUnusedInitializersAndNodeArgs(const std::unordered_set<std::string>* initializer_names_to_preserve = nullptr);

  Status PopulateNodeArgToProducerConsumerLookupsFromNodes();

  template <typename TInstance>
  static auto GetConsumerNodesImpl(
      TInstance& instance, const std::string& node_arg_name) -> std::vector<decltype(instance.GetNode(0))> {
    std::vector<decltype(instance.GetNode(0))> results;
    auto iter = instance.node_arg_to_consumer_nodes_.find(node_arg_name);
    if (iter != instance.node_arg_to_consumer_nodes_.end()) {
      results.reserve(iter->second.size());
      for (auto node_index : iter->second) {
        results.push_back(instance.GetNode(node_index));
      }
    }
    return results;
  }

  template <typename TInstance>
  static auto GetProducerNodeImpl(
      TInstance& instance, const std::string& node_arg_name) -> decltype(instance.GetNode(0)) {
    auto iter = instance.node_arg_to_producer_node_.find(node_arg_name);
    if (iter != instance.node_arg_to_producer_node_.end()) {
      auto node_index = iter->second;
      return instance.GetNode(node_index);
    }
    return nullptr;
  }

  gsl::not_null<Node*> AllocateNode();

  // Release the node.
  // @returns false if node_index was invalid.
  bool ReleaseNode(NodeIndex node_index);

  Node& CreateFusedSubGraphNode(const IndexedSubGraph& sub_graph, const std::string& fused_node_name);
#endif  // !defined(ORT_MINIMAL_BUILD) || defined(ORT_EXTENDED_MINIMAL_BUILD)

  Node* NodeAtIndexImpl(NodeIndex node_index) const {
    // if we are trying to access a node that doesn't exist there's (most
    // likely) either a logic issue or a graph consistency/correctness issue.
    // use ORT_ENFORCE to prove that or uncover scenarios where we actually
    // expect attempts to retrieve a non-existent node.
    ORT_ENFORCE(node_index < nodes_.size(), "Validating no unexpected access using an invalid node_index. Got:",
                node_index, " Max:", nodes_.size());
    return nodes_[node_index].get();
  }

  Status LoadFromModelEditorApiModel(const OrtGraph& api_graph, bool updating_existing_graph = false);

  const Model& owning_model_;

  // GraphProto to store name, version, initializer.
  // When serializing <*this> Graph to a GraphProto, the nodes and
  // functions in <Graph> will also be fed into <graph_proto_> so that
  // it's consistent with <*this> graph.
  // This pointer is owned by parent model.
  ONNX_NAMESPACE::GraphProto* graph_proto_;

  // GraphProto that provides storage for the ONNX proto types deserialized from a flexbuffer/flatbuffer
  ONNX_NAMESPACE::GraphProto deserialized_proto_data_;

  InitializedTensorSet name_to_initial_tensor_;

  // Initializers that are external to the Graph.
  // e.g. created from existing memory using CreateTensorWithDataAndDeleterAsOrtValue in the ORT API.
  // As we need to convert to TensorProto for the optimizers to work and keep the deleter information we store them
  // in the Graph instance and retrieve during session state finalization.
  std::unordered_map<std::string, OrtValue> ortvalue_initializers_;

  std::unordered_set<std::reference_wrapper<const std::string>,
                     std::hash<std::string>, std::equal_to<std::string>>
      sparse_tensor_names_;

  // Prepacked blobs container that stored pre-packed initializers
  // data that is:
  // - mem-mapped from disk
  // - shared within the session
  // - shared across sessions by transferring the ownership of loaded data entries to
  // SessionState::PrepackedWeightsContainer* if one is present.
  // This container is optional because it is present only in the root graph.
  std::optional<PrepackedKeyToBlobMap> prepacked_key_to_blobs_;

  // This container contains a reference to the root prepacked_key_to_blobs_
  // and also (in the save mode) records association between the initializer
  // names and their pre-packed blobs (via keys).
  // This is optional due to delayed construction.
  std::optional<PrepackedWeightsForGraph> prepacked_weights_for_graph_;

#if !defined(ORT_MINIMAL_BUILD) || defined(ORT_EXTENDED_MINIMAL_BUILD)
  // Runtime optimization storage.
  // Note: runtime_optimizations_ == *runtime_optimizations_ptr_ and must be initialized
  std::unique_ptr<RuntimeOptimizationRecordContainer> runtime_optimizations_ptr_;
  RuntimeOptimizationRecordContainer& runtime_optimizations_;
#endif  // !defined(ORT_MINIMAL_BUILD) || defined(ORT_EXTENDED_MINIMAL_BUILD)

#if !defined(ORT_MINIMAL_BUILD)
  IOnnxRuntimeOpSchemaCollectionPtr schema_registry_;

  // Currently to make the ORT in-memory graph work, we have to create a temporary op schema
  // for the fused kernel. I really don't like it. but for short-term solution, let's host
  // those schemas here.
  InlinedVector<std::unique_ptr<ONNX_NAMESPACE::OpSchema>> fused_schemas_containers_;
  // in some case, a fused sub-graph will happens multiple times in one model, we use a map
  // to store reusable-schema in lookup.
  InlinedHashMap<std::string, std::reference_wrapper<ONNX_NAMESPACE::OpSchema>> reusable_fused_schema_map_;

#endif  // !defined(ORT_MINIMAL_BUILD)

  // Graph nodes.
  // Element in <nodes_> may be nullptr due to graph optimization.
  std::vector<std::unique_ptr<Node>> nodes_;

  // Wrapper of Graph nodes to provide iteration services that hide nullptr entries
  GraphNodes iterable_nodes_{nodes_};

  // Number of nodes.
  // Normally this is smaller than the size of <m_nodes>, as some
  // elements in <m_nodes> may be removed when doing graph optimization,
  // or some elements may be merged, etc.
  int num_of_nodes_ = 0;

  // A flag indicates whether <*this> graph needs to be resolved.
  bool graph_resolve_needed_ = false;

  bool graph_proto_sync_needed_ = false;

  // The topological order of node index used to do node and op match verification temporarily.
  std::vector<NodeIndex> nodes_in_topological_order_;

  // Full list of graph inputs. Matches number and order of inputs in the GraphProto.
  std::vector<const NodeArg*> graph_inputs_including_initializers_;
  bool graph_inputs_manually_set_ = false;

  // Graph inputs excluding initializers.
  std::vector<const NodeArg*> graph_inputs_excluding_initializers_;

  // Overridable Initializers. The difference between graph_inputs_including_initializers_
  // and graph_inputs_excluding_initializers_
  std::vector<const NodeArg*> graph_overridable_initializers_;

  // Graph outputs.
  std::vector<const NodeArg*> graph_outputs_;
  bool graph_outputs_manually_set_ = false;

  // Graph value_info.
  std::unordered_set<const NodeArg*> value_info_;

  // All node args owned by <*this> graph. Key is node arg name.
  std::unordered_map<std::string, std::unique_ptr<NodeArg>> node_args_;

#if !defined(ORT_MINIMAL_BUILD) || defined(ORT_EXTENDED_MINIMAL_BUILD)
  int name_generator_ = 0;

  // Strings which have been used as node names.
  // New node name should not conflict with this set.
  std::unordered_set<std::string> generated_node_names_;

  // Strings which have been used as node_arg names.
  // New node_arg name should not conflict this this set.
  std::unordered_set<std::string> generated_node_arg_names_;

  // node arg to its producer node
  std::unordered_map<std::string, NodeIndex> node_arg_to_producer_node_;

  // node arg to its consumer nodes
  std::unordered_map<std::string, std::unordered_set<NodeIndex>> node_arg_to_consumer_nodes_;
#endif  // !defined(ORT_MINIMAL_BUILD) || defined(ORT_EXTENDED_MINIMAL_BUILD)

  std::unordered_map<std::string, int> domain_to_version_;

  // Model IR version.
  Version ir_version_{ONNX_NAMESPACE::Version::IR_VERSION};

  ResolveContext resolve_context_{*this};

  // the parent graph if this is a subgraph.
  Graph* parent_graph_;
  // the node containing the graph if parent_graph_ is not nullptr
  const Node* parent_node_;

  // NodeArgs that come from outer scope. Used when building a graph so that
  // these don't get recorded as graph inputs in the GraphProto.
  std::unordered_set<std::string> outer_scope_node_arg_names_;

  // number of times Resolve has run.
  int num_resolves_ = 0;

  const logging::Logger& logger_;

  // If true, all inconsistencies encountered during shape and type inference
  // will be exposed to the caller as failures. If false, in some cases
  // warnings will be logged but processing will continue and no error will
  // be returned.
  const bool strict_shape_type_inference_;

  // distinguishes between graph loaded from model file and graph created from scratch
  const bool is_loaded_from_model_file_;
};

#if !defined(ORT_MINIMAL_BUILD)
// Print NodeArg as
//  name : type
// For example,
//  "110": tensor(float)
std::ostream& operator<<(std::ostream& out, const NodeArg& node_arg);
// Print Node as,
//  (operator's name, operator's type, domain, version) : (input0, input1, ...) -> (output0, output1, ...)
// For example,
//  ("Add_14", Add, "", 7) : ("110": tensor(float),"109": tensor(float),) -> ("111": tensor(float),)
std::ostream& operator<<(std::ostream& out, const Node& node);
// Print Graph as, for example,
// Inputs:
//    "Input": tensor(float)
// Nodes:
//    ("add0", Add, "", 7) : ("Input": tensor(float),"Bias": tensor(float),) -> ("add0_out": tensor(float),)
//    ("matmul", MatMul, "", 9) : ("add0_out": tensor(float),"matmul_weight": tensor(float),) -> ("matmul_out": tensor(float),)
//    ("add1", Add, "", 7) : ("matmul_out": tensor(float),"add_weight": tensor(float),) -> ("add1_out": tensor(float),)
//    ("reshape", Reshape, "", 5) : ("add1_out": tensor(float),"concat_out": tensor(int64),) -> ("Result": tensor(float),)
// Outputs:
//    "Result": tensor(float)
// Inputs' and outputs' format is described in document of NodeArg's operator<< above.
// Node format is described in Node's operator<< above.
std::ostream& operator<<(std::ostream& out, const Graph& graph);
#endif

}  // namespace onnxruntime<|MERGE_RESOLUTION|>--- conflicted
+++ resolved
@@ -1576,13 +1576,6 @@
                                        std::optional<std::string_view> new_name);
 
   /// <summary>
-<<<<<<< HEAD
-  /// Subgraph initializers are already copied using Node::ToProto()
-  /// </summary>
-  /// <param name="output_graph_proto"></param>
-  /// <param name="process_main">process main graph if true</param>
-  /// <returns>Status</returns>
-=======
   /// This function is used by ToGraphProto() to ensure in-memory external data references
   /// don't leak externally since they are non-standard.
   ///
@@ -1599,7 +1592,6 @@
   /// <param name="output_graph_proto">The GraphProto to process</param>
   /// <param name="process_main">Whether to process the main graph initializers</param>
   /// <returns>Status indicating success or failure</returns>  ///
->>>>>>> d9b127ce
   Status ProcessSubgraphsInMemoryData(ONNX_NAMESPACE::GraphProto& output_graph_proto, bool process_main) const;
 
   /// <summary>
