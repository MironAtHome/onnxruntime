--- conflicted
+++ resolved
@@ -71,11 +71,7 @@
                                                         const std::basic_string<PATH_CHAR_TYPE>& proto_path,
                                                         const ONNX_NAMESPACE::TensorProto& tensor_proto,
                                                         Tensor& tensor, OrtCallback& ext_data_deleter,
-<<<<<<< HEAD
-                                                        std::unordered_map<std::string, size_t>& pre_packed_initializers_name_count_map,
-=======
                                                         SessionState::PrePackInitializers::PrePackedTensorNamesReadFromFile& pre_packed_initializers_name_set,
->>>>>>> b4afc626
                                                         Tensor* buffered_tensor = nullptr) {
   ORT_ENFORCE(utils::HasExternalData(tensor_proto));
 
@@ -83,11 +79,7 @@
   SafeInt<size_t> ext_data_len = 0;
   ORT_RETURN_IF_ERROR(utils::GetExtDataFromTensorProto(env, proto_path.c_str(), tensor_proto,
                                                        ext_data_buf, ext_data_len, ext_data_deleter,
-<<<<<<< HEAD
-                                                       pre_packed_initializers_name_count_map, buffered_tensor));
-=======
                                                        &pre_packed_initializers_name_set, buffered_tensor));
->>>>>>> b4afc626
 
   // NB: creating a do-nothing allocator per tensor is wasteful; can perhaps be
   // avoided if the Tensor class implements the do-nothing behavior when given a
@@ -108,11 +100,7 @@
                                              const AllocatorPtr& alloc, const AllocatorPtr& default_cpu_alloc,
                                              OrtValue& ort_value, const DataTransferManager& data_transfer_mgr,
                                              const ExternalDataLoaderManager& external_data_loader_mgr,
-<<<<<<< HEAD
-                                             std::unordered_map<std::string, size_t>& pre_packed_initializers_name_count_map,
-=======
                                              SessionState::PrePackInitializers::PrePackedTensorNamesReadFromFile& pre_packed_initializers_name_set,
->>>>>>> b4afc626
                                              bool use_device_allocator_for_initializers = false,
                                              Tensor* buffered_tensor = nullptr) {
   if (bool(alloc) == (m != nullptr)) {
@@ -152,11 +140,7 @@
       // TensorProtoToTensor it would copy the data, causing unnecessary overhead
       OrtCallback ext_data_deleter;
       ORT_RETURN_IF_ERROR(ExtDataTensorProtoToTensor(env, proto_path, tensor_proto, *p_tensor,
-<<<<<<< HEAD
-                                                     ext_data_deleter, pre_packed_initializers_name_count_map, buffered_tensor));
-=======
                                                      ext_data_deleter, pre_packed_initializers_name_set, buffered_tensor));
->>>>>>> b4afc626
 
       ExtDataValueDeleter deleter{ext_data_deleter, p_tensor.get()};
       MLDataType ml_tensor_type = DataTypeImpl::GetType<Tensor>();
@@ -180,11 +164,7 @@
       OrtCallback ext_data_deleter;
       std::optional<ScopedOrtCallbackInvoker> scoped_ort_callback_invoker;
       ORT_RETURN_IF_ERROR(ExtDataTensorProtoToTensor(env, proto_path, tensor_proto, *p_deserialize_tensor,
-<<<<<<< HEAD
-                                                     ext_data_deleter, pre_packed_initializers_name_count_map, buffered_tensor));
-=======
                                                      ext_data_deleter, pre_packed_initializers_name_set, buffered_tensor));
->>>>>>> b4afc626
       scoped_ort_callback_invoker = ScopedOrtCallbackInvoker(ext_data_deleter);
       // TODO!! Need a temp buffer allocator for non-escape buffers that maybe too big for stack allocation.
 
@@ -294,11 +274,7 @@
     const SessionOptions& session_options,
     const MemoryProfileFunction& memory_profile_func,
     std::unordered_map<std::string, std::unique_ptr<Tensor>>& buffered_tensors,
-<<<<<<< HEAD
-    std::unordered_map<std::string, size_t>& pre_packed_initializers_name_count_map) {
-=======
     SessionState::PrePackInitializers::PrePackedTensorNamesReadFromFile& pre_packed_initializers_name_set) {
->>>>>>> b4afc626
   LOGS(logger, INFO) << "Saving initialized tensors.";
   ORT_ENFORCE(ort_value_name_idx_map.MaxIdx() > -1, "OrtValue indexes should have been populated.");
 
@@ -427,11 +403,7 @@
 
       Status st = DeserializeTensorProto(env, graph_loc, tensor_proto, (m.has_value()) ? &*m : nullptr, alloc,
                                          default_cpu_alloc, ort_value, data_transfer_mgr, external_data_loader_mgr,
-<<<<<<< HEAD
-                                         pre_packed_initializers_name_count_map,
-=======
                                          pre_packed_initializers_name_set,
->>>>>>> b4afc626
                                          use_device_allocator_for_initializers, p_tensor);
       if (!st.IsOK()) {
         std::ostringstream oss;
