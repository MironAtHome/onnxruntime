--- conflicted
+++ resolved
@@ -20,7 +20,6 @@
 #endif
 
 namespace onnxruntime {
-<<<<<<< HEAD
 
 class ExecutionContext;
 class DeviceStreamCollection;
@@ -32,19 +31,19 @@
 
 onnxruntime::Status ExecuteKernel(ExecutionContext& ctx, NodeIndex idx, size_t stream_idx);
 
-onnxruntime::Status ExecuteThePlan(const SessionState& session_state, const std::vector<int>& feed_mlvalue_idxs,
-                                      const std::vector<OrtValue>& feeds, const std::vector<int>& fetch_mlvalue_idxs,
-                                      std::vector<OrtValue>& fetches,
-                                      const std::unordered_map<size_t, IExecutor::CustomAllocator>& fetch_allocators,
-                                      const logging::Logger& logger,
-                                      const DeviceStreamCollection& device_streams,
-                                      const bool& terminate_flag,
-                                      const bool only_execute_path_to_fetches,
-                                      bool single_thread_mode);
+onnxruntime::Status ExecuteThePlan(const SessionState& session_state, gsl::span<const int> feed_mlvalue_idxs,
+                                   gsl::span<const OrtValue> feeds, gsl::span<const int> fetch_mlvalue_idxs,
+                                   std::vector<OrtValue>& fetches,
+                                   const std::unordered_map<size_t, IExecutor::CustomAllocator>& fetch_allocators,
+                                   const logging::Logger& logger,
+                                   const DeviceStreamCollection& device_streams,
+                                   const bool& terminate_flag,
+                                   const bool only_execute_path_to_fetches,
+                                   bool single_thread_mode);
 
 #ifdef ENABLE_TRAINING
-onnxruntime::Status PartialExecuteThePlan(const SessionState& session_state, const std::vector<int>& feed_mlvalue_idxs,
-                                          const std::vector<OrtValue>& feeds, const std::vector<int>& fetch_mlvalue_idxs,
+onnxruntime::Status PartialExecuteThePlan(const SessionState& session_state, gsl::span<const int> feed_mlvalue_idxs,
+                                          gsl::span<const OrtValue> feeds, gsl::span<const int> fetch_mlvalue_idxs,
                                           std::vector<OrtValue>& fetches,
                                           const std::unordered_map<size_t, IExecutor::CustomAllocator>& fetch_allocators,
                                           const logging::Logger& logger,
@@ -54,22 +53,4 @@
                                           PartialGraphExecutionState& state,
                                           const OrtValueCachePtr& cache);
 #endif
-=======
-class SequentialExecutor : public IExecutor {
- public:
-  SequentialExecutor(const bool& terminate_flag = false, const bool only_execute_path_to_fetches = false)
-      : terminate_flag_{terminate_flag}, only_execute_path_to_fetches_(only_execute_path_to_fetches) {}
-
-  common::Status Execute(const SessionState& session_state, gsl::span<const int> feed_mlvalue_idxs,
-                         gsl::span<const OrtValue> feeds, gsl::span<const int> fetch_mlvalue_idxs,
-                         std::vector<OrtValue>& fetches,
-                         const std::unordered_map<size_t, CustomAllocator>& fetch_allocators,
-                         const logging::Logger& logger) override;
-
- private:
-  ORT_DISALLOW_COPY_ASSIGNMENT_AND_MOVE(SequentialExecutor);
-  const bool& terminate_flag_;
-  const bool only_execute_path_to_fetches_;
-};
->>>>>>> 3bf614fd
 }  // namespace onnxruntime