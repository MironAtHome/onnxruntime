--- conflicted
+++ resolved
@@ -139,24 +139,6 @@
   Node::EdgeConstIterator v_;
 };
 
-<<<<<<< HEAD
-#if 0
-struct OpKernel_Translator : OpKernel {
-  OpKernel_Translator(const OpKernelInfo& info, Provider_OpKernel* p) : OpKernel{info}, p_{p} {
-  }
-
-  Status Compute(OpKernelContext* context) const override {
-    return p_->Compute(context, *reinterpret_cast<const Provider_OpKernel_Base*>(static_cast<const OpKernel*>(this)));
-  }
-
-  std::unique_ptr<Provider_OpKernel> p_;
-
-  ORT_DISALLOW_COPY_AND_ASSIGNMENT(OpKernel_Translator);
-};
-#endif
-
-=======
->>>>>>> 6285ee23
 struct ProviderHostImpl : ProviderHost {
   ProviderHostImpl() {
     DataTypeImpl__GetType_Tensor = &DataTypeImpl::GetType<Tensor>;
@@ -220,10 +202,12 @@
   }
 
   int32_t PrimitiveDataTypeBase__GetDataType(const PrimitiveDataTypeBase* p) override { return p->GetDataType(); }
-<<<<<<< HEAD
-  logging::Logger* LoggingManager_GetDefaultLogger() override { return const_cast<logging::Logger*>(&logging::LoggingManager::DefaultLogger()); }
-=======
->>>>>>> 6285ee23
+
+  const char* DataTypeImpl__ToString(MLDataType type) override { return DataTypeImpl::ToString(type); }
+  const std::vector<MLDataType>& DataTypeImpl__AllFixedSizeTensorTypes() override { return DataTypeImpl::AllFixedSizeTensorTypes(); }
+  const std::vector<MLDataType>& DataTypeImpl__AllTensorTypes() override { return DataTypeImpl::AllTensorTypes(); }
+  size_t DataTypeImpl__Size(const DataTypeImpl* p) override { return p->Size(); }
+  const PrimitiveDataTypeBase* DataTypeImpl__AsPrimitiveDataType(const DataTypeImpl* p) override { return p->AsPrimitiveDataType(); }
 
   const char* DataTypeImpl__ToString(MLDataType type) override { return DataTypeImpl::ToString(type); }
   const std::vector<MLDataType>& DataTypeImpl__AllFixedSizeTensorTypes() override { return DataTypeImpl::AllFixedSizeTensorTypes(); }
@@ -454,13 +438,10 @@
 
   // KernelDef
   void KernelDef__operator_delete(KernelDef* p) override { delete p; }
-<<<<<<< HEAD
   void KernelDef__SinceVersion(const KernelDef* p, int* start, int* end) override { return p->SinceVersion(start, end); }
   const std::string& KernelDef__Domain(const KernelDef* p) override { return p->Domain(); }
   const std::string& KernelDef__OpName(const KernelDef* p) override { return p->OpName(); }
-=======
   int KernelDef__ExecQueueId(const KernelDef* p) override { return p->ExecQueueId(); }
->>>>>>> 6285ee23
 
   // KernelDefBuilder
   std::unique_ptr<KernelDefBuilder> KernelDefBuilder__construct() override { return onnxruntime::make_unique<KernelDefBuilder>(); }
@@ -484,24 +465,11 @@
   // KernelRegistry
   std::shared_ptr<KernelRegistry> KernelRegistry__construct() override { return std::make_shared<KernelRegistry>(); }
   void KernelRegistry__operator_delete(KernelRegistry* p) override { delete p; }
-<<<<<<< HEAD
-  Status KernelRegistry__Register(KernelRegistry* p, KernelCreateInfo&& create_info) override {
-    return p->Register(std::move(create_info));
-#if 0
-    KernelCreateInfo info_real(std::move(create_info.kernel_def),
-                               [kernel_create_func = create_info.kernel_create_func](const OpKernelInfo& info) -> OpKernel* {
-                                 return new OpKernel_Translator(info, kernel_create_func(info));
-                               });
-    return p->Register(std::move(info_real));
-#endif
-  }
+  Status KernelRegistry__Register(KernelRegistry* p, KernelCreateInfo&& create_info) override { return p->Register(std::move(create_info)); }
 
   Status KernelRegistry__TryFindKernel(const KernelRegistry* p, const Node& node, ProviderType exec_provider, const KernelCreateInfo** out) {
     return p->TryFindKernel(node, exec_provider, out);
   }
-=======
-  Status KernelRegistry__Register(KernelRegistry* p, KernelCreateInfo&& create_info) override { return p->Register(std::move(create_info)); }
->>>>>>> 6285ee23
 
   // Function
   const Graph& Function__Body(const Function* p) override { return p->Body(); }
@@ -622,16 +590,11 @@
   const std::vector<NodeIndex>& GraphViewer__GetNodesInTopologicalOrder(const GraphViewer* p) override { return p->GetNodesInTopologicalOrder(); }
   const std::vector<const NodeArg*>& GraphViewer__GetInputsIncludingInitializers(const GraphViewer* p) noexcept override { return p->GetInputsIncludingInitializers(); }
 
-<<<<<<< HEAD
-  // Provider_OpKernel_Base
-  //  const OpKernelInfo& Provider_OpKernel_Base__GetInfo(const Provider_OpKernel_Base* p) override { return reinterpret_cast<const OpKernel*>(p)->Info(); }
+  // Path
+  PathString Path__ToPathString(const Path* p) noexcept override { return p->ToPathString(); }
 
   // OpKernel
   const Node& OpKernel__Node(const OpKernel* p) override { return p->Node(); }
-=======
-  // Path
-  PathString Path__ToPathString(const Path* p) noexcept override { return p->ToPathString(); }
->>>>>>> 6285ee23
 
   // OpKernelContext
   const Tensor* OpKernelContext__Input_Tensor(const OpKernelContext* p, int index) override { return p->Input<Tensor>(index); }
@@ -640,13 +603,9 @@
   int OpKernelContext__OutputCount(const OpKernelContext* p) override { return p->OutputCount(); }
 
   // OpKernelInfo
-<<<<<<< HEAD
+  std::unique_ptr<OpKernelInfo> CopyOpKernelInfo(const OpKernelInfo& info) override { return onnxruntime::CopyOpKernelInfo(info); }
   void OpKernelInfo__operator_delete(OpKernelInfo* p) override { delete p; }
   const IExecutionProvider* OpKernelInfo__GetExecutionProvider(const OpKernelInfo* p) override { return p->GetExecutionProvider(); }
-=======
-  std::unique_ptr<OpKernelInfo> CopyOpKernelInfo(const OpKernelInfo& info) override { return onnxruntime::CopyOpKernelInfo(info); }
-  void OpKernelInfo__operator_delete(OpKernelInfo* p) override { delete p; }
->>>>>>> 6285ee23
   Status OpKernelInfo__GetAttr_int64(const OpKernelInfo* p, const std::string& name, int64_t* value) override { return p->GetAttr(name, value); }
   Status OpKernelInfo__GetAttr_float(const OpKernelInfo* p, const std::string& name, float* value) override { return p->GetAttr(name, value); }
   Status OpKernelInfo__GetAttr_string(const OpKernelInfo* p, const std::string& name, std::string* value) override { return p->GetAttr(name, value); }
@@ -706,7 +665,6 @@
   size_t Tensor__SizeInBytes(const Tensor* p) override { return p->SizeInBytes(); }
   const OrtMemoryInfo& Tensor__Location(const Tensor* p) override { return p->Location(); }
 
-<<<<<<< HEAD
   int32_t Tensor__GetElementType(const Tensor* p) override { return p->GetElementType(); }
   MLDataType Tensor__DataType(const Tensor* p) override { return p->DataType(); }
 
@@ -772,11 +730,10 @@
   Status ConcatBase__PrepareForCompute(const ConcatBase* p, OpKernelContext* ctx, const std::vector<const Tensor*>& input_tensors, Prepare& prepare) override { return p->PrepareForCompute(ctx, input_tensors, prepare); }
   // From cpu/tensor/gatherbase.h
   Status GatherBase__PrepareForCompute(const GatherBase* p, OpKernelContext* context, GatherBase__Prepare& prepare) override { return p->PrepareForCompute(context, reinterpret_cast<GatherBase::Prepare&>(prepare)); }
-=======
+
   // AllocatorManager
   void AllocatorManager__InsertAllocator(AllocatorManager* p, AllocatorPtr allocator) override { p->InsertAllocator(allocator); }
   AllocatorPtr AllocatorManager__GetAllocator(AllocatorManager* p, int id, OrtMemType mem_type) override { return p->GetAllocator(id, mem_type); };
->>>>>>> 6285ee23
 
 } provider_host_;
 
