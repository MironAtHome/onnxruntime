#pragma once
#include "qnbitgemm.h"
#include "sqnbitgemm_q8_block.h"

//
// Quantized B data packing function implementation.
//

static size_t
Q4BitGemmPackQuantBDataSize(
    size_t N,
    size_t K,
    size_t BlkLen,
<<<<<<< HEAD
    bool,
=======
    bool /* HasZeroPoint */,
>>>>>>> 577b8d8d
    MLAS_QNBIT_GEMM_COMPUTE_TYPE ComputeType
)
{
    constexpr size_t BlkBitWidth = 4;
    const size_t BlockCountK = MlasDivRoundup(K, BlkLen);
    if (ComputeType == SQNBIT_CompInt8) {
        size_t PackedQuantBDataSize = N * BlockCountK * MlasQNBitBlkDataSizeInBytes(BlkBitWidth, BlkLen);
        const size_t ScaleSize = N * BlockCountK * sizeof(float);
        size_t BlkSumSize = MlasDivRoundup(N, 16) * BlockCountK * 16 * sizeof(float);

        // _mm256_load_si256 requires alignment on a 32-byte boundary
        constexpr size_t PackedQuantBDataAlignment = 32;
        PackedQuantBDataSize += PackedQuantBDataAlignment - 1;
        constexpr size_t BlkSumAlignment = MlasQNBitQuantBBlkSumAlignment();
        BlkSumSize += BlkSumAlignment - 1;

        return PackedQuantBDataSize + ScaleSize + BlkSumSize;
    } else {
        const size_t PackedQuantBDataSize = N * BlockCountK * MlasQNBitBlkDataSizeInBytes(BlkBitWidth, BlkLen);
        return PackedQuantBDataSize;
    }
}

static void
SQ4BitGemmPackQuantBData(
    size_t N,
    size_t K,
    size_t BlkLen,
    MLAS_QNBIT_GEMM_COMPUTE_TYPE /* ComputeType*/,
    const std::byte* QuantBDataBegin,
    std::byte* PackedQuantBDataBegin,
    MLAS_THREADPOOL* ThreadPool
)
{
    constexpr size_t BlkBitWidth = 4;

    assert(BlkLen >= 16 && BlkLen % 16 == 0);

    const size_t BlockCountK = MlasDivRoundup(K, BlkLen);
    const size_t BlkDataSize = MlasQNBitBlkDataSizeInBytes(BlkBitWidth, BlkLen);
    const size_t Iterations = N * BlockCountK;  // one iteration per block

    size_t SubBlkLen = (BlkLen == 16) ? 16 : (BlkLen == 32 ? 32 : 64);

    const size_t SubBlkDataSize = SubBlkLen / 2;
    const size_t SubBlkBytePairCount = SubBlkLen / 4;

    //
    // For SubBlkLen == 16, pack 16 4-bit values (8 bytes) at a time like this:
    //
    // src: | v0 v1 | v2 v3 | v4 v5 | v6 v7 | v8 v9 | vA vB | vC vD | vE vF |
    //   =>
    // dst: | v0 v8 | v1 v9 | v2 vA | v3 vB | v4 vC | v5 vD | v6 vE | v7 vF |
    //

    //
    // For SubBlkLen == 32, pack 32 4-bit values (16 bytes) at a time like this:
    //
    // src: | v0  v1  | v2  v3  | ... | v28 v29 | v30 v31 |
    //   =>
    // dst: | v0  v16 | v1  v17 | ... | v14 v30 | v15 v31 |
    //

    //
    // For SubBlkLen == 64, pack 32 4-bit values (16 bytes) at a time like this:
    //
    // src: | v0  v1  | v2  v3  | ... | v28 v29 | v30 v31 | v32 v33 | v34 v33 |
    //   =>
    // dst: | v0  v32 | v1  v33 | ... | v30 v62 | v31 v63 |
    //

    MlasTrySimpleParallel(
        ThreadPool, Iterations,
        [&](ptrdiff_t tid) {
            const size_t n = tid / BlockCountK;
            const size_t k_blk = tid % BlockCountK;

            const size_t data_offset = n * BlockCountK * BlkDataSize + k_blk * BlkDataSize;
            const std::byte* QuantBData = QuantBDataBegin + data_offset;
            std::byte* PackedQuantBData = PackedQuantBDataBegin + data_offset;

            for (size_t kk = 0; kk < BlkLen; kk += SubBlkLen) {
                for (size_t byte_pair_idx = 0; byte_pair_idx < SubBlkBytePairCount; ++byte_pair_idx) {
                    const std::byte src0 = QuantBData[byte_pair_idx];
                    const std::byte src1 = QuantBData[byte_pair_idx + SubBlkDataSize / 2];

                    std::byte& dst0 = PackedQuantBData[2 * byte_pair_idx];
                    std::byte& dst1 = PackedQuantBData[2 * byte_pair_idx + 1];

                    dst0 = (src0 & std::byte{0x0F}) | ((src1 & std::byte{0x0F}) << 4);
                    dst1 = (src0 >> 4) | ((src1 >> 4) << 4);
                }

                QuantBData += SubBlkDataSize;
                PackedQuantBData += SubBlkDataSize;
            }
        }
    );
}

static size_t
GetContinueLayoutOffsetSubBlk(size_t N, const size_t n, const size_t SubOrBlkCountK, const size_t k_sub_or_blk)
{
    size_t T = n / 4, t = n % 4;
    bool te = T == N / 4;
    size_t scale_dst_offset = T * 4 * SubOrBlkCountK;
    if (te) {
        scale_dst_offset += t * SubOrBlkCountK + k_sub_or_blk;
    } else {
        scale_dst_offset += k_sub_or_blk * 4 + t;
    }
    return scale_dst_offset;
}

static size_t
GetContinueLayoutOffsetBlkInSubBlk(size_t N, const size_t n, const size_t BlockCountK, const size_t k_blk, const int blks_per_sub)
{
    size_t T = n / 4, t = n % 4, k_subblk = k_blk / blks_per_sub, b = k_blk % blks_per_sub;
    bool te = T == N / 4, be = k_subblk == BlockCountK / blks_per_sub;
    size_t scale_dst_offset = T * 4 * BlockCountK;
    if (te) {
        scale_dst_offset += t * BlockCountK + k_blk;
    } else {
        scale_dst_offset += k_subblk * blks_per_sub * 4;
        if (be) {
            scale_dst_offset += b * 4 + t;
        } else {
            scale_dst_offset += t * blks_per_sub + b;
        }
    }
    return scale_dst_offset;
}

static void
PackQuantB(
  const std::byte* QuantBDataBegin,
  std::byte* PackedQuantBDataBegin,
  MLAS_THREADPOOL* ThreadPool,
  const size_t N,
  const size_t BlockCountK,
  const size_t BlkLen,
  const size_t SubBlkLen)
{
    constexpr size_t BlkBitWidth = 4;
    const size_t BlkBytePairCount = BlkLen / 4;
    const size_t BlkDataSize = MlasQNBitBlkDataSizeInBytes(BlkBitWidth, BlkLen);

    const size_t SubBlkDataSize = SubBlkLen / 2;
    const size_t SubBlkBytePairCount = SubBlkLen / 4;
    const size_t SubBlkCountK = MlasDivRoundup(BlockCountK * BlkLen, SubBlkLen);
    const size_t Iterations = N * SubBlkCountK;  // one iteration per sub block

    // for avx2
    // dst: | v0 v32 | v1 v33 | ... | v30 v62 | v31 v63 |
    // for the remaining blk, it shall be:
    // dst blklen32: | v0 v16 | v1 v17 | ... | v14 v30 | v15 v31 |
    // dst blklen16: | v0 v8 | v1 v9 | v2 v11 | v3 v12 | v4 v13 | v5 v14 | v6 v15 | v7 v16 |

    // for avx512
    // dst: | v0 v64 | v1 v65 | ... | v62 v126 | v63 v127 |
    // for the remaining blk, it shall be:
    // dst blklen64: | v0 v32 | v1 v33 | ... | v30 v62 | v31 v63 |
    // dst blklen32: | v0 v16 | v1 v17 | ... | v14 v30 | v15 v31 |
    // dst blklen16: | v0 v8 | v1 v9 | v2 v11 | v3 v12 | v4 v13 | v5 v14 | v6 v15 | v7 v16 |
    MlasTrySimpleParallel(
        ThreadPool, Iterations,
        [&](ptrdiff_t tid) {
            const size_t n = tid / SubBlkCountK;
            const size_t k_subblk = tid % SubBlkCountK;

            const size_t src_data_offset = n * BlockCountK * BlkDataSize + k_subblk * SubBlkDataSize;
            const std::byte* QuantBData = QuantBDataBegin + src_data_offset;

            size_t PackBytePairCount = SubBlkBytePairCount;
            size_t PackDataSize = SubBlkDataSize;

            auto pack_subblk = [](
              const std::byte* QuantBData, std::byte* PackedQuantBData,
              size_t pack_byte_pair_count, size_t pack_data_size) {
            for (size_t byte_pair_idx = 0; byte_pair_idx < pack_byte_pair_count; ++byte_pair_idx) {
                const std::byte src0 = QuantBData[byte_pair_idx];
                const std::byte src1 = QuantBData[byte_pair_idx + pack_data_size / 2];

                std::byte& dst0 = PackedQuantBData[2 * byte_pair_idx];
                std::byte& dst1 = PackedQuantBData[2 * byte_pair_idx + 1];

                dst0 = (src0 & std::byte{0x0F}) | ((src1 & std::byte{0x0F}) << 4);
                dst1 = (src0 >> 4) | ((src1 >> 4) << 4);
            } };

            if (SubBlkLen > BlkLen && k_subblk == SubBlkCountK - 1 &&
                SubBlkLen * SubBlkCountK > BlkLen * BlockCountK) {
                // this is the last subblk of the column. check if it extends out of the
                // BlockCountK. If it does, we shall pack per blocks so that can compute
                // on each block instead of each subblk.
                PackBytePairCount = BlkBytePairCount;
                PackDataSize = BlkDataSize;
                const size_t k_blks_remaining = BlockCountK - (SubBlkCountK - 1) * SubBlkLen / BlkLen;
                for (size_t k = 0; k < k_blks_remaining; k++) {
                    const size_t k_blk = k_subblk * SubBlkLen / BlkLen + k;
                    if (BlkLen == 16) {
                      // not to do the compute order layout yet
                        std::byte* PackedQuantBData = PackedQuantBDataBegin + src_data_offset;
                        pack_subblk(QuantBData + k * BlkLen / 2, PackedQuantBData + k * BlkLen / 2, PackBytePairCount, PackDataSize);
                    } else if (BlkLen >= SubBlkLen) {
                        // shall not reach here with avx2
                        assert(SubBlkLen == 128);
                    } else {
                        int blks_per_sub = (int)(SubBlkLen / BlkLen);
                        const size_t dst_data_offset = GetContinueLayoutOffsetBlkInSubBlk(N, n, BlockCountK, k_blk, blks_per_sub);
                        std::byte* PackedQuantBData = PackedQuantBDataBegin + dst_data_offset * BlkLen / 2;
                        pack_subblk(QuantBData + k * BlkLen / 2, PackedQuantBData, PackBytePairCount, PackDataSize);
                    }
                }
            } else {
                if (BlkLen == 16) {
                    // not to do the compute order layout yet
                    std::byte* PackedQuantBData = PackedQuantBDataBegin + src_data_offset;
                    pack_subblk(QuantBData, PackedQuantBData, PackBytePairCount, PackDataSize);
                } else if (BlkLen >= SubBlkLen) {
                    const size_t dst_data_offset = GetContinueLayoutOffsetSubBlk(N, n, SubBlkCountK, k_subblk);
                    std::byte* PackedQuantBData = PackedQuantBDataBegin + dst_data_offset * SubBlkDataSize;
                    pack_subblk(QuantBData, PackedQuantBData, PackBytePairCount, PackDataSize);
                } else {
                    int blks_per_sub = (int)(SubBlkLen / BlkLen);
                    const size_t k_blk = k_subblk * blks_per_sub;
                    const size_t dst_data_offset = GetContinueLayoutOffsetBlkInSubBlk(N, n, BlockCountK, k_blk, blks_per_sub);
                    std::byte* PackedQuantBData = PackedQuantBDataBegin + dst_data_offset * BlkLen / 2;
                    pack_subblk(QuantBData, PackedQuantBData, PackBytePairCount, PackDataSize);
                }
            }
        }
    );
}

//#include <iostream>

static void
ComputePackBlkSum(
  size_t BlkLen,
  size_t SubBlkLen,
  size_t N,
  float* QuantBScaleBegin,
  const std::byte* QuantBZPBegin,
  float* BlockSumBegin,
  MLAS_THREADPOOL* ThreadPool,
  const size_t BlockCountK)
{
    std::vector<float> QuantBScaleBeginCopy(N * BlockCountK);
    std::copy(QuantBScaleBegin, QuantBScaleBegin + N * BlockCountK, QuantBScaleBeginCopy.begin());
    MlasTrySimpleParallel(ThreadPool, N * BlockCountK, [&](ptrdiff_t tid) {
        const size_t n = tid / BlockCountK;
        const size_t k_blk = tid % BlockCountK;

        const size_t src_blk_offset = n * BlockCountK + k_blk;
        const float& QuantBScale = QuantBScaleBeginCopy[src_blk_offset];
        uint8_t zp = 8;
        if (QuantBZPBegin) {
            size_t ZPCountK = MlasDivRoundup(BlockCountK, 2);
            size_t src_zp_offset = ZPCountK * n + k_blk / 2;
            bool low_zp = k_blk % 2 == 0;
            const std::byte* QuantBZP = QuantBZPBegin + src_zp_offset;
            const std::byte low_mask{0X0F};
            zp = (uint8_t)(low_zp ? ((*QuantBZP) & low_mask) : ((*QuantBZP) >> 4));
        }

          // BlockSum is a width 16 row major matrix
          const size_t dst_offset = ((n / 16) * BlockCountK + k_blk) * 16 + n % 16;
        *(BlockSumBegin + dst_offset) = -QuantBScale * zp;
        if (BlkLen == 16) {  // TODO

        } else if (BlkLen >= SubBlkLen) {
            const size_t scale_dst_offset = GetContinueLayoutOffsetSubBlk(N, n, BlockCountK, k_blk);
            *(QuantBScaleBegin + scale_dst_offset) = QuantBScale;
        } else {
            int blks_per_sub = (int)(SubBlkLen / BlkLen);
            size_t scale_dst_offset = GetContinueLayoutOffsetBlkInSubBlk(N, n, BlockCountK, k_blk, blks_per_sub);
            *(QuantBScaleBegin + scale_dst_offset) = QuantBScale;
        }
    }
    );
}

static void
PackQuantBDataAndBlkSum(
    size_t N,
    size_t BlockCountK,
    size_t BlkLen,
    size_t SubBlkLen,
    const std::byte* QuantBDataBegin,
    const float* QuantBScaleBegin,
    bool HasZeroPoint,
    const std::byte* QuantBZPBegin,
    PackedQuantBDataStruct<float>& PackedQuantB,
    MLAS_THREADPOOL* ThreadPool
)
{
    if (QuantBDataBegin) {
        PackQuantB(QuantBDataBegin, PackedQuantB.PackedQuantBData, ThreadPool, N, BlockCountK, BlkLen, SubBlkLen);
    }

    if (QuantBScaleBegin) {
        std::copy(QuantBScaleBegin, QuantBScaleBegin + N * BlockCountK, PackedQuantB.PackedQuantBScale);
    }

    if ((QuantBScaleBegin && !HasZeroPoint) || QuantBZPBegin) {
        ComputePackBlkSum(BlkLen, SubBlkLen, N, PackedQuantB.PackedQuantBScale, QuantBZPBegin, PackedQuantB.QuantBBlkSum, ThreadPool, BlockCountK);
    }
}

//
// Workspace size calculation function implementation.
//

static size_t
Q4BitGemmPerGemmWorkspaceSize(
    size_t M,
    size_t N,
    size_t K,
    size_t BlkLen,
<<<<<<< HEAD
    bool,
=======
    bool /* HasZeroPoint */,
>>>>>>> 577b8d8d
    MLAS_QNBIT_GEMM_COMPUTE_TYPE ComputeType
)
{
    MLAS_UNREFERENCED_PARAMETER(N);

    switch(ComputeType) {
        case SQNBIT_CompInt8: {
            // workspace buffer is used for block quantization of A to int8
            const size_t BlockCountK = MlasDivRoundup(K, BlkLen);
            // QuantData + Scale + BlkSum
            const size_t PerGemmWorkspaceSize = M * BlockCountK * (Q8BlkSize(BlkLen) + sizeof(float));
            return PerGemmWorkspaceSize;
        }
        default: {
            return 0;
        }
    }
}

static size_t
Q4BitGemmPerGemmWorkspaceAlignment(
    size_t BlkLen,
    MLAS_QNBIT_GEMM_COMPUTE_TYPE ComputeType
)
{
    MLAS_UNREFERENCED_PARAMETER(BlkLen);

    switch (ComputeType) {
        case SQNBIT_CompInt8: {
            return Q8BlkAlignment();
        }
        default: {
            return 1;
        }
    }
}

void
Q4BitBlkDequantBForSgemm_CompFp32_avx2(
    const size_t BlkLen,
    float* FpData,
    const std::byte* QuantBData,
    const float* QuantBScale,
    const std::byte* QuantBZeroPoint,
    const size_t CountN,
    const size_t CountK,
    const size_t BlockStrideQuantB
);

size_t
SQ4BitGemmKernel_CompInt8_avx2(
    size_t BlkLen,
    const std::byte* QuantA,
    const std::byte* QuantBData,
    const float* QuantBScale,
    const std::byte* QuantBZeroPoint,
    float* C,
    size_t CountM,
    size_t CountN,
    size_t CountK,
    size_t BlockCountK,
    size_t ldc,
    const float* Bias
);

//
// General helpers.
//

namespace
{

template <typename IterationFn, size_t... Indices>
MLAS_FORCEINLINE void
UnrolledLoopIterations(IterationFn&& f, std::index_sequence<Indices...> /* indices */)
{
    (f(Indices), ...);
}

template <size_t N, typename IterationFn>
MLAS_FORCEINLINE void
UnrolledLoop(IterationFn&& f)
{
    UnrolledLoopIterations(std::forward<IterationFn>(f), std::make_index_sequence<N>());
}

// this function is used to dot product 2 pairs of 32 epi8s. it is used with Int8 precision
// and blklen >= 64. In this case, 64 of 4b weights are filled with one load.
static MLAS_FORCEINLINE __m256
dot_quad_avx512vnni(
    const __m256i bv0_32_epi8, const __m256i bv1_32_epi8, const __m256i av0_32_epi8, const __m256i av1_32_epi8
)
{
    const __m256i zero = _mm256_setzero_si256();
    __m256i sum_8_epi32 = _mm256_dpbusd_epi32(zero, _mm256_sign_epi8(bv0_32_epi8, bv0_32_epi8), _mm256_sign_epi8(av0_32_epi8, bv0_32_epi8));
    sum_8_epi32 = _mm256_dpbusd_epi32(sum_8_epi32, _mm256_sign_epi8(bv1_32_epi8, bv1_32_epi8), _mm256_sign_epi8(av1_32_epi8, bv1_32_epi8));
    return _mm256_cvtepi32_ps(sum_8_epi32);
}

static MLAS_FORCEINLINE __m256
dot_quad_avx2(
    const __m256i b0, const __m256i b1, const __m256i a0, const __m256i a1
)
{
    // Perform multiplication and create 16-bit values
    const __m256i ones = _mm256_set1_epi16(1);
    __m256i sum_epi16 = _mm256_maddubs_epi16(_mm256_sign_epi8(b0, b0), _mm256_sign_epi8(a0, b0));
    __m256i summed_pair_epi32 = _mm256_madd_epi16(ones, sum_epi16);

    sum_epi16 = _mm256_maddubs_epi16(_mm256_sign_epi8(b1, b1), _mm256_sign_epi8(a1, b1));
    summed_pair_epi32 = _mm256_add_epi32(_mm256_madd_epi16(ones, sum_epi16), summed_pair_epi32);
    return _mm256_cvtepi32_ps(summed_pair_epi32);
}

// TODO: refactor load_and_mul_sum_s8_quads_with_zp_avx512vnni, load_and_mul_sum_s8_quads_with_zp_avx2
// and accumulate_mul_sum_avx512vnni, accumulate_mul_sum_avx2
static MLAS_FORCEINLINE void
load_and_mul_sum_s8_quads_with_zp_avx512vnni(
    const __m256i av_0_epi8, const __m128i* QuantBDataPtr, const __m128i low_mask, const __m256i zero, const int8_t zp, const __m256 scale0, __m256& acc0
)
{
    // load B
    // | v0  v16 | v1  v17 | ... | v14 v30 | v15 v31 |
    // | v32 v48 | v33 v49 | ... | v46 v62 | v47 v63 |
    const __m128i bv_packed0 = _mm_loadu_si128(reinterpret_cast<const __m128i*>(QuantBDataPtr));

    // supprisingly this code that works with __m128i is 2-3% faster than the blobk below with __m256i
    // to unpack bv_packed0. Also passing in low_mask is faster than creating it here by 2%.
    // const __m128i low_mask = _mm_set1_epi8(15);
    const __m128i bv_lo0 = _mm_and_si128(bv_packed0, low_mask);                     // 0, 1, 2, 3,...
    const __m128i bv_hi0 = _mm_and_si128(_mm_srli_epi16(bv_packed0, 4), low_mask);  // 16, 17, 18, 19,...
    __m256i bv_0_epi8 = _mm256_set_m128i(bv_hi0, bv_lo0);

    //__m256i bv_0_epi8 = _mm256_set_m128i(_mm_srli_epi16(bv_packed0, 4), bv_packed0);
    // const __m256i low_mask = _mm256_set1_epi8(15);
    // bv_0_epi8 = _mm256_and_si256(low_mask, bv_0_epi8);

    const __m256i bzp0 = _mm256_set1_epi8(zp);
    bv_0_epi8 = _mm256_sub_epi8(bv_0_epi8, bzp0);
    // quantized dot product
    __m256i dot_0_epi32 = _mm256_dpbusd_epi32(
        zero, _mm256_sign_epi8(bv_0_epi8, bv_0_epi8), _mm256_sign_epi8(av_0_epi8, bv_0_epi8)
    );
    const __m256 sum_ps = _mm256_cvtepi32_ps(dot_0_epi32);
    acc0 = _mm256_fmadd_ps(sum_ps, scale0, acc0);
}

static MLAS_FORCEINLINE void
load_and_mul_sum_s8_quads_with_zp_avx2(
    const __m256i av_0_epi8, const __m128i* QuantBDataPtr, const __m128i low_mask, const __m256i, const int8_t zp, const __m256 scale0, __m256& acc0
)
{
    // load B
    // | v0  v16 | v1  v17 | ... | v14 v30 | v15 v31 |
    // | v32 v48 | v33 v49 | ... | v46 v62 | v47 v63 |
    const __m128i bv_packed0 = _mm_loadu_si128(reinterpret_cast<const __m128i*>(QuantBDataPtr));

    // supprisingly this code that works with __m128i is 2-3% faster than the blobk below with __m256i
    // to unpack bv_packed0. Also passing in low_mask is faster than creating it here by 2%.
    // const __m128i low_mask = _mm_set1_epi8(15);
    const __m128i bv_lo0 = _mm_and_si128(bv_packed0, low_mask);                     // 0, 1, 2, 3,...
    const __m128i bv_hi0 = _mm_and_si128(_mm_srli_epi16(bv_packed0, 4), low_mask);  // 16, 17, 18, 19,...
    __m256i bv_0_epi8 = _mm256_set_m128i(bv_hi0, bv_lo0);

    //__m256i bv_0_epi8 = _mm256_set_m128i(_mm_srli_epi16(bv_packed0, 4), bv_packed0);
    // const __m256i low_mask = _mm256_set1_epi8(15);
    // bv_0_epi8 = _mm256_and_si256(low_mask, bv_0_epi8);

    const __m256i bzp0 = _mm256_set1_epi8(zp);
    bv_0_epi8 = _mm256_sub_epi8(bv_0_epi8, bzp0);
    // quantized dot product
    __m256i dot_16_epi16 = _mm256_maddubs_epi16(
        _mm256_sign_epi8(bv_0_epi8, bv_0_epi8), _mm256_sign_epi8(av_0_epi8, bv_0_epi8)
    );
    __m256i sum_8_epi32 = _mm256_madd_epi16(_mm256_set1_epi16(1), dot_16_epi16);
    const __m256 sum_ps = _mm256_cvtepi32_ps(sum_8_epi32);
    acc0 = _mm256_fmadd_ps(sum_ps, scale0, acc0);
}

template <bool HasZeroPoint>
void MLAS_FORCEINLINE
get_2_zps(const std::byte* QuantBZeroPointPtr, int8_t& zp0, int8_t& zp1)
{
    if constexpr (HasZeroPoint) {
        zp0 = std::to_integer<int8_t>((*QuantBZeroPointPtr) & std::byte{0x0F});
        zp1 = std::to_integer<int8_t>((*QuantBZeroPointPtr) >> 4);
    } else {
        zp0 = 8;
        zp1 = 8;
        (void)QuantBZeroPointPtr;
    }
}

template <bool HasZeroPoint>
int8_t MLAS_FORCEINLINE
get_zp(bool is_lower_half_byte_zp, const std::byte* QuantBZeroPointPtr)
{
    if constexpr (!HasZeroPoint) {
        // Suppress unused variable warnings
        (void)QuantBZeroPointPtr;
    }

    if constexpr (HasZeroPoint) {
        return is_lower_half_byte_zp ? std::to_integer<int8_t>((*QuantBZeroPointPtr) & std::byte{0x0F}) : std::to_integer<int8_t>((*QuantBZeroPointPtr) >> 4);
    } else {
        return 8;
    }
}

// this function load and unpack 32 4b weights (packed for BlkLen32) and dot product it with 32
// epi8 input. dot products are accumulated into acc0.
// This function is called for Int8 precision with BlkLen = 32.
template <bool HasZeroPoint>
using AccumulateFunctionType = void (*)(
    const __m256i, const __m128i*, const __m128i, const __m256i, const std::byte*, bool, const float, __m256&
);

template <bool HasZeroPoint>
static MLAS_FORCEINLINE void
accumulate_mul_sum_avx512vnni(
    const __m256i av_0_epi8, const __m128i* QuantBDataPtr, const __m128i low_mask, const __m256i zero, const std::byte* QuantBZeroPointPtr, bool is_lower_half_byte_zp, const float combined_scale, __m256& acc0
)
{
    const __m256 scale0 = _mm256_set1_ps(combined_scale);
    const int8_t zp = get_zp<HasZeroPoint>(is_lower_half_byte_zp, QuantBZeroPointPtr);
    load_and_mul_sum_s8_quads_with_zp_avx512vnni(
        av_0_epi8, reinterpret_cast<const __m128i*>(QuantBDataPtr),
        low_mask, zero,
        zp, scale0, acc0
    );
}

template <bool HasZeroPoint>
static MLAS_FORCEINLINE void
accumulate_mul_sum_avx2(
    const __m256i av_0_epi8, const __m128i* QuantBDataPtr, const __m128i low_mask, const __m256i zero, const std::byte* QuantBZeroPointPtr, bool is_lower_half_byte_zp, const float combined_scale, __m256& acc0
)
{
    const __m256 scale0 = _mm256_set1_ps(combined_scale);
    const int8_t zp = get_zp<HasZeroPoint>(is_lower_half_byte_zp, QuantBZeroPointPtr);
    load_and_mul_sum_s8_quads_with_zp_avx2(
        av_0_epi8, reinterpret_cast<const __m128i*>(QuantBDataPtr),
        low_mask, zero,
        zp, scale0, acc0
    );
}

/**
 * @brief Horizontally sum 4 vectors and store
 *        the results in the returned vector
 */
static MLAS_FORCEINLINE __m128
FoldAccumulators(const __m256& acc0, const __m256& acc1, const __m256& acc2, const __m256& acc3)
{
    __m256 acc_lo01 = _mm256_unpacklo_ps(acc0, acc1);
    __m256 acc_hi01 = _mm256_unpackhi_ps(acc0, acc1);
    __m256 acc_lo23 = _mm256_unpacklo_ps(acc2, acc3);
    __m256 acc_hi23 = _mm256_unpackhi_ps(acc2, acc3);

    __m256 acc_lo0123 = _mm256_castpd_ps(
        _mm256_unpacklo_pd(_mm256_castps_pd(acc_lo01), _mm256_castps_pd(acc_lo23))
    );
    __m256 acc_hi0123 = _mm256_castpd_ps(
        _mm256_unpackhi_pd(_mm256_castps_pd(acc_lo01), _mm256_castps_pd(acc_lo23))
    );
    acc_lo0123 = _mm256_add_ps(acc_lo0123, acc_hi0123);
    acc_hi0123 = _mm256_castpd_ps(
        _mm256_unpacklo_pd(_mm256_castps_pd(acc_hi01), _mm256_castps_pd(acc_hi23))
    );
    acc_lo0123 = _mm256_add_ps(acc_lo0123, acc_hi0123);
    acc_hi0123 = _mm256_castpd_ps(
        _mm256_unpackhi_pd(_mm256_castps_pd(acc_hi01), _mm256_castps_pd(acc_hi23))
    );
    acc_lo0123 = _mm256_add_ps(acc_lo0123, acc_hi0123);

    __m128 acc_y =
        _mm_add_ps(_mm256_extractf128_ps(acc_lo0123, 0), _mm256_extractf128_ps(acc_lo0123, 1));
    return acc_y;
}

static MLAS_FORCEINLINE float
hsum_float_8(const __m256 x)
{
    __m128 res = _mm256_extractf128_ps(x, 1);
    res = _mm_add_ps(res, _mm256_castps256_ps128(x));
    res = _mm_add_ps(res, _mm_movehl_ps(res, res));
    res = _mm_add_ss(res, _mm_movehdup_ps(res));
    return _mm_cvtss_f32(res);
}

/**
 * @brief Horizontally sum 4 vectors and store
 *        the results in the returned vector
 */
static MLAS_FORCEINLINE __m128
FoldAccumulators(const __m512& acc0, const __m512& acc1, const __m512& acc2, const __m512& acc3)
{
    __m512 acc_lo01 = _mm512_unpacklo_ps(acc0, acc1);
    __m512 acc_hi01 = _mm512_unpackhi_ps(acc0, acc1);
    __m512 acc_lo23 = _mm512_unpacklo_ps(acc2, acc3);
    __m512 acc_hi23 = _mm512_unpackhi_ps(acc2, acc3);

    __m512 acc_lo0123 = _mm512_castpd_ps(
        _mm512_unpacklo_pd(_mm512_castps_pd(acc_lo01), _mm512_castps_pd(acc_lo23))
    );
    __m512 acc_hi0123 = _mm512_castpd_ps(
        _mm512_unpackhi_pd(_mm512_castps_pd(acc_lo01), _mm512_castps_pd(acc_lo23))
    );
    acc_lo0123 = _mm512_add_ps(acc_lo0123, acc_hi0123);
    acc_hi0123 = _mm512_castpd_ps(
        _mm512_unpacklo_pd(_mm512_castps_pd(acc_hi01), _mm512_castps_pd(acc_hi23))
    );
    acc_lo0123 = _mm512_add_ps(acc_lo0123, acc_hi0123);
    acc_hi0123 = _mm512_castpd_ps(
        _mm512_unpackhi_pd(_mm512_castps_pd(acc_hi01), _mm512_castps_pd(acc_hi23))
    );
    acc_lo0123 = _mm512_add_ps(acc_lo0123, acc_hi0123);

    __m256 acc_y =
        _mm256_add_ps(_mm512_extractf32x8_ps(acc_lo0123, 0), _mm512_extractf32x8_ps(acc_lo0123, 1));
    return _mm_add_ps(_mm256_extractf32x4_ps(acc_y, 0), _mm256_extractf32x4_ps(acc_y, 1));
}

static MLAS_FORCEINLINE __m128i
convert_2_ps_to_epi8(__m256 v0, __m256 v1)
{
    __m256i v0_8_epi32 = _mm256_cvtps_epi32(v0);
    __m256i v1_8_epi32 = _mm256_cvtps_epi32(v1);

    __m128i v0_8_epi16 = _mm_packs_epi32(_mm256_extractf128_si256(v0_8_epi32, 0), _mm256_extractf128_si256(v0_8_epi32, 1));
    __m128i v1_8_epi16 = _mm_packs_epi32(_mm256_extractf128_si256(v1_8_epi32, 0), _mm256_extractf128_si256(v1_8_epi32, 1));

    return _mm_packs_epi16(v0_8_epi16, v1_8_epi16);
}

// horizontally add 8 int32_t
static MLAS_FORCEINLINE int
hsum_8_epi32(const __m256i a_8_epi32)
{
    const __m128i sum128 = _mm_add_epi32(_mm256_castsi256_si128(a_8_epi32), _mm256_extractf128_si256(a_8_epi32, 1));
    const __m128i hi64 = _mm_unpackhi_epi64(sum128, sum128);
    const __m128i sum64 = _mm_add_epi32(hi64, sum128);
    const __m128i hi32 = _mm_shuffle_epi32(sum64, _MM_SHUFFLE(2, 3, 0, 1));
    return _mm_cvtsi128_si32(_mm_add_epi32(sum64, hi32));
}
}  // namespace<|MERGE_RESOLUTION|>--- conflicted
+++ resolved
@@ -11,11 +11,7 @@
     size_t N,
     size_t K,
     size_t BlkLen,
-<<<<<<< HEAD
-    bool,
-=======
     bool /* HasZeroPoint */,
->>>>>>> 577b8d8d
     MLAS_QNBIT_GEMM_COMPUTE_TYPE ComputeType
 )
 {
@@ -336,11 +332,7 @@
     size_t N,
     size_t K,
     size_t BlkLen,
-<<<<<<< HEAD
-    bool,
-=======
     bool /* HasZeroPoint */,
->>>>>>> 577b8d8d
     MLAS_QNBIT_GEMM_COMPUTE_TYPE ComputeType
 )
 {
