/*++

Copyright (c) Microsoft Corporation. All rights reserved.

Licensed under the MIT License.

Module Name:

    qnbitgemm.cpp

Abstract:

    This module implements the float/quantized n-bit integer matrix
    multiplication hardware agnostic entrypoint, MlasQNBitGemmBatch,
    as well as some SQNBitGemm-related query functions.
--*/

#include "qnbitgemm.h"
#include "sqnbitgemm_q8_block.h"

#include <cassert>

namespace
{

enum QNBitGemmVariant {
    SQNBitGemmVariantInvalid = -1,

    // Valid variants

    SQ4BitGemmVariant_CompFp32 = 0,
    SQ4BitGemmVariant_CompInt8,
    HQ4BitGemmVariant_CompFp16,
    HQ4BitGemmVariant_CompInt8,
    SQ8BitGemmVariant_CompInt8,

    SQNBitGemmVariant_BitWidth2_CompInt8,
    // End of valid variants

    // Keep this element last and ensure that its value is the number of valid QNBitGemmVariant values.
    // Its value is used as an array size.
    SQNBitGemmVariantCount,
};

QNBitGemmVariant
GetQNBitGemmVariant(
    size_t BlkBitWidth,
    size_t BlkLen,
    MLAS_QNBIT_GEMM_COMPUTE_TYPE ComputeType
)
{
<<<<<<< HEAD
    if (BlkBitWidth == 4) {
        if (BlkLen == 16 || BlkLen == 32 || BlkLen == 64 || BlkLen == 128 || BlkLen == 256) {
            if (ComputeType == SQNBIT_CompFp32) {
                return SQNBitGemmVariant_BitWidth4_CompFp32;
            } else if (ComputeType == HQNBIT_CompFp16) {
                return HQNBitGemmVariant_BitWidth4_CompFp16;
            } else if (ComputeType == SQNBIT_CompInt8) {
                return SQNBitGemmVariant_BitWidth4_CompInt8;
            } else if (ComputeType == HQNBIT_CompInt8) {
                return HQNBitGemmVariant_BitWidth4_CompInt8;
            }
        }
    } else if (BlkBitWidth == 2) {
        if (BlkLen == 16 || BlkLen == 32 || BlkLen == 64 || BlkLen == 128 || BlkLen == 256) {
            if (ComputeType == SQNBIT_CompInt8)
            {
                return SQNBitGemmVariant_BitWidth2_CompInt8;
=======
    if ((BlkLen == 16 || BlkLen == 32 || BlkLen == 64 || BlkLen == 128 || BlkLen == 256)) {
        if (BlkBitWidth == 4) {
            if (ComputeType == SQNBIT_CompFp32) {
                return SQ4BitGemmVariant_CompFp32;
            } else if (ComputeType == HQNBIT_CompFp16) {
                return HQ4BitGemmVariant_CompFp16;
            } else if (ComputeType == SQNBIT_CompInt8) {
                return SQ4BitGemmVariant_CompInt8;
            } else if (ComputeType == HQNBIT_CompInt8) {
                return HQ4BitGemmVariant_CompInt8;
            }
        } else if (BlkBitWidth == 8) {
            if (ComputeType == SQNBIT_CompInt8) {
                return SQ8BitGemmVariant_CompInt8;
>>>>>>> 613d22da
            }
        }
    }

    return SQNBitGemmVariantInvalid;
}

}  // namespace

bool MLASCALL
MlasIsQNBitGemmAvailable(
    size_t BlkBitWidth,
    size_t BlkLen,
    MLAS_QNBIT_GEMM_COMPUTE_TYPE ComputeType
)
{
    const auto* Dispatch = GetMlasPlatform().QNBitGemmDispatch;
    if (Dispatch == nullptr) {
        return false;
    }

    const auto Variant = GetQNBitGemmVariant(BlkBitWidth, BlkLen, ComputeType);

    switch (Variant) {
        case SQ4BitGemmVariant_CompFp32: {
            return Dispatch->SQ4BitGemmM1Kernel_CompFp32 != nullptr &&
                   Dispatch->SQ4BitBlkDequantBForSgemm_CompFp32 != nullptr;
        }
        case HQ4BitGemmVariant_CompFp16: {
            return Dispatch->HQ4BitGemmPackQuantBData != nullptr &&
                   Dispatch->HQ4BitGemmKernel_CompFp16 != nullptr &&
                   Dispatch->HQ4BitBlkDequantBForHgemm_CompFp16 != nullptr;
        }
<<<<<<< HEAD
        case SQNBitGemmVariant_BitWidth4_CompInt8: {
=======
        case SQ4BitGemmVariant_CompInt8: { // SQ4BitGemmKernel_BlkSum_CompInt8
>>>>>>> 613d22da
            return
              (Dispatch->SQ4BitGemmKernel_Packed_CompInt8 != nullptr && Dispatch->QuantizeA_Packed_CompInt8 != nullptr) ||
              (Dispatch->SQ4BitGemmKernel_CompInt8 != nullptr && Dispatch->QuantizeARow_CompInt8 != nullptr) ||
              (Dispatch->SQ4BitGemmKernel_BlkSum_CompInt8 != nullptr && Dispatch->QuantizeARowComputeBlkSum_CompInt8 != nullptr);
        }
<<<<<<< HEAD
        case SQNBitGemmVariant_BitWidth2_CompInt8: {
            return (Dispatch->SQ2BitGemmKernel_CompInt8 != nullptr && Dispatch->QuantizeARow_CompInt8 != nullptr);
=======
        case SQ8BitGemmVariant_CompInt8: {
            return Dispatch->SQ8BitGemmPackQuantBDataAndBlkSum != nullptr &&
                   Dispatch->SQ8BitGemmKernel_BlkSum_CompInt8 != nullptr &&
                   Dispatch->QuantizeARowComputeBlkSum_CompInt8 != nullptr;
>>>>>>> 613d22da
        }
        default: {
            return false;
        }
    }
}

namespace
{

size_t
QNBitGemmPerGemmWorkspaceSize(
    size_t M,
    size_t N,
    size_t K,
    size_t BlkBitWidth,
    size_t BlkLen,
    bool HasZeroPoint,
    MLAS_QNBIT_GEMM_COMPUTE_TYPE ComputeType
)
{
    const auto* Dispatch = GetMlasPlatform().QNBitGemmDispatch;
    if (Dispatch == nullptr || Dispatch->QNBitGemmPerGemmWorkspaceSize == nullptr) {
        return 0;
    }

<<<<<<< HEAD
    if (BlkBitWidth == 4 && Dispatch->Q4BitGemmPerGemmWorkspaceSize != nullptr) {
        return Dispatch->Q4BitGemmPerGemmWorkspaceSize(M, N, K, BlkLen, ComputeType);
    } else if (BlkBitWidth == 2 && Dispatch->Q2BitGemmPerGemmWorkspaceSize != nullptr) {
        return Dispatch->Q2BitGemmPerGemmWorkspaceSize(M, N, K, BlkLen, ComputeType);
=======
    if (BlkBitWidth == 4 || BlkBitWidth == 8) {
        return Dispatch->QNBitGemmPerGemmWorkspaceSize(M, N, K, BlkLen, HasZeroPoint, ComputeType);
>>>>>>> 613d22da
    }


    return 0;
}

size_t
QNBitGemmPerGemmWorkspaceAlignment(
    size_t /*BlkBitWidth*/,
    size_t BlkLen,
    MLAS_QNBIT_GEMM_COMPUTE_TYPE ComputeType
)
{
    const auto* Dispatch = GetMlasPlatform().QNBitGemmDispatch;
    if (Dispatch == nullptr || Dispatch->QNBitGemmPerGemmWorkspaceAlignment == nullptr) {
        return 1;
    }

<<<<<<< HEAD
    // alignment is the same w.r.t. BlkBitWidth.
    if (/*BlkBitWidth == 4 && */Dispatch->Q4BitGemmPerGemmWorkspaceAlignment != nullptr) {
        return Dispatch->Q4BitGemmPerGemmWorkspaceAlignment(BlkLen, ComputeType);
=======
    if (BlkBitWidth == 4 || BlkBitWidth == 8) {
        return Dispatch->QNBitGemmPerGemmWorkspaceAlignment(BlkLen, ComputeType);
>>>>>>> 613d22da
    }

    return 1;
}

size_t
QNBitGemmPerGemmWorkspaceStride(
    size_t M,
    size_t N,
    size_t K,
    size_t BlkBitWidth,
    size_t BlkLen,
    bool HasZeroPoint,
    MLAS_QNBIT_GEMM_COMPUTE_TYPE ComputeType
)
{
    const auto Size = QNBitGemmPerGemmWorkspaceSize(M, N, K, BlkBitWidth, BlkLen, HasZeroPoint, ComputeType);
    const auto Alignment = QNBitGemmPerGemmWorkspaceAlignment(BlkBitWidth, BlkLen, ComputeType);
    return MlasDivRoundup(Size, Alignment) * Alignment;
}

}  // namespace

size_t MLASCALL
MlasQNBitGemmBatchWorkspaceSize(
    size_t M,
    size_t N,
    size_t K,
    size_t BatchN,
    size_t BlkBitWidth,
    size_t BlkLen,
    bool HasZeroPoint,
    MLAS_QNBIT_GEMM_COMPUTE_TYPE ComputeType
)
{
    const size_t PerGemmWorkspaceStride =
        QNBitGemmPerGemmWorkspaceStride(M, N, K, BlkBitWidth, BlkLen, HasZeroPoint, ComputeType);
    if (PerGemmWorkspaceStride == 0) {
        return 0;
    }

    const size_t Alignment = QNBitGemmPerGemmWorkspaceAlignment(BlkBitWidth, BlkLen, ComputeType);

    const size_t WorkspaceSize = BatchN * PerGemmWorkspaceStride;

    return WorkspaceSize + Alignment - 1;
}

size_t MLASCALL
MlasQNBitGemmPackQuantBDataSize(
    size_t N,
    size_t K,
    size_t BlkBitWidth,
    size_t BlkLen,
    bool HasZeroPoint,
    MLAS_QNBIT_GEMM_COMPUTE_TYPE ComputeType
)
{
    const auto* Dispatch = GetMlasPlatform().QNBitGemmDispatch;
    if (Dispatch == nullptr) {
        return 0;
    }

    if (BlkBitWidth == 4 && Dispatch->Q4BitGemmPackQuantBDataSize != nullptr) {
        return Dispatch->Q4BitGemmPackQuantBDataSize(
            N, K, BlkLen, HasZeroPoint, ComputeType
        );
    } else if (BlkBitWidth == 8 && Dispatch->Q8BitGemmPackQuantBDataSize != nullptr) {
        return Dispatch->Q8BitGemmPackQuantBDataSize(
            N, K, BlkLen, HasZeroPoint, ComputeType
        );
    }

    if (BlkBitWidth == 2 && Dispatch->Q2BitGemmPackQuantBDataSize != nullptr) {
        return Dispatch->Q2BitGemmPackQuantBDataSize(
            N, K, BlkLen, ComputeType
        );
    }

    return 0;
}

struct PerGemmQuantAWorkspace {
    PerGemmQuantAWorkspace(void* PerGemmWorkspace, size_t M, size_t BlockCountK, size_t BlkLen)
        : PerGemmWorkspace_(PerGemmWorkspace), M_(M), BlockCountK_(BlockCountK), BlkLen_(BlkLen)
    {
        QuantData = (std::byte*)PerGemmWorkspace;
        QuantScale = (float*)(QuantData + M * BlockCountK * BlkLen);
        BlockSum = QuantScale + M * BlockCountK;
    }
    std::byte* QuantData;     // NxBlockCountKxBlkLen
    float* QuantScale;        // NxBlockCountK
    float* BlockSum;          // NxBlockCountK
    void* PerGemmWorkspace_;  // memory for above data
    size_t M_, BlockCountK_, BlkLen_;
};

void MLASCALL
MlasQNBitGemmPackQuantBData(
    size_t N,
    size_t K,
    size_t BlkBitWidth,
    size_t BlkLen,
    MLAS_QNBIT_GEMM_COMPUTE_TYPE ComputeType,
    const void* QuantBData,
    void* PackedQuantBDataAndOrBlkSumWorkspace,
    const void* QuantBScale,
    bool HasZeroPoint,
    const void* QuantBZeroPoint,
    MLAS_THREADPOOL* ThreadPool
)
{
    const auto* Dispatch = GetMlasPlatform().QNBitGemmDispatch;
    if (Dispatch == nullptr) {
        return;
    }

    if (BlkBitWidth == 4) {
        if (ComputeType == SQNBIT_CompInt8 && Dispatch->SQ4BitGemmPackQuantBDataAndBlkSum != nullptr) {
            const size_t BlockCountK = MlasDivRoundup(K, BlkLen);
            PackedQuantBDataStruct<float, 4> packed_quant_b(PackedQuantBDataAndOrBlkSumWorkspace, N, BlockCountK, BlkLen);
            Dispatch->SQ4BitGemmPackQuantBDataAndBlkSum(
                N,
                K,
                BlkLen,
                ComputeType,
                static_cast<const std::byte*>(QuantBData),
                static_cast<const float*>(QuantBScale),
                HasZeroPoint,
                static_cast<const std::byte*>(QuantBZeroPoint),
                packed_quant_b,
                ThreadPool
            );
        } else if (ComputeType == HQNBIT_CompFp16 && Dispatch->HQ4BitGemmPackQuantBData != nullptr) {
            Dispatch->HQ4BitGemmPackQuantBData(
                N,
                K,
                BlkLen,
                ComputeType,
                static_cast<const std::byte*>(QuantBData),
                static_cast<std::byte*>(PackedQuantBDataAndOrBlkSumWorkspace),
                ThreadPool
            );
        } else if (Dispatch->SQ4BitGemmPackQuantBData != nullptr) {
            // TODO: these assertions are true if called from matmul_nbits kernel but not from mlas tests.
            // assert(QuantBScale == nullptr);
            // assert(QuantBZeroPoint == nullptr);
            Dispatch->SQ4BitGemmPackQuantBData(
                N,
                K,
                BlkLen,
                ComputeType,
                static_cast<const std::byte*>(QuantBData),
                static_cast<std::byte*>(PackedQuantBDataAndOrBlkSumWorkspace),
                ThreadPool
            );
            return;
        }
<<<<<<< HEAD
    } else if (BlkBitWidth == 2) {
        if (Dispatch->SQ2BitGemmPackQuantBData != nullptr) {
            Dispatch->SQ2BitGemmPackQuantBData(
=======
    } else if (BlkBitWidth == 8) {
        if (ComputeType == SQNBIT_CompInt8 && Dispatch->SQ8BitGemmPackQuantBDataAndBlkSum != nullptr) {
            const size_t BlockCountK = MlasDivRoundup(K, BlkLen);
            PackedQuantBDataStruct<float, 8> packed_quant_b(PackedQuantBDataAndOrBlkSumWorkspace, N, BlockCountK, BlkLen);
            Dispatch->SQ8BitGemmPackQuantBDataAndBlkSum(
>>>>>>> 613d22da
                N,
                K,
                BlkLen,
                ComputeType,
                static_cast<const std::byte*>(QuantBData),
<<<<<<< HEAD
                static_cast<std::byte*>(PackedQuantBDataAndOrBlkSumWorkspace),
                ThreadPool
            );
            return;
        }
=======
                static_cast<const float*>(QuantBScale),
                HasZeroPoint,
                static_cast<const std::byte*>(QuantBZeroPoint),
                packed_quant_b,
                ThreadPool
            );
        }
    }
}

bool MLASCALL
MlasQNBitGemmScalesPacked(
    size_t K,
    size_t BlkBitWidth,
    size_t BlkLen,
    MLAS_QNBIT_GEMM_COMPUTE_TYPE ComputeType,
    bool HasZeroPoint
) {
#ifdef MLAS_TARGET_ARM64
    if (BlkBitWidth == 4 && ComputeType == SQNBIT_CompInt8) {
      const auto UsePacked = GetMlasPlatform().QNBitGemmDispatch->UsePacked_CompInt8;
      return UsePacked && UsePacked(K, BlkLen, HasZeroPoint);
>>>>>>> 613d22da
    }
#else
    MLAS_UNREFERENCED_PARAMETER(K);
    MLAS_UNREFERENCED_PARAMETER(BlkBitWidth);
    MLAS_UNREFERENCED_PARAMETER(BlkLen);
    MLAS_UNREFERENCED_PARAMETER(ComputeType);
    MLAS_UNREFERENCED_PARAMETER(HasZeroPoint);
#endif  // MLAS_TARGET_ARM64
    return false;
}

namespace
{

MLAS_FORCEINLINE void
AddBiasForGemm(const float* Bias, float* C, size_t CountM, size_t CountN, size_t ldc)
{
    for (size_t m = 0; m < CountM; m++) {
        const float* bias = Bias;
        float* sum = C;
        for (size_t n = 0; n < CountN; n += 4) {
            if (CountN - n < 4) {
                for (size_t nn = n; nn < CountN; nn++) {
                    *sum += *bias;
                    sum++;
                    bias++;
                }
                break;
            }

            MLAS_FLOAT32X4 acc_x = MlasLoadFloat32x4(sum);
            acc_x = MlasAddFloat32x4(acc_x, MlasLoadFloat32x4(bias));
            MlasStoreFloat32x4(sum, acc_x);
            bias += 4;
            sum += 4;
        }
        C += ldc;
    }
}

void
SQ4BitGemm_CompFp32(
    const size_t BlkLen,
    const size_t K,
    const MLAS_QNBIT_GEMM_DATA_PARAMS<float>* const DataParams,
    void* const PerGemmWorkspace,
    const size_t RangeStartM,
    const size_t RangeCountM,
    const size_t RangeStartN,
    const size_t RangeCountN
)
{
    constexpr size_t BlkBitWidth = 4;

    MLAS_UNREFERENCED_PARAMETER(PerGemmWorkspace);

    const size_t lda = DataParams->lda;
    const size_t ldc = DataParams->ldc;

    const size_t k_blks = MlasDivRoundup(K, BlkLen);
    const size_t ldb = k_blks * MlasQNBitBlkDataSizeInBytes(BlkBitWidth, BlkLen);
    const size_t k_blks_zp_bytes = MlasQNBitZeroPointsForBlksSizeInBytes<BlkBitWidth>(k_blks);

    const float* A = DataParams->A + RangeStartM * lda;

    const std::byte* QuantBData = static_cast<const std::byte*>(DataParams->PackedQuantBData) + RangeStartN * ldb;
    const float* QuantBScale = DataParams->QuantBScale + RangeStartN * k_blks;
    const std::byte* QuantBZeroPoint =
        (DataParams->QuantBZeroPoint == nullptr)
            ? nullptr
            : static_cast<const std::byte*>(DataParams->QuantBZeroPoint) + RangeStartN * k_blks_zp_bytes;

    float* C = DataParams->C + RangeStartM * ldc + RangeStartN;

    const float* Bias = (DataParams->Bias == nullptr) ? nullptr : DataParams->Bias + RangeStartN;

    if (RangeCountM == 1) {
        size_t CountN;
        for (size_t n = 0; n < RangeCountN; n += CountN) {
            CountN = std::min(RangeCountN - n, size_t{128});

            const float* a_row = A;
            const std::byte* b_col = QuantBData + n * ldb;
            const float* b_col_scale = QuantBScale + n * k_blks;
            const std::byte* b_col_zp =
                (QuantBZeroPoint == nullptr) ? nullptr : QuantBZeroPoint + n * k_blks_zp_bytes;
            float* c_blk = C + n;
            const float* bias = (Bias == nullptr) ? nullptr : Bias + n;

            GetMlasPlatform().QNBitGemmDispatch->SQ4BitGemmM1Kernel_CompFp32(
                BlkLen,
                a_row, b_col, b_col_scale, b_col_zp, c_blk, CountN, K, k_blks, bias
            );

            if (DataParams->PostProcessor != nullptr) {
                DataParams->PostProcessor->Process(
                    DataParams->C, RangeStartM, RangeStartN + n,
                    RangeCountM, CountN, ldc
                );
            }
        }
        return;
    }

    constexpr size_t StrideN = 32;
    size_t bufsize = k_blks * BlkLen * StrideN * sizeof(float);
    MlasThreadedBufAlloc(bufsize);
    auto* dequant_b = reinterpret_cast<float*>(ThreadedBufHolder.get());

    //
    // Step through each slice of matrix B along the N dimension.
    //
    size_t CountN;
    for (size_t n = 0; n < RangeCountN; n += CountN) {
        CountN = std::min(RangeCountN - n, StrideN);

        //
        // Step through each slice of matrix A along the M dimension.
        //
        const float* a_row = A;
        const std::byte* b_col = QuantBData + n * ldb;
        const float* b_col_scale = QuantBScale + n * k_blks;
        const std::byte* b_col_zp =
            (QuantBZeroPoint == nullptr) ? nullptr : QuantBZeroPoint + n * k_blks_zp_bytes;
        float* c_blk = C + n;
        const float* bias = (Bias == nullptr) ? nullptr : Bias + n;

        GetMlasPlatform().QNBitGemmDispatch->SQ4BitBlkDequantBForSgemm_CompFp32(
            BlkLen,
            dequant_b, b_col, b_col_scale, b_col_zp, CountN, K, k_blks
        );

        size_t RowsRemaining = RangeCountM;
        while (RowsRemaining > 0) {
#if defined(MLAS_TARGET_AMD64_IX86) || defined(MLAS_TARGET_POWER) || defined(MLAS_TARGET_LARCH64)
            auto RowsHandled = GetMlasPlatform().GemmFloatKernel(
                a_row, dequant_b, c_blk, K, RowsRemaining, CountN, lda, ldc, 1.f, true
            );
#else
            auto RowsHandled = MlasSgemmKernelZero(a_row, dequant_b, c_blk, K, RowsRemaining, CountN, lda, ldc, 1.f);
#endif

            if (bias) {
                AddBiasForGemm(bias, c_blk, RowsHandled, CountN, ldc);
            }
            if (DataParams->PostProcessor != nullptr) {
                DataParams->PostProcessor->Process(
                    DataParams->C, RangeStartM + RangeCountM - RowsRemaining, RangeStartN + n,
                    RowsHandled, CountN, ldc
                );
            }

            c_blk += ldc * RowsHandled;
            a_row += lda * RowsHandled;
            RowsRemaining -= RowsHandled;
        }
    }
}

void
HQ4BitGemm_CompFp16(
    const size_t BlkLen,
    const size_t K,
    const MLAS_QNBIT_GEMM_DATA_PARAMS<MLAS_FP16>* const DataParams,
    void* const PerGemmWorkspace,
    const size_t RangeStartM,
    const size_t RangeCountM,
    const size_t RangeStartN,
    const size_t RangeCountN
)
{
    constexpr size_t BlkBitWidth = 4;
    MLAS_UNREFERENCED_PARAMETER(PerGemmWorkspace);

    const size_t lda = DataParams->lda;
    const size_t ldc = DataParams->ldc;
    const size_t k_blk_num = MlasDivRoundup(K, BlkLen);
    const size_t qldb = k_blk_num * MlasQNBitBlkDataSizeInBytes(BlkBitWidth, BlkLen);
    const size_t ldb = k_blk_num * BlkLen;
    const size_t k_zp_bytes = MlasQNBitZeroPointsForBlksSizeInBytes<BlkBitWidth>(k_blk_num);

    const MLAS_FP16* A = DataParams->A + RangeStartM * lda;
    MLAS_FP16* C = DataParams->C + RangeStartM * ldc + RangeStartN;
    const std::byte* QuantBData = static_cast<const std::byte*>(DataParams->PackedQuantBData) + RangeStartN * qldb;
    const MLAS_FP16* QuantBScale = DataParams->QuantBScale + RangeStartN * k_blk_num;
    const std::byte* QuantBZeroPoint =
        (DataParams->QuantBZeroPoint == nullptr)
            ? nullptr
            : static_cast<const std::byte*>(DataParams->QuantBZeroPoint) + RangeStartN * k_zp_bytes;
    const MLAS_FP16* Bias = (DataParams->Bias == nullptr) ? nullptr : DataParams->Bias;

    // 32N is the sweet spot of cache utilization. It is machine dependent though.
    constexpr size_t StrideM = 2;
    constexpr size_t StrideN = 32;

    // TODO(fajin): move allocation up to the op.
    size_t bufsize = ldb * StrideN * sizeof(MLAS_FP16);
    MlasThreadedBufAlloc(bufsize);
    auto* dequant_b = reinterpret_cast<MLAS_FP16*>(ThreadedBufHolder.get());

    for (size_t n = 0, countN; n < RangeCountN; n += countN) {
        countN = std::min(StrideN, RangeCountN - n);
        GetMlasPlatform().QNBitGemmDispatch->HQ4BitBlkDequantBForHgemm_CompFp16(
            BlkLen, dequant_b, QuantBData, QuantBScale, QuantBZeroPoint, countN, K, k_blk_num
        );

        const MLAS_FP16* a = A;
        MLAS_FP16* c = C;
        for (size_t m = 0, countM; m < RangeCountM; m += countM) {
            countM = std::min(StrideM, RangeCountM - m);
            GetMlasPlatform().QNBitGemmDispatch->HQ4BitGemmKernel_CompFp16(
                a, dequant_b, Bias, c, countM, countN, K, lda, ldb, ldc
            );

            if (DataParams->PostProcessor != nullptr) {
                DataParams->PostProcessor->Process(
                    DataParams->C, RangeStartM + m, RangeStartN + n, countM, countN, ldc
                );
            }

            a += countM * lda;
            c += countM * ldc;
        }

        QuantBData += countN * qldb;
        QuantBScale += countN * k_blk_num;
        QuantBZeroPoint = QuantBZeroPoint ? QuantBZeroPoint + countN * k_zp_bytes : nullptr;
        Bias = Bias ? Bias + countN : nullptr;
        C += countN;
    }
}

void
SQ2BitGemm_CompInt8(
    const size_t /*BlkLen*/,
    const size_t /*K*/,
    const MLAS_QNBIT_GEMM_DATA_PARAMS<float>* const /*DataParams*/,
    void* const /*PerGemmWorkspace*/,
    const size_t /*RangeStartM*/,
    const size_t /*RangeCountM*/,
    const size_t /*RangeStartN*/,
    const size_t /*RangeCountN*/
)
{
  // TODO: implement this to call 2bit t-mac kernel
}

void
SQ4BitGemm_CompInt8(
    const size_t BlkLen,
    const size_t K,
    const MLAS_QNBIT_GEMM_DATA_PARAMS<float>* const DataParams,
    void* const PerGemmWorkspace,
    const size_t RangeStartM,
    const size_t RangeCountM,
    const size_t RangeStartN,
    const size_t RangeCountN
)
{
    const auto UsePacked = GetMlasPlatform().QNBitGemmDispatch->UsePacked_CompInt8;
    const auto SQ4BitGemm = GetMlasPlatform().QNBitGemmDispatch->SQ4BitGemmKernel_Packed_CompInt8;
    if (UsePacked && SQ4BitGemm && UsePacked(K, BlkLen, DataParams->QuantBZeroPoint)) {
        const std::byte* QuantA = static_cast<const std::byte*>(PerGemmWorkspace);
        SQ4BitGemm(BlkLen, QuantA, DataParams->PackedQuantBData,
            DataParams->C, RangeStartM, RangeCountM, RangeStartN, RangeCountN, K,
            DataParams->ldc, DataParams->Bias);
        return;
    }

#ifdef MLAS_TARGET_AMD64_IX86
    PerGemmQuantAWorkspace* const per_gemm_quant_a_workspace = static_cast<PerGemmQuantAWorkspace*>(PerGemmWorkspace);
    constexpr size_t BlkBitWidth = 4;

    const size_t k_blks = MlasDivRoundup(K, BlkLen);

    // quant A scale is embedded in QuantData if QuantScale is nullptr.
    const size_t lda = k_blks * (per_gemm_quant_a_workspace->QuantScale ? BlkLen : Q8BlkSize(BlkLen));
    const size_t ldc = DataParams->ldc;
    const size_t ldb = k_blks * MlasQNBitBlkDataSizeInBytes(BlkBitWidth, BlkLen);
    const size_t k_blks_zp_bytes = MlasQNBitZeroPointsForBlksSizeInBytes<BlkBitWidth>(k_blks);

    const std::byte* QuantA = per_gemm_quant_a_workspace->QuantData + RangeStartM * lda;
    const float* QuantAScale = per_gemm_quant_a_workspace->QuantScale + RangeStartM * k_blks;

    assert(RangeStartN % 4 == 0);
    const std::byte* QuantBData = static_cast<const std::byte*>(DataParams->PackedQuantBData) + RangeStartN * ldb;
    const float* QuantBScale = DataParams->QuantBScale + RangeStartN * k_blks;
    const std::byte* QuantBZeroPoint =
        (DataParams->QuantBZeroPoint == nullptr)
            ? nullptr
            : static_cast<const std::byte*>(DataParams->QuantBZeroPoint) + RangeStartN * k_blks_zp_bytes;
    const float* ABlockSum = per_gemm_quant_a_workspace->BlockSum + RangeStartM * k_blks;
    const float* QuantBBlkSum = DataParams->QuantBBlkSum + RangeStartN * k_blks;
    float* C = DataParams->C + RangeStartM * ldc + RangeStartN;

    const float* Bias = (DataParams->Bias == nullptr) ? nullptr : DataParams->Bias + RangeStartN;
#else
    constexpr size_t BlkBitWidth = 4;

    const size_t k_blks = MlasDivRoundup(K, BlkLen);

    const size_t lda = k_blks * Q8BlkSize(BlkLen);
    const size_t ldc = DataParams->ldc;
    const size_t ldb = k_blks * MlasQNBitBlkDataSizeInBytes(BlkBitWidth, BlkLen);
    const size_t k_blks_zp_bytes = MlasQNBitZeroPointsForBlksSizeInBytes<BlkBitWidth>(k_blks);

    const std::byte* QuantA = static_cast<const std::byte*>(PerGemmWorkspace) + RangeStartM * lda;

    const std::byte* QuantBData = static_cast<const std::byte*>(DataParams->PackedQuantBData) + RangeStartN * ldb;
    const float* QuantBScale = DataParams->QuantBScale + RangeStartN * k_blks;
    const std::byte* QuantBZeroPoint =
        (DataParams->QuantBZeroPoint == nullptr)
            ? nullptr
            : static_cast<const std::byte*>(DataParams->QuantBZeroPoint) + RangeStartN * k_blks_zp_bytes;

    float* C = DataParams->C + RangeStartM * ldc + RangeStartN;

    const float* Bias = (DataParams->Bias == nullptr) ? nullptr : DataParams->Bias + RangeStartN;
#endif

    size_t CountN;
    for (size_t n = 0; n < RangeCountN; n += CountN) {
        CountN = std::min(RangeCountN - n, size_t{128});

        const std::byte* a_row = QuantA;
        const std::byte* b_col = QuantBData + n * ldb;
        const float* b_col_scale = QuantBScale + n * k_blks;
        const std::byte* b_col_zp =
            (QuantBZeroPoint == nullptr) ? nullptr : QuantBZeroPoint + n * k_blks_zp_bytes;
        float* c_blk = C + n;
        const float* bias = (Bias == nullptr) ? nullptr : Bias + n;

        if (GetMlasPlatform().QNBitGemmDispatch->SQ4BitGemmKernel_CompInt8 != nullptr) {
            size_t RowsRemaining = RangeCountM;
            while (RowsRemaining > 0) {
                const auto RowsHandled = GetMlasPlatform().QNBitGemmDispatch->SQ4BitGemmKernel_CompInt8(
                    BlkLen,
                    a_row, b_col, b_col_scale, b_col_zp, c_blk, RowsRemaining, CountN, K, k_blks, ldc, bias
                );

                if (DataParams->PostProcessor != nullptr) {
                    DataParams->PostProcessor->Process(
                        DataParams->C, RangeStartM + RangeCountM - RowsRemaining, RangeStartN + n,
                        RowsHandled, CountN, ldc
                    );
                }

                c_blk += RowsHandled * ldc;
                a_row += RowsHandled * lda;

                RowsRemaining -= RowsHandled;
            }
        }
#ifdef MLAS_TARGET_AMD64_IX86
        else if (GetMlasPlatform().QNBitGemmDispatch->SQ4BitGemmKernel_BlkSum_CompInt8 != nullptr)
        {
            const float* b_blk_sum = QuantBBlkSum + n * k_blks;
            GetMlasPlatform().QNBitGemmDispatch->SQ4BitGemmKernel_BlkSum_CompInt8(
                BlkLen,
                QuantA,
                QuantAScale,
                b_col,
                b_col_scale,
                b_col_zp,
                c_blk,
                RangeCountM,
                CountN,
                K,
                k_blks,
                bias,
                ldc,
                ABlockSum,
                b_blk_sum
            );

            if (DataParams->PostProcessor != nullptr) {
                DataParams->PostProcessor->Process(
                    DataParams->C, RangeStartM, RangeStartN + n,
                    RangeCountM, CountN, ldc
                );
            }
        }
#endif
    }
}

void
SQ8BitGemm_CompInt8(
    const size_t BlkLen,
    const size_t K,
    const MLAS_QNBIT_GEMM_DATA_PARAMS<float>* const DataParams,
    void* const PerGemmWorkspace,
    const size_t RangeStartM,
    const size_t RangeCountM,
    const size_t RangeStartN,
    const size_t RangeCountN
)
{
    PerGemmQuantAWorkspace* const per_gemm_quant_a_workspace = static_cast<PerGemmQuantAWorkspace*>(PerGemmWorkspace);
    constexpr size_t BlkBitWidth = 8;

    const size_t k_blks = MlasDivRoundup(K, BlkLen);

    // quant A scale is embedded in QuantData if QuantScale is nullptr.
    const size_t lda = k_blks * (per_gemm_quant_a_workspace->QuantScale ? BlkLen : Q8BlkSize(BlkLen));
    const size_t ldc = DataParams->ldc;
    const size_t ldb = k_blks * MlasQNBitBlkDataSizeInBytes(BlkBitWidth, BlkLen);
    const size_t k_blks_zp_bytes = MlasQNBitZeroPointsForBlksSizeInBytes<BlkBitWidth>(k_blks);

    const std::byte* QuantA = per_gemm_quant_a_workspace->QuantData + RangeStartM * lda;
    const float* QuantAScale = per_gemm_quant_a_workspace->QuantScale + RangeStartM * k_blks;

    assert(RangeStartN % 16 == 0);
    const std::byte* QuantBData = static_cast<const std::byte*>(DataParams->PackedQuantBData) + RangeStartN * ldb;
    const float* QuantBScale = DataParams->QuantBScale + RangeStartN * k_blks;
    const std::byte* QuantBZeroPoint =
        (DataParams->QuantBZeroPoint == nullptr)
            ? nullptr
            : static_cast<const std::byte*>(DataParams->QuantBZeroPoint) + RangeStartN * k_blks_zp_bytes;
    const float* ABlockSum = per_gemm_quant_a_workspace->BlockSum + RangeStartM * k_blks;
    const float* QuantBBlkSum = DataParams->QuantBBlkSum + RangeStartN * k_blks;
    float* C = DataParams->C + RangeStartM * ldc + RangeStartN;

    const float* Bias = (DataParams->Bias == nullptr) ? nullptr : DataParams->Bias + RangeStartN;

    size_t CountN;
    for (size_t n = 0; n < RangeCountN; n += CountN) {
        CountN = std::min(RangeCountN - n, size_t{128});

        const std::byte* b_col = QuantBData + n * ldb;
        const float* b_col_scale = QuantBScale + n * k_blks;
        const std::byte* b_col_zp =
            (QuantBZeroPoint == nullptr) ? nullptr : QuantBZeroPoint + n * k_blks_zp_bytes;
        float* c_blk = C + n;
        const float* bias = (Bias == nullptr) ? nullptr : Bias + n;

        if (GetMlasPlatform().QNBitGemmDispatch->SQ8BitGemmKernel_BlkSum_CompInt8 != nullptr) {
            const float* b_blk_sum = QuantBBlkSum + n * k_blks;
            GetMlasPlatform().QNBitGemmDispatch->SQ8BitGemmKernel_BlkSum_CompInt8(
                BlkLen,
                QuantA,
                QuantAScale,
                b_col,
                b_col_scale,
                b_col_zp,
                c_blk,
                RangeCountM,
                CountN,
                K,
                k_blks,
                bias,
                ldc,
                ABlockSum,
                b_blk_sum
            );

            if (DataParams->PostProcessor != nullptr) {
                DataParams->PostProcessor->Process(
                    DataParams->C, RangeStartM, RangeStartN + n,
                    RangeCountM, CountN, ldc
                );
            }
        }
    }
}

template <typename T>
void
InitializeWorkspace_CompInt8(
    size_t BlkBitWidth,
    size_t M,
    size_t N,
    size_t K,
    size_t BatchN,
    size_t BlkLen,
    const MLAS_QNBIT_GEMM_DATA_PARAMS<T>* DataParams,
    void* Workspace,
    size_t PerGemmWorkspaceStride,
    MLAS_THREADPOOL* ThreadPool
);

template <>
void
InitializeWorkspace_CompInt8<float>(
    size_t BlkBitWidth,
    size_t M,
    size_t N,
    size_t K,
    size_t BatchN,
    size_t BlkLen,
    const MLAS_QNBIT_GEMM_DATA_PARAMS<float>* DataParams,
    void* Workspace,
    size_t PerGemmWorkspaceStride,
    MLAS_THREADPOOL* ThreadPool
)
{
    MLAS_UNREFERENCED_PARAMETER(N);

    const auto UsePacked = GetMlasPlatform().QNBitGemmDispatch->UsePacked_CompInt8;
    const auto QuantizeA_Packed = GetMlasPlatform().QNBitGemmDispatch->QuantizeA_Packed_CompInt8;
    const auto QuantizeARow = GetMlasPlatform().QNBitGemmDispatch->QuantizeARow_CompInt8;
    // TODO: THIS is temporary: in case of BlkBitWidth == 2 we want to force use QuantizeARow even if
    // QuantizeARowComputeBlkSum_CompInt8 is available.
    const auto QuantizeARow2 = BlkBitWidth == 2 ? nullptr : GetMlasPlatform().QNBitGemmDispatch->QuantizeARowComputeBlkSum_CompInt8;

    const size_t BlockCountK = MlasDivRoundup(K, BlkLen);
    const size_t QuantAStride = BlockCountK * Q8BlkSize(BlkLen);
    // TODO: try parallel on BatchN * M threads because BatchN is usually 1.
<<<<<<< HEAD
    if (QuantizeARow2) {
=======
    if (UsePacked && QuantizeA_Packed && UsePacked(K, BlkLen, DataParams->QuantBZeroPoint)) {
        MlasTrySimpleParallel(ThreadPool, BatchN, [&](ptrdiff_t gemm_idx) {
            const auto& data = DataParams[gemm_idx];

            const float* ARowPtr = data.A;
            std::byte* QuantARowPtr = static_cast<std::byte*>(Workspace) + gemm_idx * PerGemmWorkspaceStride;
            QuantizeA_Packed(BlkLen, ARowPtr, M, K, QuantARowPtr);
        });
    } else if (QuantizeARow) {
        MlasTrySimpleParallel(ThreadPool, BatchN, [&](ptrdiff_t gemm_idx) {
            const auto& data = DataParams[gemm_idx];

            const float* ARowPtr = data.A;
            std::byte* QuantARowPtr = static_cast<std::byte*>(Workspace) + gemm_idx * PerGemmWorkspaceStride;
            for (size_t m = 0; m < M; ++m) {
                QuantizeARow(BlkLen, ARowPtr, K, QuantARowPtr);

                ARowPtr += data.lda;
                QuantARowPtr += QuantAStride;
            }
        });
    } else {
>>>>>>> 613d22da
        MlasTrySimpleParallel(ThreadPool, BatchN, [&](ptrdiff_t gemm_idx) {
            const auto& data = DataParams[gemm_idx];
            const float* ARowPtr = data.A;

            void* PerGemmWorkspace = static_cast<std::byte*>(Workspace) + gemm_idx * PerGemmWorkspaceStride;
            PerGemmQuantAWorkspace quant_a_data(PerGemmWorkspace, M, BlockCountK, BlkLen);
            std::byte* QuantARowPtr = quant_a_data.QuantData;
            float* QuantARowScalePtr = quant_a_data.QuantScale;
            float* QuantARowBlkSum = quant_a_data.BlockSum;
            for (size_t m = 0; m < M; ++m) {
                QuantizeARow2(BlkLen, ARowPtr, K, QuantARowPtr, QuantARowScalePtr, QuantARowBlkSum);
                ARowPtr += data.lda;
                QuantARowPtr += BlockCountK * BlkLen;
                QuantARowScalePtr += BlockCountK;
                QuantARowBlkSum += BlockCountK;
            }
        });
    } else {
        MlasTrySimpleParallel(ThreadPool, BatchN, [&](ptrdiff_t gemm_idx) {
            const auto& data = DataParams[gemm_idx];

            const float* ARowPtr = data.A;
            std::byte* QuantARowPtr = static_cast<std::byte*>(Workspace) + gemm_idx * PerGemmWorkspaceStride;
            for (size_t m = 0; m < M; ++m) {
                QuantizeARow(BlkLen, ARowPtr, K, QuantARowPtr);

                ARowPtr += data.lda;
                QuantARowPtr += QuantAStride;
            }
        });
    }
}

template <>
void
InitializeWorkspace_CompInt8<MLAS_FP16>(
    size_t BlkBitWidth,
    size_t M,
    size_t N,
    size_t K,
    size_t BatchN,
    size_t BlkLen,
    const MLAS_QNBIT_GEMM_DATA_PARAMS<MLAS_FP16>* DataParams,
    void* Workspace,
    size_t PerGemmWorkspaceStride,
    MLAS_THREADPOOL* ThreadPool
) {
    MLAS_UNREFERENCED_PARAMETER(BlkBitWidth);
    MLAS_UNREFERENCED_PARAMETER(M);
    MLAS_UNREFERENCED_PARAMETER(N);
    MLAS_UNREFERENCED_PARAMETER(K);
    MLAS_UNREFERENCED_PARAMETER(BatchN);
    MLAS_UNREFERENCED_PARAMETER(BlkLen);
    MLAS_UNREFERENCED_PARAMETER(DataParams);
    MLAS_UNREFERENCED_PARAMETER(Workspace);
    MLAS_UNREFERENCED_PARAMETER(PerGemmWorkspaceStride);
    MLAS_UNREFERENCED_PARAMETER(ThreadPool);
}

template <typename T>
using InitializeWorkspaceFn = std::function<void(
    size_t BlkBitWidth,
    size_t M,
    size_t N,
    size_t K,
    size_t BatchN,
    size_t BlkLen,
    const MLAS_QNBIT_GEMM_DATA_PARAMS<T>* DataParams,
    void* Workspace,
    size_t PerGemmWorkspaceStride,
    MLAS_THREADPOOL* ThreadPool
)>;

template <typename T>
InitializeWorkspaceFn<T>
GetInitializeWorkspace(QNBitGemmVariant variant);

template <>
InitializeWorkspaceFn<float>
GetInitializeWorkspace(QNBitGemmVariant variant)
{
    switch (variant) {
<<<<<<< HEAD
        case SQNBitGemmVariant_BitWidth4_CompInt8:
        case SQNBitGemmVariant_BitWidth2_CompInt8:
=======
        case SQ4BitGemmVariant_CompInt8:
        case SQ8BitGemmVariant_CompInt8:
>>>>>>> 613d22da
            return InitializeWorkspace_CompInt8<float>;
        default:
            return nullptr;
    }
}

template <>
InitializeWorkspaceFn<MLAS_FP16>
GetInitializeWorkspace(QNBitGemmVariant variant)
{
    switch (variant) {
        case HQ4BitGemmVariant_CompInt8:
            return InitializeWorkspace_CompInt8<MLAS_FP16>;
        default:
            return nullptr;
    }
}

template <typename T>
using QNBitGemmFn = std::function<void(
    const size_t BlkLen,
    const size_t K,
    const MLAS_QNBIT_GEMM_DATA_PARAMS<T>* const DataParams,
    void* const PerGemmWorkspace,
    const size_t RangeStartM,
    const size_t RangeCountM,
    const size_t RangeStartN,
    const size_t RangeCountN
)>;

template <typename T>
QNBitGemmFn<T>
GetQNBitGemm(QNBitGemmVariant variant);

template <>
QNBitGemmFn<float>
GetQNBitGemm(QNBitGemmVariant variant)
{
    switch (variant) {
        case SQ4BitGemmVariant_CompFp32:
            return SQ4BitGemm_CompFp32;
        case SQ4BitGemmVariant_CompInt8:
            return SQ4BitGemm_CompInt8;
<<<<<<< HEAD
        case SQNBitGemmVariant_BitWidth2_CompInt8:
            return SQ2BitGemm_CompInt8;
=======
        case SQ8BitGemmVariant_CompInt8:
            return SQ8BitGemm_CompInt8;
>>>>>>> 613d22da
        default:
            return nullptr;
    }
}

template <>
QNBitGemmFn<MLAS_FP16>
GetQNBitGemm(QNBitGemmVariant variant)
{
    switch (variant) {
        case HQ4BitGemmVariant_CompFp16:
            return HQ4BitGemm_CompFp16;
        default:
            return nullptr;
    }
}
}  // namespace

template <typename T>
void MLASCALL
MlasQNBitGemmBatch(
    const size_t M,
    const size_t N,
    const size_t K,
    const size_t BatchN,
    const size_t BlkBitWidth,
    const size_t BlkLen,
    MLAS_QNBIT_GEMM_COMPUTE_TYPE ComputeType,
    const MLAS_QNBIT_GEMM_DATA_PARAMS<T>* DataParams,
    void* Workspace,
    MLAS_THREADPOOL* ThreadPool
)
{
    const auto Variant = GetQNBitGemmVariant(BlkBitWidth, BlkLen, ComputeType);
    assert(Variant != SQNBitGemmVariantInvalid);

    //
    // Ensure `Workspace` has correct alignment.
    //
    if (Workspace != nullptr) {
        const size_t Alignment = QNBitGemmPerGemmWorkspaceAlignment(BlkBitWidth, BlkLen, ComputeType);
        const uintptr_t WorkspaceAddress = reinterpret_cast<uintptr_t>(Workspace);
        Workspace = reinterpret_cast<void*>(
            (WorkspaceAddress + Alignment - 1) & (~(Alignment - 1))
        );
    }

    const bool has_zp_input = DataParams->QuantBZeroPoint;
    const size_t PerGemmWorkspaceStride =
        QNBitGemmPerGemmWorkspaceStride(M, N, K, BlkBitWidth, BlkLen, has_zp_input, ComputeType);

    if (const auto InitializeWorkspaceOperation = GetInitializeWorkspace<T>(Variant);
        InitializeWorkspaceOperation != nullptr) {
        InitializeWorkspaceOperation(
            BlkBitWidth, M, N, K, BatchN, BlkLen, DataParams, Workspace, PerGemmWorkspaceStride, ThreadPool
        );
    }

    const auto ComputeOperation = GetQNBitGemm<T>(Variant);

    const size_t BlockCountK = MlasDivRoundup(K, BlkLen);

    if (ThreadPool == nullptr) {
        for (size_t gemm_i = 0; gemm_i < BatchN; gemm_i++) {
            const auto* Data = &DataParams[gemm_i];
            void* PerGemmWorkspace =
                reinterpret_cast<std::byte*>(Workspace) + gemm_i * PerGemmWorkspaceStride;
<<<<<<< HEAD
            if (BlkBitWidth == 4 && ComputeType == SQNBIT_CompInt8 && GetMlasPlatform().QNBitGemmDispatch->SQ4BitGemmPackQuantBDataAndBlkSum != nullptr) {
                PackedQuantBDataStruct<T> packed_quant_b(const_cast<void*>(Data->QuantBDataWorkspace), N, BlockCountK, BlkLen);
=======
            if (Variant == SQ4BitGemmVariant_CompInt8 && GetMlasPlatform().QNBitGemmDispatch->SQ4BitGemmKernel_BlkSum_CompInt8 != nullptr) {
                PackedQuantBDataStruct<T, 4> packed_quant_b(const_cast<void*>(Data->QuantBDataWorkspace), N, BlockCountK, BlkLen);
                const_cast<MLAS_QNBIT_GEMM_DATA_PARAMS<T>*>(Data)->PackedQuantBData = packed_quant_b.PackedQuantBData;
                const_cast<MLAS_QNBIT_GEMM_DATA_PARAMS<T>*>(Data)->QuantBBlkSum = packed_quant_b.QuantBBlkSum;
                const_cast<MLAS_QNBIT_GEMM_DATA_PARAMS<T>*>(Data)->QuantBScale = packed_quant_b.PackedQuantBScale;
                PerGemmQuantAWorkspace per_gemm_quant_a_workspace(PerGemmWorkspace, M, BlockCountK, BlkLen);
                ComputeOperation(BlkLen, K, Data, &per_gemm_quant_a_workspace, 0, M, 0, N);
            } else if (Variant == SQ8BitGemmVariant_CompInt8 && GetMlasPlatform().QNBitGemmDispatch->SQ8BitGemmKernel_BlkSum_CompInt8 != nullptr) {
                PackedQuantBDataStruct<T, 8> packed_quant_b(const_cast<void*>(Data->QuantBDataWorkspace), N, BlockCountK, BlkLen);
>>>>>>> 613d22da
                const_cast<MLAS_QNBIT_GEMM_DATA_PARAMS<T>*>(Data)->PackedQuantBData = packed_quant_b.PackedQuantBData;
                const_cast<MLAS_QNBIT_GEMM_DATA_PARAMS<T>*>(Data)->QuantBBlkSum = packed_quant_b.QuantBBlkSum;
                const_cast<MLAS_QNBIT_GEMM_DATA_PARAMS<T>*>(Data)->QuantBScale = packed_quant_b.PackedQuantBScale;
                PerGemmQuantAWorkspace per_gemm_quant_a_workspace(PerGemmWorkspace, M, BlockCountK, BlkLen);
                ComputeOperation(BlkLen, K, Data, &per_gemm_quant_a_workspace, 0, M, 0, N);
            } else {
                ComputeOperation(BlkLen, K, Data, PerGemmWorkspace, 0, M, 0, N);
            }
        }
        return;
    }

    //
    // Compute the number of target threads given the complexity of the SGEMM
    // operation. Small requests should run using the single threaded path.
    //

    const double Complexity = double(M) * double(N) * double(K) * double(BatchN);

    ptrdiff_t TargetThreadCount = ptrdiff_t(Complexity / double(MLAS_QGEMM_THREAD_COMPLEXITY)) + 1;

    ptrdiff_t MaximumThreadCount = MlasGetMaximumThreadCount(ThreadPool) * 8;

    if (TargetThreadCount >= MaximumThreadCount) {
        TargetThreadCount = MaximumThreadCount;
    }

    ptrdiff_t ThreadsPerGemm = TargetThreadCount / BatchN;
    if (ThreadsPerGemm < 1) {
        ThreadsPerGemm = 1;
    }

    constexpr size_t StrideM = 128;

    size_t nc = N;
    if (ThreadsPerGemm > 1) {
        // more than one thread per GEMM

        const size_t BlockedM = MlasDivRoundup(M, StrideM);
        const size_t max_nc = MlasDivRoundup(N * BlockedM, ThreadsPerGemm);
        if (max_nc < nc) {
            nc = std::min(
                nc, MlasDivRoundup(max_nc, MLAS_QGEMM_STRIDEN_THREAD_ALIGN) *
                        MLAS_QGEMM_STRIDEN_THREAD_ALIGN
            );
        }
    }
    const size_t StrideN = nc;

    const size_t ThreadCountM = MlasDivRoundup(M, StrideM);
    const size_t ThreadCountN = MlasDivRoundup(N, StrideN);
    ThreadsPerGemm = ThreadCountM * ThreadCountN;

    MlasTrySimpleParallel(ThreadPool, ThreadsPerGemm * BatchN, [&](ptrdiff_t tid) {
        const auto gemm_i = tid / ThreadsPerGemm;
        const auto blk_i = tid % ThreadsPerGemm;
        const auto* Data = &DataParams[gemm_i];

        const ptrdiff_t ThreadIdN = blk_i / ThreadCountM;
        const ptrdiff_t ThreadIdM = blk_i % ThreadCountM;

        const size_t RangeStartM = ThreadIdM * StrideM;
        const size_t RangeCountM = std::min(M - RangeStartM, (size_t)StrideM);

        const size_t RangeStartN = ThreadIdN * StrideN;
        const size_t RangeCountN = std::min(N - RangeStartN, (size_t)StrideN);

        void* PerGemmWorkspace =
            reinterpret_cast<std::byte*>(Workspace) + gemm_i * PerGemmWorkspaceStride;
<<<<<<< HEAD
        if (BlkBitWidth == 4 && ComputeType == SQNBIT_CompInt8 && GetMlasPlatform().QNBitGemmDispatch->SQ4BitGemmPackQuantBDataAndBlkSum != nullptr) {
            PackedQuantBDataStruct<T> packed_quant_b(const_cast<void*>(Data->QuantBDataWorkspace), N, BlockCountK, BlkLen);
=======
        if (Variant == SQ4BitGemmVariant_CompInt8 && GetMlasPlatform().QNBitGemmDispatch->SQ4BitGemmKernel_BlkSum_CompInt8 != nullptr) {
            PackedQuantBDataStruct<T, 4> packed_quant_b(const_cast<void*>(Data->QuantBDataWorkspace), N, BlockCountK, BlkLen);
            const_cast<MLAS_QNBIT_GEMM_DATA_PARAMS<T>*>(Data)->PackedQuantBData = packed_quant_b.PackedQuantBData;
            const_cast<MLAS_QNBIT_GEMM_DATA_PARAMS<T>*>(Data)->QuantBBlkSum = packed_quant_b.QuantBBlkSum;
            const_cast<MLAS_QNBIT_GEMM_DATA_PARAMS<T>*>(Data)->QuantBScale = packed_quant_b.PackedQuantBScale;

            PerGemmQuantAWorkspace per_gemm_quant_a_workspace(PerGemmWorkspace, M, BlockCountK, BlkLen);
            ComputeOperation(BlkLen, K, Data, &per_gemm_quant_a_workspace, RangeStartM, RangeCountM, RangeStartN, RangeCountN);
        } else if (Variant == SQ8BitGemmVariant_CompInt8 && GetMlasPlatform().QNBitGemmDispatch->SQ8BitGemmKernel_BlkSum_CompInt8 != nullptr) {
            PackedQuantBDataStruct<T, 8> packed_quant_b(const_cast<void*>(Data->QuantBDataWorkspace), N, BlockCountK, BlkLen);
>>>>>>> 613d22da
            const_cast<MLAS_QNBIT_GEMM_DATA_PARAMS<T>*>(Data)->PackedQuantBData = packed_quant_b.PackedQuantBData;
            const_cast<MLAS_QNBIT_GEMM_DATA_PARAMS<T>*>(Data)->QuantBBlkSum = packed_quant_b.QuantBBlkSum;
            const_cast<MLAS_QNBIT_GEMM_DATA_PARAMS<T>*>(Data)->QuantBScale = packed_quant_b.PackedQuantBScale;

            PerGemmQuantAWorkspace per_gemm_quant_a_workspace(PerGemmWorkspace, M, BlockCountK, BlkLen);
            ComputeOperation(BlkLen, K, Data, &per_gemm_quant_a_workspace, RangeStartM, RangeCountM, RangeStartN, RangeCountN);
        } else {
            ComputeOperation(BlkLen, K, Data, PerGemmWorkspace, RangeStartM, RangeCountM, RangeStartN, RangeCountN);
        }
    });
}

template
void MLASCALL
MlasQNBitGemmBatch(
    const size_t M,
    const size_t N,
    const size_t K,
    const size_t BatchN,
    const size_t BlkBitWidth,
    const size_t BlkLen,
    MLAS_QNBIT_GEMM_COMPUTE_TYPE ComputeType,
    const MLAS_QNBIT_GEMM_DATA_PARAMS<float>* DataParams,
    void* Workspace,
    MLAS_THREADPOOL* ThreadPool
);

template
void MLASCALL
MlasQNBitGemmBatch(
    const size_t M,
    const size_t N,
    const size_t K,
    const size_t BatchN,
    const size_t BlkBitWidth,
    const size_t BlkLen,
    MLAS_QNBIT_GEMM_COMPUTE_TYPE ComputeType,
    const MLAS_QNBIT_GEMM_DATA_PARAMS<MLAS_FP16>* DataParams,
    void* Workspace,
    MLAS_THREADPOOL* ThreadPool
);<|MERGE_RESOLUTION|>--- conflicted
+++ resolved
@@ -49,27 +49,12 @@
     MLAS_QNBIT_GEMM_COMPUTE_TYPE ComputeType
 )
 {
-<<<<<<< HEAD
-    if (BlkBitWidth == 4) {
-        if (BlkLen == 16 || BlkLen == 32 || BlkLen == 64 || BlkLen == 128 || BlkLen == 256) {
-            if (ComputeType == SQNBIT_CompFp32) {
-                return SQNBitGemmVariant_BitWidth4_CompFp32;
-            } else if (ComputeType == HQNBIT_CompFp16) {
-                return HQNBitGemmVariant_BitWidth4_CompFp16;
-            } else if (ComputeType == SQNBIT_CompInt8) {
-                return SQNBitGemmVariant_BitWidth4_CompInt8;
-            } else if (ComputeType == HQNBIT_CompInt8) {
-                return HQNBitGemmVariant_BitWidth4_CompInt8;
-            }
-        }
-    } else if (BlkBitWidth == 2) {
-        if (BlkLen == 16 || BlkLen == 32 || BlkLen == 64 || BlkLen == 128 || BlkLen == 256) {
-            if (ComputeType == SQNBIT_CompInt8)
-            {
+    if ((BlkLen == 16 || BlkLen == 32 || BlkLen == 64 || BlkLen == 128 || BlkLen == 256)) {
+        if (BlkBitWidth == 2) {
+            if (ComputeType == SQNBIT_CompInt8) {
                 return SQNBitGemmVariant_BitWidth2_CompInt8;
-=======
-    if ((BlkLen == 16 || BlkLen == 32 || BlkLen == 64 || BlkLen == 128 || BlkLen == 256)) {
-        if (BlkBitWidth == 4) {
+            }
+        } else if (BlkBitWidth == 4) {
             if (ComputeType == SQNBIT_CompFp32) {
                 return SQ4BitGemmVariant_CompFp32;
             } else if (ComputeType == HQNBIT_CompFp16) {
@@ -82,7 +67,6 @@
         } else if (BlkBitWidth == 8) {
             if (ComputeType == SQNBIT_CompInt8) {
                 return SQ8BitGemmVariant_CompInt8;
->>>>>>> 613d22da
             }
         }
     }
@@ -116,29 +100,19 @@
                    Dispatch->HQ4BitGemmKernel_CompFp16 != nullptr &&
                    Dispatch->HQ4BitBlkDequantBForHgemm_CompFp16 != nullptr;
         }
-<<<<<<< HEAD
-        case SQNBitGemmVariant_BitWidth4_CompInt8: {
-=======
         case SQ4BitGemmVariant_CompInt8: { // SQ4BitGemmKernel_BlkSum_CompInt8
->>>>>>> 613d22da
             return
               (Dispatch->SQ4BitGemmKernel_Packed_CompInt8 != nullptr && Dispatch->QuantizeA_Packed_CompInt8 != nullptr) ||
               (Dispatch->SQ4BitGemmKernel_CompInt8 != nullptr && Dispatch->QuantizeARow_CompInt8 != nullptr) ||
               (Dispatch->SQ4BitGemmKernel_BlkSum_CompInt8 != nullptr && Dispatch->QuantizeARowComputeBlkSum_CompInt8 != nullptr);
         }
-<<<<<<< HEAD
         case SQNBitGemmVariant_BitWidth2_CompInt8: {
             return (Dispatch->SQ2BitGemmKernel_CompInt8 != nullptr && Dispatch->QuantizeARow_CompInt8 != nullptr);
-=======
-        case SQ8BitGemmVariant_CompInt8: {
             return Dispatch->SQ8BitGemmPackQuantBDataAndBlkSum != nullptr &&
                    Dispatch->SQ8BitGemmKernel_BlkSum_CompInt8 != nullptr &&
-                   Dispatch->QuantizeARowComputeBlkSum_CompInt8 != nullptr;
->>>>>>> 613d22da
         }
         default: {
             return false;
-        }
     }
 }
 
@@ -161,15 +135,8 @@
         return 0;
     }
 
-<<<<<<< HEAD
-    if (BlkBitWidth == 4 && Dispatch->Q4BitGemmPerGemmWorkspaceSize != nullptr) {
-        return Dispatch->Q4BitGemmPerGemmWorkspaceSize(M, N, K, BlkLen, ComputeType);
-    } else if (BlkBitWidth == 2 && Dispatch->Q2BitGemmPerGemmWorkspaceSize != nullptr) {
-        return Dispatch->Q2BitGemmPerGemmWorkspaceSize(M, N, K, BlkLen, ComputeType);
-=======
-    if (BlkBitWidth == 4 || BlkBitWidth == 8) {
+    if (BlkBitWidth == 2 || BlkBitWidth == 4 || BlkBitWidth == 8) {
         return Dispatch->QNBitGemmPerGemmWorkspaceSize(M, N, K, BlkLen, HasZeroPoint, ComputeType);
->>>>>>> 613d22da
     }
 
 
@@ -188,14 +155,8 @@
         return 1;
     }
 
-<<<<<<< HEAD
-    // alignment is the same w.r.t. BlkBitWidth.
-    if (/*BlkBitWidth == 4 && */Dispatch->Q4BitGemmPerGemmWorkspaceAlignment != nullptr) {
-        return Dispatch->Q4BitGemmPerGemmWorkspaceAlignment(BlkLen, ComputeType);
-=======
-    if (BlkBitWidth == 4 || BlkBitWidth == 8) {
+    if (BlkBitWidth == 2 || BlkBitWidth == 4 || BlkBitWidth == 8) {
         return Dispatch->QNBitGemmPerGemmWorkspaceAlignment(BlkLen, ComputeType);
->>>>>>> 613d22da
     }
 
     return 1;
@@ -354,29 +315,28 @@
             );
             return;
         }
-<<<<<<< HEAD
     } else if (BlkBitWidth == 2) {
         if (Dispatch->SQ2BitGemmPackQuantBData != nullptr) {
             Dispatch->SQ2BitGemmPackQuantBData(
-=======
+                N,
+                K,
+                BlkLen,
+                ComputeType,
+                static_cast<const std::byte*>(QuantBData),
+                static_cast<std::byte*>(PackedQuantBDataAndOrBlkSumWorkspace),
+                ThreadPool
+            );
+            return;
     } else if (BlkBitWidth == 8) {
         if (ComputeType == SQNBIT_CompInt8 && Dispatch->SQ8BitGemmPackQuantBDataAndBlkSum != nullptr) {
             const size_t BlockCountK = MlasDivRoundup(K, BlkLen);
             PackedQuantBDataStruct<float, 8> packed_quant_b(PackedQuantBDataAndOrBlkSumWorkspace, N, BlockCountK, BlkLen);
             Dispatch->SQ8BitGemmPackQuantBDataAndBlkSum(
->>>>>>> 613d22da
                 N,
                 K,
                 BlkLen,
                 ComputeType,
                 static_cast<const std::byte*>(QuantBData),
-<<<<<<< HEAD
-                static_cast<std::byte*>(PackedQuantBDataAndOrBlkSumWorkspace),
-                ThreadPool
-            );
-            return;
-        }
-=======
                 static_cast<const float*>(QuantBScale),
                 HasZeroPoint,
                 static_cast<const std::byte*>(QuantBZeroPoint),
@@ -399,7 +359,6 @@
     if (BlkBitWidth == 4 && ComputeType == SQNBIT_CompInt8) {
       const auto UsePacked = GetMlasPlatform().QNBitGemmDispatch->UsePacked_CompInt8;
       return UsePacked && UsePacked(K, BlkLen, HasZeroPoint);
->>>>>>> 613d22da
     }
 #else
     MLAS_UNREFERENCED_PARAMETER(K);
@@ -908,9 +867,6 @@
     const size_t BlockCountK = MlasDivRoundup(K, BlkLen);
     const size_t QuantAStride = BlockCountK * Q8BlkSize(BlkLen);
     // TODO: try parallel on BatchN * M threads because BatchN is usually 1.
-<<<<<<< HEAD
-    if (QuantizeARow2) {
-=======
     if (UsePacked && QuantizeA_Packed && UsePacked(K, BlkLen, DataParams->QuantBZeroPoint)) {
         MlasTrySimpleParallel(ThreadPool, BatchN, [&](ptrdiff_t gemm_idx) {
             const auto& data = DataParams[gemm_idx];
@@ -933,7 +889,6 @@
             }
         });
     } else {
->>>>>>> 613d22da
         MlasTrySimpleParallel(ThreadPool, BatchN, [&](ptrdiff_t gemm_idx) {
             const auto& data = DataParams[gemm_idx];
             const float* ARowPtr = data.A;
@@ -1016,13 +971,9 @@
 GetInitializeWorkspace(QNBitGemmVariant variant)
 {
     switch (variant) {
-<<<<<<< HEAD
-        case SQNBitGemmVariant_BitWidth4_CompInt8:
         case SQNBitGemmVariant_BitWidth2_CompInt8:
-=======
         case SQ4BitGemmVariant_CompInt8:
         case SQ8BitGemmVariant_CompInt8:
->>>>>>> 613d22da
             return InitializeWorkspace_CompInt8<float>;
         default:
             return nullptr;
@@ -1066,13 +1017,10 @@
             return SQ4BitGemm_CompFp32;
         case SQ4BitGemmVariant_CompInt8:
             return SQ4BitGemm_CompInt8;
-<<<<<<< HEAD
         case SQNBitGemmVariant_BitWidth2_CompInt8:
             return SQ2BitGemm_CompInt8;
-=======
         case SQ8BitGemmVariant_CompInt8:
             return SQ8BitGemm_CompInt8;
->>>>>>> 613d22da
         default:
             return nullptr;
     }
@@ -1140,11 +1088,14 @@
             const auto* Data = &DataParams[gemm_i];
             void* PerGemmWorkspace =
                 reinterpret_cast<std::byte*>(Workspace) + gemm_i * PerGemmWorkspaceStride;
-<<<<<<< HEAD
             if (BlkBitWidth == 4 && ComputeType == SQNBIT_CompInt8 && GetMlasPlatform().QNBitGemmDispatch->SQ4BitGemmPackQuantBDataAndBlkSum != nullptr) {
                 PackedQuantBDataStruct<T> packed_quant_b(const_cast<void*>(Data->QuantBDataWorkspace), N, BlockCountK, BlkLen);
-=======
-            if (Variant == SQ4BitGemmVariant_CompInt8 && GetMlasPlatform().QNBitGemmDispatch->SQ4BitGemmKernel_BlkSum_CompInt8 != nullptr) {
+                const_cast<MLAS_QNBIT_GEMM_DATA_PARAMS<T>*>(Data)->PackedQuantBData = packed_quant_b.PackedQuantBData;
+                const_cast<MLAS_QNBIT_GEMM_DATA_PARAMS<T>*>(Data)->QuantBBlkSum = packed_quant_b.QuantBBlkSum;
+                const_cast<MLAS_QNBIT_GEMM_DATA_PARAMS<T>*>(Data)->QuantBScale = packed_quant_b.PackedQuantBScale;
+                PerGemmQuantAWorkspace per_gemm_quant_a_workspace(PerGemmWorkspace, M, BlockCountK, BlkLen);
+                ComputeOperation(BlkLen, K, Data, &per_gemm_quant_a_workspace, 0, M, 0, N);
+            } else if (Variant == SQ4BitGemmVariant_CompInt8 && GetMlasPlatform().QNBitGemmDispatch->SQ4BitGemmKernel_BlkSum_CompInt8 != nullptr) {
                 PackedQuantBDataStruct<T, 4> packed_quant_b(const_cast<void*>(Data->QuantBDataWorkspace), N, BlockCountK, BlkLen);
                 const_cast<MLAS_QNBIT_GEMM_DATA_PARAMS<T>*>(Data)->PackedQuantBData = packed_quant_b.PackedQuantBData;
                 const_cast<MLAS_QNBIT_GEMM_DATA_PARAMS<T>*>(Data)->QuantBBlkSum = packed_quant_b.QuantBBlkSum;
@@ -1153,7 +1104,6 @@
                 ComputeOperation(BlkLen, K, Data, &per_gemm_quant_a_workspace, 0, M, 0, N);
             } else if (Variant == SQ8BitGemmVariant_CompInt8 && GetMlasPlatform().QNBitGemmDispatch->SQ8BitGemmKernel_BlkSum_CompInt8 != nullptr) {
                 PackedQuantBDataStruct<T, 8> packed_quant_b(const_cast<void*>(Data->QuantBDataWorkspace), N, BlockCountK, BlkLen);
->>>>>>> 613d22da
                 const_cast<MLAS_QNBIT_GEMM_DATA_PARAMS<T>*>(Data)->PackedQuantBData = packed_quant_b.PackedQuantBData;
                 const_cast<MLAS_QNBIT_GEMM_DATA_PARAMS<T>*>(Data)->QuantBBlkSum = packed_quant_b.QuantBBlkSum;
                 const_cast<MLAS_QNBIT_GEMM_DATA_PARAMS<T>*>(Data)->QuantBScale = packed_quant_b.PackedQuantBScale;
@@ -1223,11 +1173,14 @@
 
         void* PerGemmWorkspace =
             reinterpret_cast<std::byte*>(Workspace) + gemm_i * PerGemmWorkspaceStride;
-<<<<<<< HEAD
         if (BlkBitWidth == 4 && ComputeType == SQNBIT_CompInt8 && GetMlasPlatform().QNBitGemmDispatch->SQ4BitGemmPackQuantBDataAndBlkSum != nullptr) {
             PackedQuantBDataStruct<T> packed_quant_b(const_cast<void*>(Data->QuantBDataWorkspace), N, BlockCountK, BlkLen);
-=======
-        if (Variant == SQ4BitGemmVariant_CompInt8 && GetMlasPlatform().QNBitGemmDispatch->SQ4BitGemmKernel_BlkSum_CompInt8 != nullptr) {
+            const_cast<MLAS_QNBIT_GEMM_DATA_PARAMS<T>*>(Data)->PackedQuantBData = packed_quant_b.PackedQuantBData;
+            const_cast<MLAS_QNBIT_GEMM_DATA_PARAMS<T>*>(Data)->QuantBBlkSum = packed_quant_b.QuantBBlkSum;
+            const_cast<MLAS_QNBIT_GEMM_DATA_PARAMS<T>*>(Data)->QuantBScale = packed_quant_b.PackedQuantBScale;
+
+            PerGemmQuantAWorkspace per_gemm_quant_a_workspace(PerGemmWorkspace, M, BlockCountK, BlkLen);
+        } else if (Variant == SQ4BitGemmVariant_CompInt8 && GetMlasPlatform().QNBitGemmDispatch->SQ4BitGemmKernel_BlkSum_CompInt8 != nullptr) {
             PackedQuantBDataStruct<T, 4> packed_quant_b(const_cast<void*>(Data->QuantBDataWorkspace), N, BlockCountK, BlkLen);
             const_cast<MLAS_QNBIT_GEMM_DATA_PARAMS<T>*>(Data)->PackedQuantBData = packed_quant_b.PackedQuantBData;
             const_cast<MLAS_QNBIT_GEMM_DATA_PARAMS<T>*>(Data)->QuantBBlkSum = packed_quant_b.QuantBBlkSum;
@@ -1237,7 +1190,6 @@
             ComputeOperation(BlkLen, K, Data, &per_gemm_quant_a_workspace, RangeStartM, RangeCountM, RangeStartN, RangeCountN);
         } else if (Variant == SQ8BitGemmVariant_CompInt8 && GetMlasPlatform().QNBitGemmDispatch->SQ8BitGemmKernel_BlkSum_CompInt8 != nullptr) {
             PackedQuantBDataStruct<T, 8> packed_quant_b(const_cast<void*>(Data->QuantBDataWorkspace), N, BlockCountK, BlkLen);
->>>>>>> 613d22da
             const_cast<MLAS_QNBIT_GEMM_DATA_PARAMS<T>*>(Data)->PackedQuantBData = packed_quant_b.PackedQuantBData;
             const_cast<MLAS_QNBIT_GEMM_DATA_PARAMS<T>*>(Data)->QuantBBlkSum = packed_quant_b.QuantBBlkSum;
             const_cast<MLAS_QNBIT_GEMM_DATA_PARAMS<T>*>(Data)->QuantBScale = packed_quant_b.PackedQuantBScale;
