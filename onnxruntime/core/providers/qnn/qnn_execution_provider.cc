// Copyright (c) Microsoft Corporation. All rights reserved.
// Licensed under the MIT License

#include "qnn_execution_provider.h"

#include <filesystem>
#include <unordered_set>

#include "core/providers/qnn/ort_api.h"
#include "core/providers/qnn/builder/onnx_ctx_model_helper.h"
#include "core/providers/qnn/builder/op_builder_factory.h"
#include "core/providers/qnn/builder/qnn_def.h"
#include "core/providers/qnn/builder/qnn_model_wrapper.h"
#include "core/providers/qnn/builder/qnn_node_group.h"
#include "core/providers/qnn/builder/qnn_utils.h"
#include "core/providers/qnn/qnn_allocator.h"
#include "core/providers/qnn/qnn_telemetry.h"
#include "core/providers/qnn/rpcmem_library.h"
#include "core/providers/qnn/shared_context.h"

namespace onnxruntime {

constexpr const char* QNN = "QNN";

static void ParseProfilingLevel(std::string profiling_level_string,
                                qnn::ProfilingLevel& profiling_level) {
  std::transform(profiling_level_string.begin(),
                 profiling_level_string.end(),
                 profiling_level_string.begin(),
                 [](unsigned char c) { return static_cast<unsigned char>(std::tolower(c)); });
  LOGS_DEFAULT(INFO) << "profiling_level: " << profiling_level_string;
  if (profiling_level_string == "off") {
    profiling_level = qnn::ProfilingLevel::OFF;
  } else if (profiling_level_string == "basic") {
    profiling_level = qnn::ProfilingLevel::BASIC;
  } else if (profiling_level_string == "detailed") {
    profiling_level = qnn::ProfilingLevel::DETAILED;
  } else {
    LOGS_DEFAULT(WARNING) << "Profiling level not valid.";
  }
}

static void ParseHtpPerformanceMode(std::string htp_performance_mode_string,
                                    qnn::HtpPerformanceMode& htp_performance_mode) {
  std::transform(htp_performance_mode_string.begin(),
                 htp_performance_mode_string.end(),
                 htp_performance_mode_string.begin(),
                 [](unsigned char c) { return static_cast<unsigned char>(std::tolower(c)); });
  LOGS_DEFAULT(VERBOSE) << "Htp performance mode: " << htp_performance_mode_string;
  if (htp_performance_mode_string == "burst") {
    htp_performance_mode = qnn::HtpPerformanceMode::kHtpBurst;
  } else if (htp_performance_mode_string == "balanced") {
    htp_performance_mode = qnn::HtpPerformanceMode::kHtpBalanced;
  } else if (htp_performance_mode_string == "default") {
    htp_performance_mode = qnn::HtpPerformanceMode::kHtpDefault;
  } else if (htp_performance_mode_string == "high_performance") {
    htp_performance_mode = qnn::HtpPerformanceMode::kHtpHighPerformance;
  } else if (htp_performance_mode_string == "high_power_saver") {
    htp_performance_mode = qnn::HtpPerformanceMode::kHtpHighPowerSaver;
  } else if (htp_performance_mode_string == "low_balanced") {
    htp_performance_mode = qnn::HtpPerformanceMode::kHtpLowBalanced;
  } else if (htp_performance_mode_string == "low_power_saver") {
    htp_performance_mode = qnn::HtpPerformanceMode::kHtpLowPowerSaver;
  } else if (htp_performance_mode_string == "power_saver") {
    htp_performance_mode = qnn::HtpPerformanceMode::kHtpPowerSaver;
  } else if (htp_performance_mode_string == "extreme_power_saver") {
    htp_performance_mode = qnn::HtpPerformanceMode::kHtpExtremePowerSaver;
  } else if (htp_performance_mode_string == "sustained_high_performance") {
    htp_performance_mode = qnn::HtpPerformanceMode::kHtpSustainedHighPerformance;
  } else {
    LOGS_DEFAULT(WARNING) << "Htp performance mode not valid.";
  }
}

static void ParseQnnContextPriority(std::string context_priority_string, qnn::ContextPriority& context_priority) {
  std::transform(context_priority_string.begin(),
                 context_priority_string.end(),
                 context_priority_string.begin(),
                 [](unsigned char c) { return static_cast<unsigned char>(std::tolower(c)); });
  LOGS_DEFAULT(VERBOSE) << "QNN context priority: " << context_priority_string;
  if (context_priority_string == "low") {
    context_priority = qnn::ContextPriority::LOW;
  } else if (context_priority_string == "normal") {
    context_priority = qnn::ContextPriority::NORMAL;
  } else if (context_priority_string == "normal_high") {
    context_priority = qnn::ContextPriority::NORMAL_HIGH;
  } else if (context_priority_string == "high") {
    context_priority = qnn::ContextPriority::HIGH;
  } else {
    context_priority = qnn::ContextPriority::UNDEFINED;
    LOGS_DEFAULT(WARNING) << "QNN context priority: " << context_priority_string << " not valid, set to undefined.";
  }
}

void QNNExecutionProvider::ParseHtpGraphFinalizationOptimizationMode(const std::string& htp_graph_finalization_opt_mode_string) {
  LOGS_DEFAULT(VERBOSE) << "HTP graph finalization optimization mode: "
                        << htp_graph_finalization_opt_mode_string;

  if (htp_graph_finalization_opt_mode_string.empty() || htp_graph_finalization_opt_mode_string == "0") {
    htp_graph_finalization_opt_mode_ = qnn::HtpGraphFinalizationOptimizationMode::kDefault;
  } else if (htp_graph_finalization_opt_mode_string == "1") {
    htp_graph_finalization_opt_mode_ = qnn::HtpGraphFinalizationOptimizationMode::kMode1;
  } else if (htp_graph_finalization_opt_mode_string == "2") {
    htp_graph_finalization_opt_mode_ = qnn::HtpGraphFinalizationOptimizationMode::kMode2;
  } else if (htp_graph_finalization_opt_mode_string == "3") {
    htp_graph_finalization_opt_mode_ = qnn::HtpGraphFinalizationOptimizationMode::kMode3;
  } else {
    LOGS_DEFAULT(WARNING) << "Invalid HTP graph finalization optimization mode: "
                          << htp_graph_finalization_opt_mode_string;
  }
}

static void ParseHtpArchitecture(const std::string& htp_arch_string, QnnHtpDevice_Arch_t& qnn_htp_arch) {
  if (htp_arch_string.empty() || htp_arch_string == "0") {
    qnn_htp_arch = QNN_HTP_DEVICE_ARCH_NONE;
  } else if (htp_arch_string == "68") {
    qnn_htp_arch = QNN_HTP_DEVICE_ARCH_V68;
  } else if (htp_arch_string == "69") {
    qnn_htp_arch = QNN_HTP_DEVICE_ARCH_V69;
  } else if (htp_arch_string == "73") {
    qnn_htp_arch = QNN_HTP_DEVICE_ARCH_V73;
  } else if (htp_arch_string == "75") {
    qnn_htp_arch = QNN_HTP_DEVICE_ARCH_V75;
  } else {
    LOGS_DEFAULT(WARNING) << "Invalid HTP architecture: " << htp_arch_string;
  }
}

static bool ParseBoolOption(const std::string& key, bool default_value,
                            const std::unordered_map<std::string, std::string>& options) {
  bool result = default_value;
  auto it = options.find(key);
  if (it != options.end()) {
    if ("1" == it->second) {
      result = true;
    } else if ("0" == it->second) {
      result = false;
    } else {
      LOGS_DEFAULT(VERBOSE) << "Invalid value for " << key << " (" << it->second << "). Only 0 or 1 allowed.";
    }
    LOGS_DEFAULT(VERBOSE) << "Using " << key << ": " << result;
  }
  return result;
}

qnn::ProfilingLevel QNNExecutionProvider::GetProfilingLevelFromETWLevel(unsigned char level) {
  if (level == 5) {
    LOGS_DEFAULT(INFO) << "Overriding profiling to basic based on ETW level: " << static_cast<int>(level);
    return qnn::ProfilingLevel::BASIC;
  } else if (level < 5) {
    LOGS_DEFAULT(INFO) << "QNN Profiler ETW level not supported below level 5. Level: "
                       << static_cast<int>(level);
    return qnn::ProfilingLevel::OFF;
  } else {
    LOGS_DEFAULT(INFO) << "Overriding profiling to detailed based on ETW level: " << static_cast<int>(level);
    return qnn::ProfilingLevel::DETAILED;
  }
}

QNNExecutionProvider::QNNExecutionProvider(const ProviderOptions& provider_options_map,
                                           const ConfigOptions* config_options)
    : IExecutionProvider{onnxruntime::kQnnExecutionProvider} {
  InitOrtCppApi();
  metadef_id_generator_ = Factory<ModelMetadefIdGenerator>::Create();

  if (config_options) {
    disable_cpu_ep_fallback_ = config_options->GetConfigOrDefault(
                                   kOrtSessionOptionsDisableCPUEPFallback, "0") == "1";

    context_cache_enabled_ = config_options->GetConfigOrDefault(
                                 kOrtSessionOptionEpContextEnable, "0") == "1";
    LOGS_DEFAULT(VERBOSE) << "Context cache enable: " << context_cache_enabled_;

    std::string embed_mode = config_options->GetConfigOrDefault(
        kOrtSessionOptionEpContextEmbedMode, "0");
    if ("1" == embed_mode) {
      qnn_context_embed_mode_ = true;
    } else if ("0" == embed_mode) {
      qnn_context_embed_mode_ = false;
    } else {
      LOGS_DEFAULT(VERBOSE) << "Invalid ep.context_embed_mode: " << embed_mode << " only 0 or 1 allowed. Set to 1.";
    }
    LOGS_DEFAULT(VERBOSE) << "User specified context cache embed mode: " << qnn_context_embed_mode_;

    context_cache_path_cfg_ = config_options->GetConfigOrDefault(kOrtSessionOptionEpContextFilePath, "");
    LOGS_DEFAULT(VERBOSE) << "User specified context cache path: " << context_cache_path_cfg_;

    // For the case that workaround QNN context PD memory limit, user need split the model into pieces and
    // generate the QNN context model separately.
    // It could happen that the generated EPContext node in separate graph has same node name.
    // User can set this context_node_name_prefix for each split pieces to avoid that happens.
    context_node_name_prefix_ = config_options->GetConfigOrDefault(kOrtSessionOptionEpContextNodeNamePrefix, "");
    LOGS_DEFAULT(VERBOSE) << "User specified QNN context node name prefix: " << context_node_name_prefix_;

    share_ep_contexts_ =
        config_options->GetConfigOrDefault(kOrtSessionOptionShareEpContexts, "0") == "1";
    LOGS_DEFAULT(VERBOSE) << "User specified option - share EP contexts across sessions: " << share_ep_contexts_;
  }

  static const std::string BACKEND_PATH = "backend_path";
  auto backend_path_pos = provider_options_map.find(BACKEND_PATH);

  std::string backend_path;
  if (backend_path_pos != provider_options_map.end()) {
    backend_path = backend_path_pos->second;
    LOGS_DEFAULT(VERBOSE) << "Backend path: " << backend_path;
  } else {
    LOGS_DEFAULT(ERROR) << "No backend path provided.";
  }

  std::string profiling_file_path;
  static const std::string PROFILING_LEVEL = "profiling_level";
  qnn::ProfilingLevel profiling_level = qnn::ProfilingLevel::OFF;
  // separate out the profiling level for ETW in case it gets disabled later when we extract the events
  // set to invalid to indicate that ETW is no enabled when we setup QNN
  qnn::ProfilingLevel profiling_level_etw = qnn::ProfilingLevel::INVALID;

#ifdef _WIN32
  auto& provider = qnn::QnnTelemetry::Instance();
  if (provider.IsEnabled()) {
    auto level = provider.Level();
    auto keyword = provider.Keyword();
    if ((keyword & static_cast<uint64_t>(onnxruntime::logging::ORTTraceLoggingKeyword::Profiling)) != 0) {
      if (level != 0) {
        profiling_level_etw = GetProfilingLevelFromETWLevel(level);
      }
    }
  }
#endif  // defined(_WIN32)

  // In case ETW gets disabled later
  auto profiling_level_pos = provider_options_map.find(PROFILING_LEVEL);
  if (profiling_level_pos != provider_options_map.end()) {
    ParseProfilingLevel(profiling_level_pos->second, profiling_level);
  }
  static const std::string PROFILING_FILE = "profiling_file_path";
  auto profiling_file_pos = provider_options_map.find(PROFILING_FILE);
  if (profiling_file_pos != provider_options_map.end()) {
    profiling_file_path = profiling_file_pos->second;
  }
  LOGS_DEFAULT(VERBOSE) << "Profiling file path: " << profiling_file_path;

  static const std::string RPC_CONTROL_LANTENCY = "rpc_control_latency";
  auto latency_pos = provider_options_map.find(RPC_CONTROL_LANTENCY);
  if (latency_pos != provider_options_map.end()) {
    default_rpc_control_latency_ = static_cast<uint32_t>(std::stoul(latency_pos->second));
    LOGS_DEFAULT(VERBOSE) << "rpc_control_latency: " << default_rpc_control_latency_;
  }

  // default_htp_performance_mode from QNN EP option.
  // set it once only for each thread as default so user don't need to set it for every session run
  static const std::string HTP_PERFORMANCE_MODE = "htp_performance_mode";
  auto htp_performance_mode_pos = provider_options_map.find(HTP_PERFORMANCE_MODE);
  if (htp_performance_mode_pos != provider_options_map.end()) {
    ParseHtpPerformanceMode(htp_performance_mode_pos->second, default_htp_performance_mode_);
  }

  htp_graph_finalization_opt_mode_ = qnn::HtpGraphFinalizationOptimizationMode::kDefault;
  static const std::string HTP_GRAPH_FINALIZATION_OPT_MODE = "htp_graph_finalization_optimization_mode";
  auto htp_graph_finalization_opt_mode_pos = provider_options_map.find(HTP_GRAPH_FINALIZATION_OPT_MODE);
  if (htp_graph_finalization_opt_mode_pos != provider_options_map.end()) {
    ParseHtpGraphFinalizationOptimizationMode(htp_graph_finalization_opt_mode_pos->second);
  }

  // Enable use of QNN Saver if the user provides a path the QNN Saver backend library.
  static const std::string QNN_SAVER_PATH_KEY = "qnn_saver_path";
  std::string qnn_saver_path;
  auto qnn_saver_path_pos = provider_options_map.find(QNN_SAVER_PATH_KEY);
  if (qnn_saver_path_pos != provider_options_map.end()) {
    qnn_saver_path = qnn_saver_path_pos->second;
    LOGS_DEFAULT(VERBOSE) << "User specified QNN Saver path: " << qnn_saver_path;
  }

  static const std::string QNN_CONTEXT_PRIORITY = "qnn_context_priority";
  qnn::ContextPriority context_priority = qnn::ContextPriority::NORMAL;
  auto qnn_context_priority_pos = provider_options_map.find(QNN_CONTEXT_PRIORITY);
  if (qnn_context_priority_pos != provider_options_map.end()) {
    ParseQnnContextPriority(qnn_context_priority_pos->second, context_priority);
  }

  static const std::string QNN_VTCM_MB = "vtcm_mb";
  auto qnn_vtcm_mb_pos = provider_options_map.find(QNN_VTCM_MB);
  if (qnn_vtcm_mb_pos != provider_options_map.end()) {
    vtcm_size_in_mb_ = std::stoi(qnn_vtcm_mb_pos->second);
    LOGS_DEFAULT(VERBOSE) << "vtcm_mb: " << vtcm_size_in_mb_;
    if (vtcm_size_in_mb_ <= 0) {
      LOGS_DEFAULT(WARNING) << "Skip invalid vtcm_mb: " << vtcm_size_in_mb_;
    }
  }

  static const std::string QNN_DEVICE_ID = "device_id";
  auto dev_id_pos = provider_options_map.find(QNN_DEVICE_ID);
  if (dev_id_pos != provider_options_map.end()) {
    int value = std::stoi(dev_id_pos->second);
    if (value < 0) {
      LOGS_DEFAULT(WARNING) << "Invalid device ID '" << value
                            << "', only >= 0 allowed. Set to " << device_id_ << ".";
    } else {
      device_id_ = static_cast<uint32_t>(value);
    }
  }

  static const std::string QNN_HTP_ARCH = "htp_arch";
  QnnHtpDevice_Arch_t htp_arch = QNN_HTP_DEVICE_ARCH_NONE;
  auto htp_arch_pos = provider_options_map.find(QNN_HTP_ARCH);
  if (htp_arch_pos != provider_options_map.end()) {
    ParseHtpArchitecture(htp_arch_pos->second, htp_arch);
  }

  static const std::string QNN_SOC_MODEL = "soc_model";
  uint32_t soc_model = QNN_SOC_MODEL_UNKNOWN;
  auto soc_model_pos = provider_options_map.find(QNN_SOC_MODEL);
  if (soc_model_pos != provider_options_map.end()) {
    int value = std::stoi(soc_model_pos->second);
    if (value < 0) {
      LOGS_DEFAULT(WARNING) << "Invalid SoC Model '" << value
                            << "', only >= 0 allowed. Set to " << soc_model << ".";
    } else {
      soc_model = static_cast<uint32_t>(value);
    }
  }

  static const std::string QNN_HTP_FP16_MODE = "enable_htp_fp16_precision";
  auto htp_fp16_mode_pos = provider_options_map.find(QNN_HTP_FP16_MODE);
  if (htp_fp16_mode_pos != provider_options_map.end()) {
    if ("1" == htp_fp16_mode_pos->second) {
      enable_HTP_FP16_precision_ = true;
    } else if ("0" == htp_fp16_mode_pos->second) {
      enable_HTP_FP16_precision_ = false;
    } else {
      LOGS_DEFAULT(VERBOSE) << "Invalid enable_htp_fp16_precision: " << enable_HTP_FP16_precision_ << " only 0 or 1 allowed. Set to 0.";
    }
    LOGS_DEFAULT(VERBOSE) << "User specified enable_htp_fp16_precision: " << enable_HTP_FP16_precision_;
  }

  bool enable_htp_weight_sharing = false;
  static const std::string QNN_HTP_WEIGHT_SHARING_ENABLED = "enable_htp_weight_sharing";
  auto htp_weight_sharing_enabled_pos = provider_options_map.find(QNN_HTP_WEIGHT_SHARING_ENABLED);
  if (htp_weight_sharing_enabled_pos != provider_options_map.end()) {
    if ("1" == htp_weight_sharing_enabled_pos->second) {
      enable_htp_weight_sharing = true;
    } else if ("0" == htp_weight_sharing_enabled_pos->second) {
      enable_htp_weight_sharing = false;
    } else {
      LOGS_DEFAULT(VERBOSE) << "Invalid enable_htp_weight_sharing: " << enable_htp_weight_sharing
                            << " only 0 or 1 allowed. Set to 0.";
    }
    LOGS_DEFAULT(VERBOSE) << "User specified enable_htp_weight_sharing: " << enable_htp_weight_sharing;
  }

  // Add this option because this feature requires QnnSystem lib and it's no supported for Windows x86_64 platform
  enable_spill_fill_buffer_ = ParseBoolOption("enable_htp_spill_fill_buffer", false, provider_options_map);

  model_settings_.offload_graph_io_quantization = ParseBoolOption("offload_graph_io_quantization", false,
                                                                  provider_options_map);

  if (disable_cpu_ep_fallback_ && model_settings_.offload_graph_io_quantization) {
    LOGS_DEFAULT(WARNING) << "Fallback to CPU EP is disabled, but user configured QNN EP to offload graph I/O "
                          << "quantization/dequantization to another EP. Session creation will fail if the CPU EP "
                          << "handles the graph I/O quantization/dequantization.";
  }

  static const std::string QNN_HTP_SHARED_MEMORY_ALLOCATOR_ENABLED = "enable_htp_shared_memory_allocator";
  if (ParseBoolOption(QNN_HTP_SHARED_MEMORY_ALLOCATOR_ENABLED, false, provider_options_map)) {
    // Initialize rpcmem_library_.
    // This is necessary for HtpSharedMemoryAllocator to function and also indicates that the allocator is available.
    rpcmem_library_ = std::make_shared<qnn::RpcMemLibrary>();
  }

  qnn_backend_manager_ = qnn::QnnBackendManager::Create(
      qnn::QnnBackendManagerConfig{backend_path,
                                   profiling_level_etw,
                                   profiling_level,
                                   profiling_file_path,
                                   context_priority,
                                   qnn_saver_path,
                                   device_id_,
                                   htp_arch,
                                   soc_model,
                                   enable_htp_weight_sharing});

<<<<<<< HEAD
#ifdef _WIN32
  auto& etwRegistrationManager = logging::EtwRegistrationManager::Instance();
  // Register callback for ETW capture state (rundown)
  callback_ETWSink_provider_ = onnxruntime::logging::EtwRegistrationManager::EtwInternalCallback(
      [&etwRegistrationManager, this](
          LPCGUID /* SourceId */,
          ULONG IsEnabled,
          UCHAR Level,
          ULONGLONG MatchAnyKeyword,
          ULONGLONG /* MatchAllKeyword */,
          PEVENT_FILTER_DESCRIPTOR /* FilterData */,
          PVOID /* CallbackContext */) {
        if (IsEnabled == EVENT_CONTROL_CODE_ENABLE_PROVIDER) {
          if ((MatchAnyKeyword & static_cast<ULONGLONG>(onnxruntime::logging::ORTTraceLoggingKeyword::Logs)) != 0) {
            auto ortETWSeverity = etwRegistrationManager.MapLevelToSeverity();
            (void)qnn_backend_manager_->ResetQnnLogLevel(ortETWSeverity);
          }
          if ((MatchAnyKeyword & static_cast<ULONGLONG>(onnxruntime::logging::ORTTraceLoggingKeyword::Profiling)) != 0) {
            if (Level != 0) {
              // Commenting out Dynamic QNN Profiling for now
              // There seems to be a crash in 3rd party QC QnnHtp.dll with this.
              // Repro Scenario - start ETW tracing prior to session creation.
              //    Then disable/enable ETW Tracing with the code below uncommented a few times
              // auto profiling_level_etw = GetProfilingLevelFromETWLevel(Level);
              // (void)qnn_backend_manager_->SetProfilingLevelETW(profiling_level_etw);
=======
#if defined(_WIN32)
  if (onnxruntime::logging::EtwRegistrationManager::SupportsETW()) {
    auto& etwRegistrationManager = logging::EtwRegistrationManager::Instance();
    // Register callback for ETW capture state (rundown)
    callback_ETWSink_provider_ = onnxruntime::logging::EtwRegistrationManager::EtwInternalCallback(
        [&etwRegistrationManager, this](
            LPCGUID SourceId,
            ULONG IsEnabled,
            UCHAR Level,
            ULONGLONG MatchAnyKeyword,
            ULONGLONG MatchAllKeyword,
            PEVENT_FILTER_DESCRIPTOR FilterData,
            PVOID CallbackContext) {
          ORT_UNUSED_PARAMETER(SourceId);
          ORT_UNUSED_PARAMETER(MatchAnyKeyword);
          ORT_UNUSED_PARAMETER(MatchAllKeyword);
          ORT_UNUSED_PARAMETER(FilterData);
          ORT_UNUSED_PARAMETER(CallbackContext);

          if (IsEnabled == EVENT_CONTROL_CODE_ENABLE_PROVIDER) {
            if ((MatchAnyKeyword & static_cast<ULONGLONG>(onnxruntime::logging::ORTTraceLoggingKeyword::Logs)) != 0) {
              auto ortETWSeverity = etwRegistrationManager.MapLevelToSeverity();
              (void)qnn_backend_manager_->ResetQnnLogLevel(ortETWSeverity);
            }
            if ((MatchAnyKeyword & static_cast<ULONGLONG>(onnxruntime::logging::ORTTraceLoggingKeyword::Profiling)) != 0) {
              if (Level != 0) {
                // Commenting out Dynamic QNN Profiling for now
                // There seems to be a crash in 3rd party QC QnnHtp.dll with this.
                // Repro Scenario - start ETW tracing prior to session creation.
                //    Then disable/enable ETW Tracing with the code below uncommented a few times
                // auto profiling_level_etw = GetProfilingLevelFromETWLevel(Level);
                // (void)qnn_backend_manager_->SetProfilingLevelETW(profiling_level_etw);
                //
                // NOTE(1/2/2025): It is possible that the above was not working in part because it is using the
                // *logging ETW* subsystem to modify profiling, which should use an entirely different
                // ETW provider (see QnnTelemetry). Should add callbacks for profiling to the QnnTelemetry ETW provider.
              }
>>>>>>> c89a798b
            }
          }

          if (IsEnabled == EVENT_CONTROL_CODE_DISABLE_PROVIDER) {
            // (void)qnn_backend_manager_->SetProfilingLevelETW(qnn::ProfilingLevel::INVALID);
            (void)qnn_backend_manager_->ResetQnnLogLevel(std::nullopt);
          }
        });
    etwRegistrationManager.RegisterInternalCallback(callback_ETWSink_provider_);
  }
#endif
}

QNNExecutionProvider::~QNNExecutionProvider() {
  // clean up thread local context caches
  std::lock_guard<std::mutex> lock(context_state_.mutex);
  for (const auto& cache_weak : context_state_.caches_to_update_on_destruction) {
    const auto cache = cache_weak.lock();
    if (!cache) continue;
    ORT_IGNORE_RETURN_VALUE(cache->erase(this));
  }

  // Unregister the ETW callback
#if defined(_WIN32)
  if (callback_ETWSink_provider_ != nullptr) {
    logging::EtwRegistrationManager::Instance().UnregisterInternalCallback(callback_ETWSink_provider_);
  }
#endif
}

// Logs information about the supported/unsupported nodes.
static void LogNodeSupport(const logging::Logger& logger,
                           logging::Severity log_severity,
                           logging::DataType log_data_type,
                           const onnxruntime::CodeLocation& call_site,
                           const qnn::IQnnNodeGroup& qnn_node_group,
                           Status support_status) {
  if (!logger.OutputIsEnabled(log_severity, log_data_type)) {
    return;
  }

  size_t num_nodes = 0;
  std::ostringstream oss;
  for (const NodeUnit* node_unit : qnn_node_group.GetNodeUnits()) {
    for (const Node* node : node_unit->GetAllNodesInGroup()) {
      oss << "\tOperator type: " << node->OpType()
          << " Node name: " << node->Name()
          << " Node index: " << node->Index() << std::endl;
      num_nodes += 1;
    }
  }
  if (!support_status.IsOK()) {
    oss << "\tREASON : " << support_status.ErrorMessage() << std::endl;
  }

  auto log_capture = Factory<logging::Capture>::Create(logger, log_severity,
                                                       logging::Category::onnxruntime,
                                                       log_data_type, call_site);
  log_capture->Stream()
      << (support_status.IsOK() ? "Validation PASSED " : "Validation FAILED ") << "for " << num_nodes
      << " nodes in " << qnn_node_group.Type() << " (" << qnn_node_group.GetTargetNodeUnit()->OpType() << ") :"
      << std::endl
      << oss.str();
}

std::unordered_set<const Node*>
QNNExecutionProvider::GetSupportedNodes(const GraphViewer& graph_viewer,
                                        const std::unordered_map<const Node*, const NodeUnit*>& node_unit_map,
                                        const size_t node_unit_size,
                                        const logging::Logger& logger) const {
  std::unordered_set<const Node*> supported_nodes{};

  std::unordered_set<std::string> initializer_input_lookup;
  auto graph_initializers = graph_viewer.GetAllInitializedTensors();
  for (auto graph_ini : graph_initializers) {
    initializer_input_lookup.emplace(graph_ini.first);
  }

  // Util function that initializes a table that maps a graph input or output name to its index.
  auto init_input_output_index_map = [](std::unordered_map<std::string, size_t>& index_map,
                                        const std::vector<const NodeArg*>& node_args) {
    const size_t num_args = node_args.size();
    for (size_t i = 0; i < num_args; i++) {
      index_map.emplace(node_args[i]->Name(), i);
    }
  };

  std::unordered_map<std::string, size_t> model_input_index_map;
  init_input_output_index_map(model_input_index_map, graph_viewer.GetInputs());  // GetInputs excludes initializers.

  std::unordered_map<std::string, size_t> model_output_index_map;
  init_input_output_index_map(model_output_index_map, graph_viewer.GetOutputs());

  auto qnn_model_wrapper = qnn::QnnModelWrapper(graph_viewer, logger,
                                                qnn_backend_manager_->GetQnnInterface(),
                                                qnn_backend_manager_->GetQnnBackendHandle(),
                                                model_input_index_map,
                                                model_output_index_map,
                                                initializer_input_lookup,
                                                qnn_backend_manager_->GetQnnBackendType(),
                                                model_settings_);

  std::vector<std::unique_ptr<qnn::IQnnNodeGroup>> qnn_node_groups;
  qnn_node_groups.reserve(node_unit_size);

  if (Status status = qnn::GetQnnNodeGroups(qnn_node_groups, qnn_model_wrapper,
                                            node_unit_map, node_unit_size, logger);
      !status.IsOK()) {
    LOGS(logger, ERROR) << status.ErrorMessage();
    return {};
  }

  for (const std::unique_ptr<qnn::IQnnNodeGroup>& qnn_node_group : qnn_node_groups) {
    Status status = qnn_node_group->IsSupported(qnn_model_wrapper, logger);
    const bool supported = status.IsOK();

    constexpr auto log_severity = logging::Severity::kVERBOSE;
    constexpr auto log_data_type = logging::DataType::SYSTEM;
    if (logger.OutputIsEnabled(log_severity, log_data_type)) {
      LogNodeSupport(logger, log_severity, log_data_type, ORT_WHERE, *qnn_node_group, status);
    }

    if (supported) {
      for (const NodeUnit* node_unit : qnn_node_group->GetNodeUnits()) {
        for (const Node* node : node_unit->GetAllNodesInGroup()) {
          supported_nodes.insert(node);
        }
      }
    }
  }

  return supported_nodes;
}

static bool EpSharedContextsHasAllGraphs(const onnxruntime::GraphViewer& graph_viewer,
                                         const logging::Logger& logger) {
  for (const auto& node : graph_viewer.Nodes()) {
    NodeAttrHelper node_helper(node);
    std::string cache_source = node_helper.Get(qnn::SOURCE, "");

    std::transform(cache_source.begin(),
                   cache_source.end(),
                   cache_source.begin(),
                   [](unsigned char c) { return static_cast<unsigned char>(std::tolower(c)); });

    if (qnn::EPCONTEXT_OP == node.OpType() && (cache_source == "qnnexecutionprovider" || cache_source == "qnn")) {
      const std::string& graph_name = node.Name();
      bool has_shared_qnn_model = SharedContext::GetInstance().HasQnnModel(graph_name);
      if (!has_shared_qnn_model) {
        LOGS(logger, VERBOSE) << "Graph: " << graph_name << " from EpContext node not found from shared EP contexts.";
        return false;
      }
    }
  }

  return true;
}

static bool EpSharedContextsHasAllGraphs(const std::vector<IExecutionProvider::FusedNodeAndGraph>& fused_nodes_and_graphs,
                                         const logging::Logger& logger) {
  for (auto fused_node_and_graph : fused_nodes_and_graphs) {
    const onnxruntime::GraphViewer& graph_viewer(fused_node_and_graph.filtered_graph);
    const Node& ep_context_node = *graph_viewer.Nodes().begin();
    NodeAttrHelper node_helper(ep_context_node);
    std::string cache_source = node_helper.Get(qnn::SOURCE, "");

    const std::string& graph_name = ep_context_node.Name();
    bool has_shared_qnn_model = SharedContext::GetInstance().HasQnnModel(graph_name);
    if (!has_shared_qnn_model) {
      LOGS(logger, VERBOSE) << "Graph: " << graph_name << " from EpContext node not found from shared EP contexts.";
      return false;
    }
  }

  return true;
}

// For model with EPContext, filter in EPContext nodes only, and make sure each partition only has one single EPContext node
static void PartitionCtxModel(const onnxruntime::GraphViewer& graph_viewer,
                              const size_t num_nodes_in_graph,
                              std::vector<std::unique_ptr<ComputeCapability>>& result,
                              const std::function<std::string()>& gen_metadef_name,
                              const logging::Logger& logger) {
  std::unordered_set<const Node*> supported_nodes{};
  std::vector<std::vector<const Node*>> supported_groups{};

  for (const auto& node : graph_viewer.Nodes()) {
    NodeAttrHelper node_helper(node);
    std::string cache_source = node_helper.Get(qnn::SOURCE, "");

    std::transform(cache_source.begin(),
                   cache_source.end(),
                   cache_source.begin(),
                   [](unsigned char c) { return static_cast<unsigned char>(std::tolower(c)); });

    if (qnn::EPCONTEXT_OP == node.OpType() && (cache_source == "qnnexecutionprovider" || cache_source == "qnn")) {
      LOGS(logger, VERBOSE) << "Node supported: [1] index: [" << node.Index()
                            << "] name: [" << node.Name()
                            << "] Operator type: [EPContext"
                            << "] index: [" << node.Index() << "]";
      supported_nodes.insert(&node);

      std::vector<const Node*> supported_group{&node};
      supported_groups.emplace_back(std::move(supported_group));
    }
  }

  result.reserve(supported_groups.size());

  std::transform(
      supported_groups.begin(), supported_groups.end(),
      std::back_inserter(result),
      [&](const auto& supported_partition) {
        return utils::MakeComputeCapability(graph_viewer, supported_partition, gen_metadef_name, QNN,
                                            /*drop_constant_initializers*/ false);  // TODO: could this be set to true?
      });

  const size_t num_of_partitions = result.size();
  const auto summary_msg = MakeString("Number of partitions supported by QNN EP: ", num_of_partitions,
                                      ", number of nodes in the graph: ", num_nodes_in_graph,
                                      ", number of nodes supported by QNN: ", num_of_partitions);
  LOGS(logger, INFO) << summary_msg;

  return;
}

std::vector<std::unique_ptr<ComputeCapability>>
QNNExecutionProvider::GetCapability(const onnxruntime::GraphViewer& graph_viewer,
                                    const IKernelLookup& /*kernel_lookup*/) const {
  std::vector<std::unique_ptr<ComputeCapability>> result;

  if (graph_viewer.IsSubgraph()) {
    return result;
  }
  const size_t num_nodes_in_graph = static_cast<size_t>(graph_viewer.NumberOfNodes());

  const auto& logger = *GetLogger();
  bool is_qnn_ctx_model = qnn::GraphHasEpContextNode(graph_viewer);

  const auto gen_metadef_name = [&]() {
    uint64_t model_hash;
    int metadef_id = metadef_id_generator_->GenerateId(graph_viewer, model_hash);
    return MakeString(QNN, context_node_name_prefix_, "_", model_hash, "_", metadef_id);
  };

  // share ep contexts is enabled
  // check the ep_shared_contexts to see if it contains all the graphs in the context model
  // directly use the resource from ep_shared_contexts if it has all the graphs needed by the current session
  // no need to setup QNN backend
  if (is_qnn_ctx_model && share_ep_contexts_ && SharedContext::GetInstance().HasSharedQnnModels()) {
    if (EpSharedContextsHasAllGraphs(graph_viewer, logger)) {
      PartitionCtxModel(graph_viewer, num_nodes_in_graph, result, gen_metadef_name, logger);
      return result;
    }
  }

  // It will load the QnnSystem lib if is_qnn_ctx_model=true, and
  // delay the Qnn context creation to Compile() using the cached context binary
  // or generate context cache enable, need to use use QnnSystem lib to parse the binary to get the max spill fill buffer size
  auto rt = qnn_backend_manager_->SetupBackend(logger, is_qnn_ctx_model, context_cache_enabled_ && enable_spill_fill_buffer_);
  if (Status::OK() != rt) {
    LOGS(logger, ERROR) << "QNN SetupBackend failed " << rt.ErrorMessage();
    return result;
  }

  if (IsNpuBackend(qnn_backend_manager_->GetQnnBackendType())) {
    // Set the power config id and the default power mode from provider option for main thread,
    // otherwise it will mess up the power mode if user just create session without run it.
    GetPerThreadContext();
  }

  // Report error if QNN CPU backend is loaded while CPU fallback is disabled
  if (disable_cpu_ep_fallback_ && qnn_backend_manager_->GetQnnBackendType() == qnn::QnnBackendType::CPU) {
    LOGS(logger, ERROR) << "Qnn CPU backend is loaded while CPU fallback is disabled.";
    return result;
  }

  if ((context_cache_enabled_ || is_qnn_ctx_model) && !IsNpuBackend(qnn_backend_manager_->GetQnnBackendType())) {
    LOGS(logger, ERROR) << "Qnn context cache only works for HTP or DSP backend.";
    return result;
  }

  // For model with EPContext, make sure each partition only has one single EPContext node
  if (is_qnn_ctx_model) {
    PartitionCtxModel(graph_viewer, num_nodes_in_graph, result, gen_metadef_name, logger);
    return result;
  }

  // Get all the NodeUnits in the graph_viewer
  std::vector<std::unique_ptr<NodeUnit>> node_unit_holder;
  std::unordered_map<const Node*, const NodeUnit*> node_unit_map;

  std::tie(node_unit_holder, node_unit_map) = GetQDQNodeUnits(graph_viewer, logger);

  // remove is_qnn_ctx_model related code
  const auto supported_nodes = GetSupportedNodes(graph_viewer, node_unit_map,
                                                 node_unit_holder.size(), logger);

  // Helper function that returns a string that lists all unsupported nodes.
  // Ex: { name: mul_123, type: Mul }, {}, ...
  auto get_unsupported_node_names = [&node_unit_holder, &supported_nodes]() -> std::string {
    std::stringstream ss;
    const size_t num_node_units = node_unit_holder.size();

    for (size_t i = 0; i < num_node_units; ++i) {
      const auto& node_unit = node_unit_holder[i];

      if (supported_nodes.find(&node_unit->GetNode()) == supported_nodes.end()) {
        ss << "{ name: " << node_unit->Name() << ", type: " << node_unit->OpType() << " }";
        if (i == num_node_units - 1) {
          ss << ", ";
        }
      }
    }

    return ss.str();
  };

  if (supported_nodes.empty()) {
    LOGS(logger, INFO) << "Number of partitions supported by QNN EP: 0";
    return result;
  }

  size_t num_of_supported_nodes = 0;

  // Create partitions from supported nodes.
  std::vector<std::unique_ptr<ComputeCapability>> partitions = utils::CreateSupportedPartitions(
      graph_viewer, supported_nodes, {}, gen_metadef_name, QNN, kQnnExecutionProvider, &node_unit_map);

  // Filter out partitions that consist of a single QuantizeLinear or DequantizeLinear node.
  // We also count the number of supported nodes in all valid partitions.
  for (auto& partition : partitions) {
    bool is_valid_partition = true;
    size_t nodes_in_partition = 0;

    if (partition && ComputeCapability__SubGraph(*partition)) {
      const auto& subgraph = ComputeCapability__SubGraph(*partition);
      const auto& subgraph_nodes = IndexedSubGraph__Nodes(*subgraph);

      nodes_in_partition = subgraph_nodes.size();

      if (nodes_in_partition == 1 && !is_qnn_ctx_model) {
        const Node* node = graph_viewer.GetNode(subgraph_nodes[0]);

        if (!node) {
          LOGS(logger, ERROR) << "QNN EP: Invalid node in partition of one node.";
          is_valid_partition = false;
        } else if (node->OpType() == "QuantizeLinear" || node->OpType() == "DequantizeLinear") {
          LOGS(logger, WARNING) << "QNN EP does not support a single Quantize/Dequantize node in a partition.";
          is_valid_partition = false;
        }
      }
    } else {
      LOGS(logger, ERROR) << "QNN EP: Invalid partition.";
      is_valid_partition = false;
    }

    if (is_valid_partition) {
      result.push_back(std::move(partition));
      num_of_supported_nodes += nodes_in_partition;
    }
  }  // for

  const size_t num_of_partitions = result.size();
  const auto summary_msg = MakeString("Number of partitions supported by QNN EP: ", num_of_partitions,
                                      ", number of nodes in the graph: ", num_nodes_in_graph,
                                      ", number of nodes supported by QNN: ", num_of_supported_nodes);
  LOGS(logger, INFO) << summary_msg;

  // Print list of unsupported nodes to the ERROR logger if the CPU EP
  // has been disabled for this inference session.
  if (!is_qnn_ctx_model && disable_cpu_ep_fallback_ && num_nodes_in_graph != num_of_supported_nodes) {
    LOGS(logger, ERROR) << "Unsupported nodes in QNN EP: " << get_unsupported_node_names();
  }

  return result;
}

DataLayout QNNExecutionProvider::GetPreferredLayout() const {
  return DataLayout::NHWC;
}

Status QNNExecutionProvider::CreateComputeFunc(std::vector<NodeComputeInfo>& node_compute_funcs,
                                               const logging::Logger& logger) {
  NodeComputeInfo compute_info;
  compute_info.create_state_func = [&](ComputeContext* context, FunctionState* state) {
    LOGS(logger, VERBOSE) << "compute_info.create_state_func context->node_name: " << context->node_name;
    *state = qnn_models_[context->node_name].get();
    return 0;
  };

  compute_info.release_state_func = [](FunctionState state) {
    // the 'state' is a qnn::QnnModel managed by unique_ptr
    ORT_UNUSED_PARAMETER(state);
  };

  compute_info.compute_func = [&logger](FunctionState state, const OrtApi*, OrtKernelContext* context) {
    Ort::KernelContext ctx(context);
    qnn::QnnModel* model = reinterpret_cast<qnn::QnnModel*>(state);
    Status result = model->ExecuteGraph(ctx, logger);
    return result;
  };

  node_compute_funcs.push_back(compute_info);

  return Status::OK();
}

void QNNExecutionProvider::InitQnnGraphConfigs(qnn::QnnConfigsBuilder<QnnGraph_Config_t, QnnHtpGraph_CustomConfig_t>& configs_builder) const {
  if (qnn_backend_manager_->GetQnnBackendType() == qnn::QnnBackendType::HTP) {
    if (htp_graph_finalization_opt_mode_ != qnn::HtpGraphFinalizationOptimizationMode::kDefault) {
      gsl::not_null<QnnHtpGraph_CustomConfig_t*> htp_graph_opt_config = configs_builder.PushCustomConfig();
      htp_graph_opt_config->option = QNN_HTP_GRAPH_CONFIG_OPTION_OPTIMIZATION;
      htp_graph_opt_config->optimizationOption.type = QNN_HTP_GRAPH_OPTIMIZATION_TYPE_FINALIZE_OPTIMIZATION_FLAG;
      htp_graph_opt_config->optimizationOption.floatValue = static_cast<float>(htp_graph_finalization_opt_mode_);

      gsl::not_null<QnnGraph_Config_t*> graph_opt_config = configs_builder.PushConfig();
      graph_opt_config->option = QNN_GRAPH_CONFIG_OPTION_CUSTOM;
      graph_opt_config->customConfig = htp_graph_opt_config;
    }

    if (vtcm_size_in_mb_ > 0) {
      gsl::not_null<QnnHtpGraph_CustomConfig_t*> htp_graph_opt_config_vtcm = configs_builder.PushCustomConfig();
      htp_graph_opt_config_vtcm->option = QNN_HTP_GRAPH_CONFIG_OPTION_VTCM_SIZE;
      htp_graph_opt_config_vtcm->vtcmSizeInMB = static_cast<uint32_t>(vtcm_size_in_mb_);

      gsl::not_null<QnnGraph_Config_t*> graph_opt_config_vtcm = configs_builder.PushConfig();
      graph_opt_config_vtcm->option = QNN_GRAPH_CONFIG_OPTION_CUSTOM;
      graph_opt_config_vtcm->customConfig = htp_graph_opt_config_vtcm;
    }

    if (enable_HTP_FP16_precision_) {
      gsl::not_null<QnnHtpGraph_CustomConfig_t*> htp_graph_precision_config = configs_builder.PushCustomConfig();
      htp_graph_precision_config->option = QNN_HTP_GRAPH_CONFIG_OPTION_PRECISION;
      htp_graph_precision_config->precision = QNN_PRECISION_FLOAT16;

      gsl::not_null<QnnGraph_Config_t*> graph_precision_config = configs_builder.PushConfig();
      graph_precision_config->option = QNN_GRAPH_CONFIG_OPTION_CUSTOM;
      graph_precision_config->customConfig = htp_graph_precision_config;
    }
  }
}

Status QNNExecutionProvider::CompileFromOrtGraph(const std::vector<FusedNodeAndGraph>& fused_nodes_and_graphs,
                                                 std::vector<NodeComputeInfo>& node_compute_funcs,
                                                 const logging::Logger& logger) {
  for (const auto& fused_node_and_graph : fused_nodes_and_graphs) {
    Node& fused_node = fused_node_and_graph.fused_node;
    const onnxruntime::GraphViewer& graph_viewer(fused_node_and_graph.filtered_graph);

    std::unique_ptr<qnn::QnnModel> qnn_model = std::make_unique<qnn::QnnModel>(qnn_backend_manager_.get());

    qnn::QnnConfigsBuilder<QnnGraph_Config_t, QnnHtpGraph_CustomConfig_t> graph_configs_builder(QNN_GRAPH_CONFIG_INIT,
                                                                                                QNN_HTP_GRAPH_CUSTOM_CONFIG_INIT);
    InitQnnGraphConfigs(graph_configs_builder);

    ORT_RETURN_IF_ERROR(qnn_model->ComposeGraph(graph_viewer, fused_node, model_settings_, logger,
                                                graph_configs_builder.GetQnnConfigs()));
    ORT_RETURN_IF_ERROR(qnn_model->FinalizeGraphs(logger));
    ORT_RETURN_IF_ERROR(qnn_model->SetupQnnInputOutput(logger));

    LOGS(logger, VERBOSE) << "fused node name: " << fused_node.Name();
    qnn_models_.emplace(fused_node.Name(), std::move(qnn_model));

    ORT_RETURN_IF_ERROR(CreateComputeFunc(node_compute_funcs, logger));
  }
  return Status::OK();
}

Status QNNExecutionProvider::Compile(const std::vector<FusedNodeAndGraph>& fused_nodes_and_graphs,
                                     std::vector<NodeComputeInfo>& node_compute_funcs) {
  const auto& logger = *GetLogger();
  bool is_qnn_ctx_model = qnn::IsFusedGraphHasCtxNode(fused_nodes_and_graphs);

  onnxruntime::PathString context_cache_path;
  bool is_ctx_file_exist = false;
  if (is_qnn_ctx_model || context_cache_enabled_) {
    const onnxruntime::GraphViewer& graph_viewer_0(fused_nodes_and_graphs[0].filtered_graph);
    is_ctx_file_exist = qnn::ValidateContextCacheFilePath(is_qnn_ctx_model,
                                                          context_cache_path_cfg_,
                                                          graph_viewer_0.ModelPath().native(),
                                                          context_cache_path);
  }

  ORT_RETURN_IF(is_ctx_file_exist && !is_qnn_ctx_model && context_cache_enabled_,
                "The inference session is created from normal ONNX model. And an EP context model file is provided and existed. ",
                "Please remove the EP context model manually if you want to re-generate it.");

  if (is_qnn_ctx_model) {
    // Get QnnModel from EP shared contexts
    if (share_ep_contexts_ && SharedContext::GetInstance().HasSharedQnnModels()) {
      if (EpSharedContextsHasAllGraphs(fused_nodes_and_graphs, logger)) {
        for (auto fused_node_and_graph : fused_nodes_and_graphs) {
          const onnxruntime::GraphViewer& graph_viewer(fused_node_and_graph.filtered_graph);
          const Node& ep_context_node = *graph_viewer.Nodes().begin();
          const Node& fused_node = fused_node_and_graph.fused_node;
          const std::string& graph_meta_id = fused_node.Name();
          std::string key = ep_context_node.Name();
          auto qnn_model_shared = SharedContext::GetInstance().GetSharedQnnModel(key);
          ORT_RETURN_IF(nullptr == qnn_model_shared, "Graph: " + key + " not found from shared EP contexts.");
          ORT_RETURN_IF_ERROR(qnn_model_shared->SetGraphInputOutputInfo(graph_viewer, fused_node, logger));
          ORT_RETURN_IF_ERROR(qnn_model_shared->SetupQnnInputOutput(logger));
          qnn_models_.emplace(graph_meta_id, std::move(qnn_model_shared));
          ORT_RETURN_IF_ERROR(CreateComputeFunc(node_compute_funcs, logger));
        }
        return Status::OK();
      }
    }

    // Table<EPContext node name, QnnModel>, the node name is the graph_meta_id (old) created from user model which used to generate the EP context model
    // for this session (created from an EP context model), the graph_meta_id is new
    qnn::QnnModelLookupTable qnn_models;

    std::vector<int> main_context_pos_list;
    ORT_RETURN_IF_ERROR(qnn::GetMainContextNode(fused_nodes_and_graphs, main_context_pos_list));
    uint32_t total_context_size = SafeInt<uint32_t>(main_context_pos_list.size());

    int64_t max_spill_fill_size = 0;

    // Adjust the main_context_pos_list, move the one with max spill fill buffer to the beginning
    // HTP spill fill buffer only works for multiple QNN contexts generated after QNN v2.28
    if (total_context_size > 1) {
      ORT_RETURN_IF_ERROR(qnn::TryGetMaxSpillFillSize(fused_nodes_and_graphs, total_context_size,
                                                      max_spill_fill_size, main_context_pos_list));
    }

    for (auto main_context_pos : main_context_pos_list) {
      const onnxruntime::GraphViewer& main_ctx_graph_viewer(fused_nodes_and_graphs[main_context_pos].filtered_graph);
      // Create QNN context from the cached binary, deserialize the QNN graph from the binary
      ORT_RETURN_IF_ERROR(qnn::LoadQnnCtxFromOnnxGraph(main_ctx_graph_viewer,
                                                       context_cache_path,
                                                       qnn_backend_manager_.get(),
                                                       qnn_models,
                                                       logger,
                                                       max_spill_fill_size));
    }

    for (auto fused_node_and_graph : fused_nodes_and_graphs) {
      const onnxruntime::GraphViewer& graph_viewer(fused_node_and_graph.filtered_graph);
      const Node& ep_context_node = *graph_viewer.Nodes().begin();
      const Node& fused_node = fused_node_and_graph.fused_node;
      const std::string& graph_meta_id = fused_node.Name();
      std::string key = ep_context_node.Name();
      ORT_RETURN_IF(qnn_models.find(key) == qnn_models.end(), key + " key name not exist in table qnn_models.");
      auto qnn_model = std::move(qnn_models[key]);
      ORT_RETURN_IF_ERROR(qnn_model->SetGraphInputOutputInfo(graph_viewer, fused_node, logger));
      ORT_RETURN_IF_ERROR(qnn_model->SetupQnnInputOutput(logger));

      // fused node name is QNNExecutionProvider_QNN_[hash_id]_[id]
      // the name here must be same with context->node_name in compute_info
      qnn_models_.emplace(graph_meta_id, std::move(qnn_model));
      qnn_models.erase(key);

      ORT_RETURN_IF_ERROR(CreateComputeFunc(node_compute_funcs, logger));
    }

    if (share_ep_contexts_ && qnn_models.size() > 0) {
      std::vector<std::unique_ptr<qnn::QnnModel>> shared_qnn_models;
      for (auto& [key, value] : qnn_models) {
        shared_qnn_models.push_back(std::move(qnn_models[key]));
      }
      std::string duplicate_graph_names;
      bool has_duplicate_graph = SharedContext::GetInstance().SetSharedQnnModel(std::move(shared_qnn_models),
                                                                                duplicate_graph_names);
      ORT_RETURN_IF(has_duplicate_graph, "Duplicate graph names detect across sessions: " + duplicate_graph_names);
    }

    return Status::OK();
  }

  ORT_RETURN_IF_ERROR(CompileFromOrtGraph(fused_nodes_and_graphs, node_compute_funcs, logger));
  // Generate QNN context model if it's QDQ model + context_cache_enabled=true + not exist already
  if (!is_qnn_ctx_model && context_cache_enabled_ && !is_ctx_file_exist) {
    // All partitioned graph share single QNN context, included in the same context binary
    uint64_t buffer_size(0);
    auto context_buffer = qnn_backend_manager_->GetContextBinaryBuffer(buffer_size);
    // Get max spill fill buffer size
    uint64_t max_spill_fill_buffer_size = 0;
    if (enable_spill_fill_buffer_) {
      ORT_RETURN_IF_ERROR(qnn_backend_manager_->GetMaxSpillFillBufferSize(context_buffer.get(),
                                                                          buffer_size,
                                                                          max_spill_fill_buffer_size));
    }
    qnn_ep_context_model_ = Factory<Model>::Create(std::string{"qnn_ep_context_model"}, false, logger);
    ORT_RETURN_IF_ERROR(qnn::CreateEPContextNodes(qnn_ep_context_model_.get(),
                                                  context_buffer.get(),
                                                  buffer_size,
                                                  qnn_backend_manager_->GetSdkVersion(),
                                                  fused_nodes_and_graphs,
                                                  qnn_models_,
                                                  context_cache_path,
                                                  qnn_context_embed_mode_,
                                                  max_spill_fill_buffer_size,
                                                  logger));
  }
  return Status::OK();
}

const InlinedVector<const Node*> QNNExecutionProvider::GetEpContextNodes() const {
  InlinedVector<const Node*> ep_context_nodes;
  if (qnn_ep_context_model_) {
    const auto& graph = qnn_ep_context_model_->MainGraph();
    for (gsl::not_null<const Node*> node : Graph__Nodes(graph)) {
      ep_context_nodes.push_back(graph.GetNode(node->Index()));
    }
  }

  return ep_context_nodes;
}

QNNExecutionProvider::PerThreadContext::PerThreadContext(qnn::QnnBackendManager* qnn_backend_manager,
                                                         uint32_t device_id,
                                                         uint32_t core_id,
                                                         qnn::HtpPerformanceMode default_htp_performance_mode,
                                                         uint32_t default_rpc_control_latency)
    : qnn_backend_manager_(qnn_backend_manager) {
  Status rt = qnn_backend_manager_->CreateHtpPowerCfgId(device_id, core_id, htp_power_config_id_);
  is_htp_power_config_id_valid_ = rt.IsOK();
  // default_htp_performance_mode and default_rpc_control_latency are from QNN EP option.
  // set it once only for each thread as default so user don't need to set it for every session run
  if (is_htp_power_config_id_valid_) {
    if (qnn::HtpPerformanceMode::kHtpDefault != default_htp_performance_mode) {
      ORT_IGNORE_RETURN_VALUE(qnn_backend_manager_->SetHtpPowerConfig(htp_power_config_id_,
                                                                      default_htp_performance_mode));
    }
    if (default_rpc_control_latency > 0) {
      ORT_IGNORE_RETURN_VALUE(qnn_backend_manager_->SetRpcControlLatency(htp_power_config_id_,
                                                                         default_rpc_control_latency));
    }
  }
}

QNNExecutionProvider::PerThreadContext::~PerThreadContext() {
  if (is_htp_power_config_id_valid_) {
    ORT_IGNORE_RETURN_VALUE(qnn_backend_manager_->DestroyHTPPowerConfigID(htp_power_config_id_));
  }
}

QNNExecutionProvider::PerThreadContext& QNNExecutionProvider::GetPerThreadContext() const {
  const auto& per_thread_context_cache = PerThreadContextCache();

  // try to use cached context
  auto cached_context_it = per_thread_context_cache->find(this);
  if (cached_context_it != per_thread_context_cache->end()) {
    auto cached_context = cached_context_it->second.lock();
    ORT_ENFORCE(cached_context);
    return *cached_context;
  }

  // get context and update cache
  std::shared_ptr<PerThreadContext> context;
  {
    std::lock_guard<std::mutex> lock(context_state_.mutex);

    // get or create a context
    if (context_state_.retired_context_pool.empty()) {
      uint32_t core_id = 0;
      context = std::make_shared<PerThreadContext>(qnn_backend_manager_.get(), device_id_, core_id,
                                                   default_htp_performance_mode_, default_rpc_control_latency_);
    } else {
      context = context_state_.retired_context_pool.back();
      context_state_.retired_context_pool.pop_back();
    }

    // insert into active_contexts, should not already be present
    const auto active_contexts_insert_result = context_state_.active_contexts.insert(context);
    ORT_ENFORCE(active_contexts_insert_result.second);

    // insert into caches_to_update_on_destruction, may already be present
    ORT_IGNORE_RETURN_VALUE(context_state_.caches_to_update_on_destruction.insert(per_thread_context_cache));
  }

  per_thread_context_cache->insert(std::make_pair(this, context));

  return *context;
}

void QNNExecutionProvider::ReleasePerThreadContext() const {
  const auto& per_thread_context_cache = PerThreadContextCache();

  auto cached_context_it = per_thread_context_cache->find(this);
  ORT_ENFORCE(cached_context_it != per_thread_context_cache->end());
  auto cached_context = cached_context_it->second.lock();
  ORT_ENFORCE(cached_context);

  {
    std::lock_guard<std::mutex> lock(context_state_.mutex);
    context_state_.active_contexts.erase(cached_context);
    context_state_.retired_context_pool.push_back(cached_context);
  }

  per_thread_context_cache->erase(cached_context_it);
}

static bool TryGetConfigEntry(const ConfigOptions& config_options, const std::string& key, std::string& value) {
  std::optional<std::string> new_value = config_options.GetConfigEntry(key);
  if (!new_value.has_value()) {
    return false;
  }

  value = *new_value;
  return true;
}

Status QNNExecutionProvider::OnRunStart(const onnxruntime::RunOptions& run_options) {
  auto backend_type = qnn_backend_manager_->GetQnnBackendType();
  if (qnn::QnnBackendType::HTP != backend_type && qnn::QnnBackendType::DSP != backend_type) {
    return Status::OK();
  }

  const ConfigOptions& config_options = RunOptions__GetConfigOptions(run_options);

  std::string htp_perf_mode = "";
  qnn::HtpPerformanceMode htp_performance_mode = qnn::HtpPerformanceMode::kHtpDefault;
  if (TryGetConfigEntry(config_options, kOrtRunOptionsConfigQnnPerfMode, htp_perf_mode)) {
    // set power mode
    ParseHtpPerformanceMode(htp_perf_mode, htp_performance_mode);
  }

  std::string rpc_latency = "";
  uint32_t rpc_control_latency = 0;
  if (TryGetConfigEntry(config_options, kOrtRunOptionsConfigQnnRpcControlLatency, rpc_latency)) {
    rpc_control_latency = static_cast<uint32_t>(std::stoul(rpc_latency));
    LOGS_DEFAULT(VERBOSE) << "rpc_control_latency: " << rpc_control_latency;
  }

  if (GetPerThreadContext().IsHtpPowerConfigIdValid()) {
    if (qnn::HtpPerformanceMode::kHtpDefault != htp_performance_mode) {
      ORT_RETURN_IF_ERROR(qnn_backend_manager_->SetHtpPowerConfig(GetPerThreadContext().GetHtpPowerConfigId(),
                                                                  htp_performance_mode));
    }

    if (rpc_control_latency > 0) {
      ORT_RETURN_IF_ERROR(qnn_backend_manager_->SetRpcControlLatency(GetPerThreadContext().GetHtpPowerConfigId(),
                                                                     rpc_control_latency));
    }
  }

  return Status::OK();
}

Status QNNExecutionProvider::OnRunEnd(bool /*sync_stream*/, const onnxruntime::RunOptions& run_options) {
  auto backend_type = qnn_backend_manager_->GetQnnBackendType();
  if (qnn::QnnBackendType::HTP != backend_type && qnn::QnnBackendType::DSP != backend_type) {
    return Status::OK();
  }

  const ConfigOptions& config_options = RunOptions__GetConfigOptions(run_options);

  std::string htp_perf_mode = "";
  qnn::HtpPerformanceMode htp_performance_mode = qnn::HtpPerformanceMode::kHtpDefault;
  if (TryGetConfigEntry(config_options, kOrtRunOptionsConfigQnnPerfModePostRun, htp_perf_mode)) {
    // set power mode
    ParseHtpPerformanceMode(htp_perf_mode, htp_performance_mode);
  }

  if (qnn::HtpPerformanceMode::kHtpDefault != htp_performance_mode) {
    if (!GetPerThreadContext().IsHtpPowerConfigIdValid()) {
      return Status::OK();
    }
    ORT_RETURN_IF_ERROR(qnn_backend_manager_->SetHtpPowerConfig(GetPerThreadContext().GetHtpPowerConfigId(),
                                                                htp_performance_mode));
  }

  return Status::OK();
}

std::vector<AllocatorPtr> QNNExecutionProvider::CreatePreferredAllocators() {
  std::vector<AllocatorPtr> allocators{};

  if (IsHtpSharedMemoryAllocatorAvailable()) {
    LOGS_DEFAULT(INFO) << "Creating HtpSharedMemoryAllocator.";

    AllocatorFactory rpcmem_allocator_factory = [this](OrtDevice::DeviceId) {
      return std::make_unique<qnn::HtpSharedMemoryAllocator>(rpcmem_library_);
    };

    AllocatorCreationInfo rpcmem_allocator_creation_info{rpcmem_allocator_factory,
                                                         /* device_id */ 0,
                                                         /* use_arena */ false};

    allocators.emplace_back(CreateAllocator(rpcmem_allocator_creation_info));
  }

  return allocators;
}

}  // namespace onnxruntime<|MERGE_RESOLUTION|>--- conflicted
+++ resolved
@@ -379,33 +379,6 @@
                                    soc_model,
                                    enable_htp_weight_sharing});
 
-<<<<<<< HEAD
-#ifdef _WIN32
-  auto& etwRegistrationManager = logging::EtwRegistrationManager::Instance();
-  // Register callback for ETW capture state (rundown)
-  callback_ETWSink_provider_ = onnxruntime::logging::EtwRegistrationManager::EtwInternalCallback(
-      [&etwRegistrationManager, this](
-          LPCGUID /* SourceId */,
-          ULONG IsEnabled,
-          UCHAR Level,
-          ULONGLONG MatchAnyKeyword,
-          ULONGLONG /* MatchAllKeyword */,
-          PEVENT_FILTER_DESCRIPTOR /* FilterData */,
-          PVOID /* CallbackContext */) {
-        if (IsEnabled == EVENT_CONTROL_CODE_ENABLE_PROVIDER) {
-          if ((MatchAnyKeyword & static_cast<ULONGLONG>(onnxruntime::logging::ORTTraceLoggingKeyword::Logs)) != 0) {
-            auto ortETWSeverity = etwRegistrationManager.MapLevelToSeverity();
-            (void)qnn_backend_manager_->ResetQnnLogLevel(ortETWSeverity);
-          }
-          if ((MatchAnyKeyword & static_cast<ULONGLONG>(onnxruntime::logging::ORTTraceLoggingKeyword::Profiling)) != 0) {
-            if (Level != 0) {
-              // Commenting out Dynamic QNN Profiling for now
-              // There seems to be a crash in 3rd party QC QnnHtp.dll with this.
-              // Repro Scenario - start ETW tracing prior to session creation.
-              //    Then disable/enable ETW Tracing with the code below uncommented a few times
-              // auto profiling_level_etw = GetProfilingLevelFromETWLevel(Level);
-              // (void)qnn_backend_manager_->SetProfilingLevelETW(profiling_level_etw);
-=======
 #if defined(_WIN32)
   if (onnxruntime::logging::EtwRegistrationManager::SupportsETW()) {
     auto& etwRegistrationManager = logging::EtwRegistrationManager::Instance();
@@ -416,15 +389,9 @@
             ULONG IsEnabled,
             UCHAR Level,
             ULONGLONG MatchAnyKeyword,
-            ULONGLONG MatchAllKeyword,
-            PEVENT_FILTER_DESCRIPTOR FilterData,
-            PVOID CallbackContext) {
-          ORT_UNUSED_PARAMETER(SourceId);
-          ORT_UNUSED_PARAMETER(MatchAnyKeyword);
-          ORT_UNUSED_PARAMETER(MatchAllKeyword);
-          ORT_UNUSED_PARAMETER(FilterData);
-          ORT_UNUSED_PARAMETER(CallbackContext);
-
+            ULONGLONG /* MatchAllKeyword */,
+            PEVENT_FILTER_DESCRIPTOR /* FilterData */,
+            PVOID /* CallbackContext */) {
           if (IsEnabled == EVENT_CONTROL_CODE_ENABLE_PROVIDER) {
             if ((MatchAnyKeyword & static_cast<ULONGLONG>(onnxruntime::logging::ORTTraceLoggingKeyword::Logs)) != 0) {
               auto ortETWSeverity = etwRegistrationManager.MapLevelToSeverity();
@@ -443,7 +410,6 @@
                 // *logging ETW* subsystem to modify profiling, which should use an entirely different
                 // ETW provider (see QnnTelemetry). Should add callbacks for profiling to the QnnTelemetry ETW provider.
               }
->>>>>>> c89a798b
             }
           }
 
