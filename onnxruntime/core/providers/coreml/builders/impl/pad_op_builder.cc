// Copyright (c) Microsoft Corporation. All rights reserved.
// Licensed under the MIT License.

#include "core/framework/tensor_shape.h"
#include "core/framework/tensorprotoutils.h"
#include "core/optimizer/initializer.h"
#include "core/providers/common.h"
#include "core/providers/coreml/builders/helper.h"
#include "core/providers/coreml/builders/impl/base_op_builder.h"
#include "core/providers/coreml/builders/model_builder.h"
#include "core/providers/coreml/builders/op_builder_factory.h"
#include "core/providers/coreml/shape_utils.h"
#include "core/providers/shared/utils/utils.h"

namespace onnxruntime {
namespace coreml {

class PadOpBuilder : public BaseOpBuilder {
  void AddInitializersToSkip(ModelBuilder& model_builder, const Node& node) const override;

  Status AddToModelBuilderImpl(ModelBuilder& model_builder, const Node& node,
                               const logging::Logger& logger) const override;

  bool IsOpSupportedImpl(const Node& node, const OpBuilderInputParams& input_params,
                         const logging::Logger& logger) const override;

  int GetMinSupportedOpSet(const Node& /* node */) const override {
    // Note: before Pad-11, inputs `pads` and `constant_value` were attributes
    return 11;
  }
};

// Helper function
// Use axes initializer data if `axes` input provided or create default axes vector.
static InlinedVector<int64_t> GetPaddingAxesData(const InitializedTensorSet& initializers,
                                                 const Node& node, int64_t input_rank) {
  InlinedVector<int64_t> axes_tensor_data;
  const auto& input_defs = node.InputDefs();

  if (input_defs.size() > 3) {
    // optional input axes is provided, use axes initializer data
    const ONNX_NAMESPACE::TensorProto& axes_tensor = *initializers.at(input_defs[3]->Name());
    Initializer axes_initializer(axes_tensor);
    const auto axes_data_span = axes_initializer.DataAsSpan<int64_t>();
    std::transform(
        axes_data_span.begin(), axes_data_span.end(), std::back_inserter(axes_tensor_data),
        [input_rank](int64_t axis) { return HandleNegativeAxis(axis, input_rank); });
  } else {
    // if not provided, make a default axes as [0, 1, ..., input_rank - 1]
    InlinedVector<int64_t> default_axes(input_rank);
    std::iota(std::begin(default_axes), std::end(default_axes), 0);
    axes_tensor_data = std::move(default_axes);
  }
  return axes_tensor_data;
}

void PadOpBuilder::AddInitializersToSkip(ModelBuilder& model_builder, const Node& node) const {
  model_builder.AddInitializerToSkip(node.InputDefs()[1]->Name());  //  pads
  model_builder.AddInitializerToSkip(node.InputDefs()[2]->Name());  //  constant_value
  if (node.InputDefs().size() > 3) {
    model_builder.AddInitializerToSkip(node.InputDefs()[3]->Name());  // axes
  }
}

Status PadOpBuilder::AddToModelBuilderImpl(ModelBuilder& model_builder,
                                           const Node& node,
                                           const logging::Logger& logger) const {
  std::unique_ptr<COREML_SPEC::NeuralNetworkLayer> layer = model_builder.CreateNNLayer(node);

  auto* coreml_pad = layer->mutable_padding();
  auto* constant_padding_type = coreml_pad->mutable_constant();  // CoreML::Specification::PaddingLayerParams_PaddingConstant

  const auto& input_defs = node.InputDefs();
  std::vector<int64_t> input_shape;
  GetShape(*input_defs[0], input_shape, logger);
  const auto input_rank = onnxruntime::narrow<int64_t>(input_shape.size());

  const auto& pads_tensor = *model_builder.GetInitializerTensors().at(input_defs[1]->Name());            // pads
  const auto& constant_value_tensor = *model_builder.GetInitializerTensors().at(input_defs[2]->Name());  // constant_value

  Initializer constant_value_initializer(constant_value_tensor);
  float constant_value = constant_value_initializer.DataAsSpan<float>()[0];
  constant_padding_type->set_value(constant_value);

  Initializer pads_initializer(pads_tensor);
  auto pads_span = pads_initializer.DataAsSpan<int64_t>();

  InlinedVector<int64_t> axes_tensor_data = GetPaddingAxesData(model_builder.GetInitializerTensors(), node, input_rank);
  int64_t num_axes = axes_tensor_data.size();

  // Add padding
  auto* height_border = coreml_pad->mutable_paddingamounts()->add_borderamounts();
  auto* width_border = coreml_pad->mutable_paddingamounts()->add_borderamounts();
  for (int64_t i = 0; i < num_axes; i++) {
    if (axes_tensor_data[i] == input_rank - 2) {
      height_border->set_startedgesize(pads_span[i]);
      height_border->set_endedgesize(pads_span[i + num_axes]);
    }
    if (axes_tensor_data[i] == input_rank - 1) {
      width_border->set_startedgesize(pads_span[i]);
      width_border->set_endedgesize(pads_span[i + num_axes]);
    }
  }

  *layer->mutable_input()->Add() = input_defs[0]->Name();
  *layer->mutable_output()->Add() = node.OutputDefs()[0]->Name();

  model_builder.AddLayer(std::move(layer));

  return Status::OK();
}

bool PadOpBuilder::IsOpSupportedImpl(const Node& node, const OpBuilderInputParams& input_params,
                                     const logging::Logger& logger) const {
  const auto& input_defs = node.InputDefs();
  const auto& initializers = input_params.graph_viewer.GetAllInitializedTensors();

  std::vector<int64_t> input_shape;
  if (!GetShape(*input_defs[0], input_shape, logger))
    return false;

  if (input_shape.empty() || input_shape.size() < 2) {
    LOGS(logger, VERBOSE) << "Pad requires input shape to be at least 2d, input is "
                          << input_shape.size() << "d shape";
    return false;
  }

  // TODO is it ok if the shape is dynamic and empty?
  const TensorShape shape(input_shape);
  if (shape.Size() == 0) {
    LOGS(logger, VERBOSE) << "Cases that input data being empty due to a dimension with value of 0 is not supported";
    return false;
  }

  {
    NodeAttrHelper helper(node);
    const auto mode = helper.Get("mode", "constant");
    if (mode != "constant") {
      LOGS(logger, VERBOSE) << "Only `constant` mode Pad is currently supported for now, mode: " << mode;
      return false;
    }

    if (input_defs.size() < 3) {
      LOGS(logger, VERBOSE) << "`constant_value` input is required for constant mode Pad op.";
      return false;
    }

    // only support if `constant_value` input is a constant initializer
    if (!Contains(initializers, input_defs[2]->Name())) {
      LOGS(logger, VERBOSE) << "constant_value must be a constant initializer.";
      return false;
    }

    int32_t constant_value_type;
<<<<<<< HEAD
    if (!GetType(*node.InputDefs()[2], constant_value_type, logger)) {
      LOGS(logger, VERBOSE) << "Unable to get the type for constant_value input.";
=======
    if (!GetType(*input_defs[2], constant_value_type, logger)) {
      LOGS(logger, VERBOSE) << "Get constant_value type failed";
>>>>>>> 939764f6
      return false;
    }

    if (constant_value_type != ONNX_NAMESPACE::TensorProto_DataType_FLOAT) {
<<<<<<< HEAD
      LOGS(logger, VERBOSE) << "Only float type is supported for constant_value input, got: " << constant_value_type;
=======
      LOGS(logger, VERBOSE) << "Only float constant_value is supported, got type: " << constant_value_type;
>>>>>>> 939764f6
      return false;
    }
  }

  {
    // only support if `pads` input is known and does not contain negative values and only applies padding values
    // for last two dimensions.
    const auto pads_initializer_it = initializers.find(input_defs[1]->Name());
    if (pads_initializer_it == initializers.end()) {
      LOGS(logger, VERBOSE) << "pads must be a constant initializer.";
      return false;
    }

    const ONNX_NAMESPACE::TensorProto& pads_initializer = *pads_initializer_it->second;
    Initializer unpacked_tensor(pads_initializer);

    auto pads_tensor_data = unpacked_tensor.DataAsSpan<int64_t>();
    for (size_t i = 0; i < unpacked_tensor.size(); i++) {
      if (pads_tensor_data[i] < 0) {
        LOGS(logger, VERBOSE) << "Negative pad value is not supported: pads["
                              << i << "] = " << pads_tensor_data[i];
        return false;
      }
    }

    // Check if provided, `axes` input must be a constant initializer
    if (input_defs.size() > 3) {
      const auto axes_initializer_it = initializers.find(input_defs[3]->Name());
      if (axes_initializer_it == initializers.end()) {
        LOGS(logger, VERBOSE) << "if provided, `axes` input is required to a constant initializer";
        return false;
      }
    }

    // Check that only supports padding on last two dimensions - [H,W].
    // CoreML PaddinglayerParams: https://apple.github.io/coremltools/mlmodel/Format/NeuralNetwork.html#paddinglayerparams
    const auto input_rank = onnxruntime::narrow<int64_t>(input_shape.size());
    InlinedVector<int64_t> axes_tensor_data = GetPaddingAxesData(initializers, node, input_rank);
    int64_t num_axes = axes_tensor_data.size();

    for (int64_t i = 0; i < num_axes; i++) {
      if (axes_tensor_data[i] < input_rank - 2) {
        if (pads_tensor_data[i] != 0 || pads_tensor_data[i + num_axes] != 0) {
          // for axis specified that is not the last two dimension, padding is not supported. i.e.
          // non-zero value appears in `pads` input for corresponding non-last two dimensions.
          LOGS(logger, VERBOSE) << "CoreML only supports padding on last two dimensions.";
          return false;
        }
      }
    }
  }

  return true;
}

void CreatePadOpBuilder(const std::string& op_type, OpBuilderRegistrations& op_registrations) {
  op_registrations.builders.push_back(std::make_unique<PadOpBuilder>());
  op_registrations.op_builder_map.emplace(op_type, op_registrations.builders.back().get());
}

}  // namespace coreml
}  // namespace onnxruntime<|MERGE_RESOLUTION|>--- conflicted
+++ resolved
@@ -152,22 +152,13 @@
     }
 
     int32_t constant_value_type;
-<<<<<<< HEAD
-    if (!GetType(*node.InputDefs()[2], constant_value_type, logger)) {
-      LOGS(logger, VERBOSE) << "Unable to get the type for constant_value input.";
-=======
     if (!GetType(*input_defs[2], constant_value_type, logger)) {
       LOGS(logger, VERBOSE) << "Get constant_value type failed";
->>>>>>> 939764f6
       return false;
     }
 
     if (constant_value_type != ONNX_NAMESPACE::TensorProto_DataType_FLOAT) {
-<<<<<<< HEAD
-      LOGS(logger, VERBOSE) << "Only float type is supported for constant_value input, got: " << constant_value_type;
-=======
       LOGS(logger, VERBOSE) << "Only float constant_value is supported, got type: " << constant_value_type;
->>>>>>> 939764f6
       return false;
     }
   }
