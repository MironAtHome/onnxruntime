// Copyright (c) Microsoft Corporation. All rights reserved.
// Licensed under the MIT License.

#include <iostream>
#include <string>
#include <vector>

#include <core/common/safeint.h>
#include <core/common/logging/logging.h>
#include <core/framework/tensorprotoutils.h>
#include <core/graph/graph.h>
#include <core/graph/graph_viewer.h>
#include <core/providers/common.h>

#include "core/providers/shared/utils/utils.h"
#include "helper.h"
#include "op_support_checker.h"

namespace onnxruntime {
namespace nnapi {

using std::string;
using std::vector;

std::string GetErrorCause(int error_code) {
  switch (error_code) {
    case ANEURALNETWORKS_NO_ERROR:
      return "ANEURALNETWORKS_NO_ERROR";
    case ANEURALNETWORKS_OUT_OF_MEMORY:
      return "ANEURALNETWORKS_OUT_OF_MEMORY";
    case ANEURALNETWORKS_INCOMPLETE:
      return "ANEURALNETWORKS_INCOMPLETE";
    case ANEURALNETWORKS_UNEXPECTED_NULL:
      return "ANEURALNETWORKS_UNEXPECTED_NULL";
    case ANEURALNETWORKS_BAD_DATA:
      return "ANEURALNETWORKS_BAD_DATA";
    case ANEURALNETWORKS_OP_FAILED:
      return "ANEURALNETWORKS_OP_FAILED";
    case ANEURALNETWORKS_BAD_STATE:
      return "ANEURALNETWORKS_BAD_STATE";
    case ANEURALNETWORKS_UNMAPPABLE:
      return "ANEURALNETWORKS_UNMAPPABLE";
    case ANEURALNETWORKS_OUTPUT_INSUFFICIENT_SIZE:
      return "ANEURALNETWORKS_OUTPUT_INSUFFICIENT_SIZE";
    case ANEURALNETWORKS_UNAVAILABLE_DEVICE:
      return "ANEURALNETWORKS_UNAVAILABLE_DEVICE";

    default:
      return "Unknown error code: " + std::to_string(error_code);
  }
}

QLinearOpType GetQLinearOpType(const onnxruntime::Node& node) {
  const auto& op_type = node.OpType();
  if (op_type == "DequantizeLinear")
    return QLinearOpType::DequantizeLinear;
  else if (op_type == "QuantizeLinear")
    return QLinearOpType::QuantizeLinear;
  else if (op_type == "QLinearConv")
    return QLinearOpType::QLinearConv;
  else if (op_type == "QLinearMatMul")
    return QLinearOpType::QLinearMatMul;
  else if (op_type == "QLinearAdd")
    return QLinearOpType::QLinearAdd;
  else if (op_type == "QLinearSigmoid")
    return QLinearOpType::QLinearSigmoid;

  return QLinearOpType::Unknown;
}

ConvType GetConvType(const onnxruntime::Node& node, const InitializedTensorSet& initializers) {
  const auto& op_type = node.OpType();
  bool is_qlinear_conv = (op_type == "QLinearConv");
  ORT_ENFORCE(op_type == "Conv" || is_qlinear_conv);

  NodeAttrHelper helper(node);
  const auto group = helper.Get("group", 1);

  size_t w_idx = is_qlinear_conv ? 3 : 1;
  const auto& weight = node.InputDefs()[w_idx]->Name();
  const auto& weight_tensor = *initializers.at(weight);

  // For ONNX we only have 1 conv ops
  // For NNAPI we have 3
  // Input is (N, C, H, W)
  // group == 1,                                   --> regular conv
  // group != 1 && weight is (M, 1, kH, kW),       --> depthwise conv
  // group != 1 && weight is (M, C/group, kH, kW), --> grouped conv
  if (group == 1)
    return ConvType::Regular;
  else if ((weight_tensor.dims()[1] == 1))
    return ConvType::Depthwise;
  else
    return ConvType::Grouped;
}

bool IsQLinearBinaryOp(QLinearOpType qlinear_op_type) {
  return qlinear_op_type == QLinearOpType::QLinearConv ||
         qlinear_op_type == QLinearOpType::QLinearMatMul ||
         qlinear_op_type == QLinearOpType::QLinearAdd;
}

bool HasValidBinaryOpQuantizedInputs(const Node& node) {
  auto op_type = GetQLinearOpType(node);
  int32_t a_input_type, b_input_type;
  if (!IsQLinearBinaryOp(op_type)) {
    LOGS_DEFAULT(VERBOSE) << "[" << node.OpType() << "] is not a binary qlinear op";
    return false;
  }

  const auto input_defs(node.InputDefs());
  if (!GetType(*input_defs[0], a_input_type))
    return false;
  if (!GetType(*input_defs[3], b_input_type))
    return false;

  // QlinearConv supports u8u8 or u8s8
  // QLinearMatMul/Add only support u8u8
  bool is_qlinear_conv = op_type == QLinearOpType::QLinearConv;
  bool has_valid_qlinear_conv_weight =
      (b_input_type == ONNX_NAMESPACE::TensorProto_DataType_UINT8 ||
       b_input_type == ONNX_NAMESPACE::TensorProto_DataType_INT8);

  if (a_input_type != ONNX_NAMESPACE::TensorProto_DataType_UINT8 ||
      (!is_qlinear_conv && a_input_type != b_input_type) ||
      (is_qlinear_conv && !has_valid_qlinear_conv_weight)) {
    LOGS_DEFAULT(VERBOSE) << "[" << node.OpType()
                          << "] A Input type: [" << a_input_type
                          << "] B Input type: [" << b_input_type
                          << "] is not supported for now";
    return false;
  }

  return true;
}

bool HasValidQuantizationScales(const InitializedTensorSet& initializers, const Node& node,
                                const std::vector<size_t>& indices, const OpSupportCheckParams& params) {
  const auto& op_type = node.OpType();
  bool is_qlinear_conv = (op_type == "QLinearConv");
  const auto input_defs(node.InputDefs());
  for (const auto idx : indices) {
    if (idx >= input_defs.size()) {
      LOGS_DEFAULT(VERBOSE) << "HasValidQuantizationScales, Input index,  " << idx
                            << " >= input number, " << input_defs.size();
      return false;
    }
    const auto scale_name = input_defs[idx]->Name();
    if (Contains(initializers, scale_name)) {
      const auto& scale_tensor = *initializers.at(scale_name);
      int64_t scales_dim = scale_tensor.dims().empty() ? 1 : scale_tensor.dims()[0];
      bool is_conv_weight = is_qlinear_conv && idx == 4;
      bool is_conv_u8s8_weight = false;

      if (is_conv_weight) {
        const auto& weight_tensor = *initializers.at(node.InputDefs()[3]->Name());
        is_conv_u8s8_weight = weight_tensor.data_type() == ONNX_NAMESPACE::TensorProto_DataType_INT8;
      }

      // We need to check the per-channel quantization scales dimensions for u8s8 QlinearConv
      // We only support per-channel quantization for u8s8
      // For all other cases, the scales should be a scalar
      if (is_conv_u8s8_weight) {
        if (params.android_sdk_ver < 29) {
          LOGS_DEFAULT(VERBOSE) << op_type << " only supports per-channel quantization on Android API 29+, "
                                << "system API level: " << params.android_sdk_ver;
          return false;
        }

        const auto& weight_tensor = *initializers.at(node.InputDefs()[3]->Name());
        if (weight_tensor.dims()[0] != scales_dim) {
          LOGS_DEFAULT(VERBOSE) << op_type << " mismatch int8 per-channel quantization weight,"
                                << " weight dimension[0] " << weight_tensor.dims()[0]
                                << " scale dimension " << scales_dim;
          return false;
        }
      } else {
        if (scales_dim != 1) {
          LOGS_DEFAULT(VERBOSE) << op_type << " does not support per-channel quantization, "
                                << " for now, only u8s8 QlinearConv supports per-channel quantization on API 29+";
          return false;
        }
      }
    } else {
      LOGS_DEFAULT(VERBOSE) << "The scale of " << op_type << " must be known";
      return false;
    }
  }

  return true;
}

bool HasValidQuantizationZeroPoints(const InitializedTensorSet& initializers, const Node& node,
                                    const std::vector<size_t>& indices) {
  const auto& op_type = node.OpType();
  bool is_qlinear_conv = (op_type == "QLinearConv");
  const auto input_defs(node.InputDefs());
  for (const auto idx : indices) {
    if (idx >= input_defs.size()) {
      LOGS_DEFAULT(VERBOSE) << "HasValidQuantizationZeroPoints, Input index,  " << idx
                            << " >= input number, " << input_defs.size();
      return false;
    }

    const auto zero_point_name = input_defs[idx]->Name();
    if (Contains(initializers, zero_point_name)) {
      bool is_conv_weight = is_qlinear_conv && idx == 5;
      bool is_conv_u8s8_weight = false;
      if (is_conv_weight) {
        const auto& weight_tensor = *initializers.at(node.InputDefs()[3]->Name());
        is_conv_u8s8_weight = weight_tensor.data_type() == ONNX_NAMESPACE::TensorProto_DataType_INT8;
      }

      const auto& zero_tensor = *initializers.at(zero_point_name);
      int64_t zero_dim = zero_tensor.dims().empty() ? 1 : zero_tensor.dims()[0];
      if (is_conv_u8s8_weight) {
        if (zero_tensor.data_type() != ONNX_NAMESPACE::TensorProto_DataType_INT8) {
          LOGS_DEFAULT(VERBOSE) << "u8s8 QlinearConv only supports int8 zero point for weight, "
                                << "actual zero point type: [" << zero_tensor.data_type() << "]";
          return false;
        }

        // For onnx, u8s8 QlinearConv, the weight zero point can be a scalar,
        // or a tensor with same channel as weight, for NNAPI we only support it be
        // 0 (scalar) or all 0 (tensor), NNAPI will assume the zero point for per-channel
        // quantization is 0 there is no input for it
        const auto& weight_tensor = *initializers.at(node.InputDefs()[3]->Name());
        if (weight_tensor.dims()[0] != zero_dim && zero_dim != 1) {
          LOGS_DEFAULT(VERBOSE) << op_type << " mismatch int8 per-channel quantization weight,"
                                << " weight dimension[0] " << weight_tensor.dims()[0]
                                << " zero point dimension " << zero_dim;
          return false;
        }

        std::unique_ptr<uint8_t[]> unpacked_tensor;
        size_t tensor_byte_size;
<<<<<<< HEAD
        auto status = onnxruntime::utils::UnpackInitializerData(zero_tensor, node.ModelPath(),
                                                                unpacked_tensor, tensor_byte_size);
=======
        auto status = onnxruntime::utils::UnpackInitializerData(
            zero_tensor,
            node.ModelPath(),
            unpacked_tensor, tensor_byte_size);
>>>>>>> f649f917
        if (!status.IsOK()) {
          LOGS_DEFAULT(ERROR) << "QLinearConv erro when unpack zero tensor:" << status.ErrorMessage();
          return false;
        }

        // Verify all onnx weight zero point(s) are 0(s)
        const int8_t* zero_points = reinterpret_cast<const int8_t*>(unpacked_tensor.get());
        for (size_t i = 0; i < tensor_byte_size; i++) {
          if (zero_points[i] != 0) {
            LOGS_DEFAULT(VERBOSE) << "QLinearConv only support 0 as zero point, "
                                  << "zero_points[" << i << "] has value: " << zero_points[i];
            return false;
          }
        }
      } else {
        if (zero_dim != 1) {
          LOGS_DEFAULT(VERBOSE) << op_type << " does not support per-channel quantization, "
                                << " for now, only u8s8 QlinearConv supports per-channel quantization on API 29+";
          return false;
        }
      }
    } else {
      LOGS_DEFAULT(VERBOSE) << "The zero point of " << op_type << " must be known";
      return false;
    }
  }

  return true;
}

float GetQuantizationScale(const InitializedTensorSet& initializers, const Node& node, size_t idx) {
  const auto& scale_tensor = *initializers.at(node.InputDefs()[idx]->Name());
  return GetTensorFloatData(scale_tensor)[0];
}

common::Status GetQuantizationZeroPoint(const InitializedTensorSet& initializers,
                                        const Node& node, size_t idx, int32_t& zero_point) {
  std::unique_ptr<uint8_t[]> unpacked_tensor;
  size_t tensor_byte_size;
  const auto& zero_point_tensor = *initializers.at(node.InputDefs()[idx]->Name());
  ORT_RETURN_IF_ERROR(
      onnxruntime::utils::UnpackInitializerData(zero_point_tensor, node.ModelPath(),
                                                unpacked_tensor, tensor_byte_size));
  // Onnx quantization uses uint8 [int8 not yet supported], need to cast to int32_t used by NNAPI
  zero_point = static_cast<int32_t>(unpacked_tensor.get()[0]);
  return Status::OK();
}

#define GET_TENSOR_DATA(FUNC_NAME, ELEMENT_TYPE, DATA)                                  \
  const ELEMENT_TYPE* GetTensor##FUNC_NAME(const ONNX_NAMESPACE::TensorProto& tensor) { \
    return tensor.DATA().empty()                                                        \
               ? reinterpret_cast<const ELEMENT_TYPE*>(tensor.raw_data().data())        \
               : tensor.DATA().data();                                                  \
  }

GET_TENSOR_DATA(FloatData, float, float_data)
GET_TENSOR_DATA(Int32Data, int32_t, int32_data)
GET_TENSOR_DATA(Int64Data, int64_t, int64_data)

#undef GET_TENSOR_DATA

bool GetShape(const NodeArg& node_arg, Shape& shape) {
  shape.clear();
  const auto* shape_proto = node_arg.Shape();

  if (!shape_proto) {
    LOGS_DEFAULT(WARNING) << "NodeArg [" << node_arg.Name() << "] has no shape info";
    return false;
  }

  // NNAPI uses 0 for dynamic dimension, which is the default value for dim.dim_value()
  for (const auto& dim : shape_proto->dim())
    shape.push_back(SafeInt<uint32_t>(dim.dim_value()));

  return true;
}

bool GetType(const NodeArg& node_arg, int32_t& type) {
  type = ONNX_NAMESPACE::TensorProto_DataType_UNDEFINED;
  const auto* type_proto = node_arg.TypeAsProto();
  if (!type_proto || !type_proto->has_tensor_type() || !type_proto->tensor_type().has_elem_type()) {
    LOGS_DEFAULT(WARNING) << "NodeArg [" << node_arg.Name() << "] has no input type";
    return false;
  }

  type = type_proto->tensor_type().elem_type();
  return true;
}

bool GetClipMinMax(const InitializedTensorSet& initializers, const Node& node, float& min, float& max) {
  min = std::numeric_limits<float>::lowest();
  max = std::numeric_limits<float>::max();
  if (node.SinceVersion() < 11) {  // Clip opset 1, 6 is using attributes for min/max
    NodeAttrHelper helper(node);
    min = helper.Get("min", std::numeric_limits<float>::lowest());
    max = helper.Get("max", std::numeric_limits<float>::max());
  } else {
    if (node.InputDefs().size() > 1) {  // we have input min
      const auto& min_name = node.InputDefs()[1]->Name();
      if (!Contains(initializers, min_name)) {
        LOGS_DEFAULT(VERBOSE) << "Input min of Clip must be known";
        return false;
      }
      min = GetTensorFloatData(*initializers.at(min_name))[0];
    }

    if (node.InputDefs().size() > 2) {  // we have input max
      const auto& max_name = node.InputDefs()[2]->Name();
      if (!Contains(initializers, max_name)) {
        LOGS_DEFAULT(VERBOSE) << "Input max of Clip must be known";
        return false;
      }
      max = GetTensorFloatData(*initializers.at(max_name))[0];
    }
  }

  return true;
}

void GetFlattenOutputShape(const Node& node, const Shape& input_shape, int32_t& dim_1, int32_t& dim_2) {
  int32_t rank = static_cast<int>(input_shape.size());
  NodeAttrHelper helper(node);
  int32_t axis = helper.Get("axis", 1);
  // axis == rank is a valid input, but invalid for HandleNegativeAxis
  // Skip non-negative axis here
  if (axis < 0)
    axis = static_cast<int32_t>(HandleNegativeAxis(axis, rank));

  dim_1 = std::accumulate(input_shape.cbegin(), input_shape.cbegin() + axis, 1, std::multiplies<int32_t>());
  dim_2 = std::accumulate(input_shape.cbegin() + axis, input_shape.cend(), 1, std::multiplies<int32_t>());
}

bool IsValidSupportedNodesGroup(const std::vector<size_t>& supported_node_group, const GraphViewer& graph_viewer) {
  if (supported_node_group.empty())
    return false;

  if (supported_node_group.size() == 1) {
    const auto& node_indices = graph_viewer.GetNodesInTopologicalOrder();
    const auto* node(graph_viewer.GetNode(node_indices[supported_node_group[0]]));
    const auto& op = node->OpType();
    // It is not worth it to perform a single Reshape/Flatten/Identity operator
    // which is only copying the data in NNAPI
    // If this is the case, let it fall back
    if (op == "Reshape" ||
        op == "Flatten" ||
        op == "Identity") {
      return false;
    }
  }
  return true;
}

bool IsInternalQuantizedNode(const Node& node) {
  // These operators can use uint8 input without specific QLinear version of it
  // However, the mode has to be internal to the graph/partition (they cannot consume graph inputs)
  static const std::unordered_set<std::string> internal_quantized_op_types =
      {
          "Transpose",
          "Resize",
          "Concat",
          "MaxPool",
      };

  if (!Contains(internal_quantized_op_types, node.OpType()))
    return false;

  int32_t input_type;
  ORT_ENFORCE(GetType(*node.InputDefs()[0], input_type));

  return input_type == ONNX_NAMESPACE::TensorProto_DataType_UINT8;
}

// We support some operators running using uint8 internally
// These nodes cannot use a graph input as input since onnx graph input does not carry scale/zero point info
bool IsInternalQuantizationSupported(const Node& node, const std::unordered_set<std::string>& node_outputs_in_group) {
  const auto& op_type = node.OpType();

  // The node's input(s) have to be an output of node(s) within the group
  // If not, then this node is using graph/partition input(s) as input(s)
  const auto& input_defs = node.InputDefs();

  // We only need to check input0 for all operators except "Concat"
  bool check_all_inputs = op_type == "Concat";

  for (size_t i = 0; i < (check_all_inputs ? input_defs.size() : 1); i++) {
    if (!Contains(node_outputs_in_group, input_defs[i]->Name())) {
      LOGS_DEFAULT(VERBOSE) << "Node [" << node.Name() << "] type: [" << op_type
                            << "] has input [" << input_defs[i]->Name()
                            << "] does not support using graph input(quantized) as node input";
      return false;
    }
  }

  return true;
}

bool IsNodeSupported(const Node& node, const GraphViewer& graph_viewer, const OpSupportCheckParams& params) {
  const auto& op_support_checkers = GetOpSupportCheckers();
  if (!Contains(op_support_checkers, node.OpType()))
    return false;

  const auto* op_support_checker = op_support_checkers.at(node.OpType());
  return op_support_checker->IsOpSupported(graph_viewer.GetAllInitializedTensors(), node, params);
}

bool IsNodeSupportedInternal(const Node& node, const GraphViewer& graph_viewer,
                             const OpSupportCheckParams& params,
                             const std::unordered_set<std::string>& node_outputs_in_group) {
  if (!IsNodeSupported(node, graph_viewer, params))
    return false;

  // We also want to check if the node is supported as an internal quantized node
  if (IsInternalQuantizedNode(node))
    return IsInternalQuantizationSupported(node, node_outputs_in_group);
  else  // This is not a internal quantized node, it is supported
    return true;
}

std::vector<std::vector<size_t>> GetSupportedNodes(const GraphViewer& graph_viewer, const OpSupportCheckParams& params) {
  std::vector<std::vector<size_t>> supported_node_groups;
  if (params.android_sdk_ver < ORT_NNAPI_MIN_API_LEVEL) {
    LOGS_DEFAULT(WARNING) << "All ops will fallback to CPU EP, because Android API level [" << params.android_sdk_ver
                          << "] is lower than minimal supported API level [" << ORT_NNAPI_MIN_API_LEVEL
                          << "] of this build for NNAPI";
    return supported_node_groups;
  }

  // This holds the supported node's topological index
  std::vector<size_t> supported_node_group;
  // This holds the NodeIndex of the nodes in the above group
  std::unordered_set<std::string> node_outputs_in_group;
  const auto& node_indices = graph_viewer.GetNodesInTopologicalOrder();
  for (size_t i = 0; i < node_indices.size(); i++) {
    const auto* node(graph_viewer.GetNode(node_indices[i]));
    bool supported = IsNodeSupportedInternal(*node, graph_viewer, params, node_outputs_in_group);
    LOGS_DEFAULT(VERBOSE) << "Operator type: [" << node->OpType()
                          << "] index: [" << i
                          << "] name: [" << node->Name()
                          << "] supported: [" << supported
                          << "]";
    if (supported) {
      supported_node_group.push_back(i);

      // We want to put all the output names of nodes in the current group for easy query
      // See IsInternalQuantizationSupported()
      for (const auto* output : node->OutputDefs()) {
        node_outputs_in_group.insert(output->Name());
      }
    } else {
      if (IsValidSupportedNodesGroup(supported_node_group, graph_viewer)) {
        supported_node_groups.push_back(supported_node_group);
      }

      supported_node_group.clear();
      node_outputs_in_group.clear();
    }
  }

  if (IsValidSupportedNodesGroup(supported_node_group, graph_viewer))
    supported_node_groups.push_back(supported_node_group);

  return supported_node_groups;
}

std::string Shape2String(const std::vector<uint32_t>& shape) {
  std::ostringstream os;
  os << "[ ";
  for (const auto& dim : shape)
    os << dim << " ";

  os << "]";
  return os.str();
}

}  // namespace nnapi
}  // namespace onnxruntime<|MERGE_RESOLUTION|>--- conflicted
+++ resolved
@@ -234,15 +234,10 @@
 
         std::unique_ptr<uint8_t[]> unpacked_tensor;
         size_t tensor_byte_size;
-<<<<<<< HEAD
-        auto status = onnxruntime::utils::UnpackInitializerData(zero_tensor, node.ModelPath(),
-                                                                unpacked_tensor, tensor_byte_size);
-=======
         auto status = onnxruntime::utils::UnpackInitializerData(
             zero_tensor,
             node.ModelPath(),
             unpacked_tensor, tensor_byte_size);
->>>>>>> f649f917
         if (!status.IsOK()) {
           LOGS_DEFAULT(ERROR) << "QLinearConv erro when unpack zero tensor:" << status.ErrorMessage();
           return false;
