--- conflicted
+++ resolved
@@ -123,17 +123,12 @@
         if (!m_emptyInput && nonzeroElementCount > 0)
         {
             // TODO: Remove this hack when DML supports native int64 for NonZero
-<<<<<<< HEAD
-            m_zeroOperator = InitializeZeroInt64Tensor(m_rank * nonzeroElementCount * sizeof(int64_t));
-            ExecuteZeroInt64Tensor(m_zeroOperator.Get(), outputTensor.GetInterface().Get());
-=======
             // We use the int64/uint32 stride hack here, so zero out the data before writing to it
             uint64_t tensorSizeInBytes = uint64_t(m_rank) * uint64_t(nonzeroElementCount) * sizeof(int64_t);
             ComPtr<IDMLCompiledOperator> zeroOperator = InitializeZeroInt64Tensor(tensorSizeInBytes);
 
             // TODO: Remove this hack when DML supports native int64 for NonZero
             ExecuteZeroInt64Tensor(zeroOperator.Get(), outputTensor.GetInterface().Get());
->>>>>>> a4513188
 
             ComPtr<IDMLCompiledOperator> sliceOperator = InitializeSlice(m_intermediateTensorDescs[1], nonzeroElementCount);
 
