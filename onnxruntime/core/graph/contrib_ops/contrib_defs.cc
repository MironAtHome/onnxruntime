--- conflicted
+++ resolved
@@ -1500,11 +1500,7 @@
                 "T")
         .TypeConstraint("T", {"tensor(float)", "tensor(float16)", "tensor(bfloat16)"}, "Constrain input and output types to float tensors.")
         .TypeConstraint("T1", {"tensor(uint8)"}, "Constrain weights type to uint8 tensors.")
-<<<<<<< HEAD
-        .TypeConstraint("T2", {"tensor(float)", "tensor(float16)"}, "Constrain scales type to float or float16 tensors.")
-=======
         .TypeConstraint("T2", {"tensor(float)", "tensor(float16)", "tensor(bfloat16)"}, "Constrain scales type to float tensors.")
->>>>>>> 14ca6df1
         .TypeAndShapeInferenceFunction(ONNX_NAMESPACE::propagateShapeAndTypeFromFirstInput));
 
 ONNX_MS_OPERATOR_SET_SCHEMA(SampleOp, 1,
