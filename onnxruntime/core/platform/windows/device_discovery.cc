--- conflicted
+++ resolved
@@ -635,22 +635,6 @@
       }
     }
 
-<<<<<<< HEAD
-=======
-    std::ostringstream oss;
-    oss << "Adding OrtHardwareDevice {vendor_id:0x" << std::hex << ortdevice.vendor_id
-        << ", device_id:0x" << ortdevice.device_id
-        << ", vendor:" << ortdevice.vendor
-        << ", type:" << std::dec << static_cast<int>(ortdevice.type)
-        << ", metadata: [";
-    for (auto& [key, value] : ortdevice.metadata.Entries()) {
-      oss << key << "=" << value << ", ";
-    }
-
-    oss << "]}" << std::endl;
-    LOGS_DEFAULT(INFO) << oss.str();
-
->>>>>>> 52fd75f6
     return ortdevice;
   };
 
