--- conflicted
+++ resolved
@@ -370,7 +370,6 @@
     const cudaDeviceProp& device_prop,
     cudaStream_t stream,
     contrib::GroupQueryAttentionParameters& parameters,
-<<<<<<< HEAD
     GroupQueryAttentionData<T>& data,
     float scale) {
 
@@ -448,10 +447,6 @@
     contrib::GroupQueryAttentionParameters& parameters,
     GroupQueryAttentionData<T>& data,
     float scale) {
-=======
-    GroupQueryAttentionData<T>& data) {
-  assert(data.use_flash_attention);
->>>>>>> bbc47f0b
 
   const int max_threads_per_block = device_prop.maxThreadsPerBlock;
   const int batch_size = parameters.batch_size;
@@ -464,7 +459,6 @@
   const int head_size = parameters.head_size;
   AttentionQkvFormat past_kv_format = parameters.past_kv_format;
 
-<<<<<<< HEAD
   const void* query = reinterpret_cast<const void*>(data.query);
   const void* key = reinterpret_cast<const void*>(data.key);
   const void* value = reinterpret_cast<const void*>(data.value);
@@ -493,102 +487,6 @@
                                                     present_sequence_length, is_bsnh, stream, max_threads_per_block));
       key = reinterpret_cast<const void*>(data.k);
       value = reinterpret_cast<const void*>(data.v);
-=======
-  const float scale = parameters.scale == 0.0f ? 1.f / sqrt(static_cast<float>(head_size)) : parameters.scale;
-  if (data.use_flash_attention) {
-    assert(parameters.qkv_format == AttentionQkvFormat::Q_K_V_BSNH);
-    assert(parameters.num_heads % parameters.kv_num_heads == 0);
-
-    void* query = reinterpret_cast<void*>(const_cast<T*>(data.query));
-    void* key = reinterpret_cast<void*>(const_cast<T*>(data.key));
-    void* value = reinterpret_cast<void*>(const_cast<T*>(data.value));
-
-    bool is_causal = parameters.is_unidirectional;
-
-    if (data.past_key == nullptr && data.present_key == nullptr) {
-      ORT_RETURN_IF_ERROR(onnxruntime::flash::mha_fwd(
-          device_prop, stream, query, key, value, data.output, reinterpret_cast<void*>(data.softmax_lse),
-          parameters.batch_size, parameters.num_heads, parameters.kv_num_heads, head_size,
-          parameters.sequence_length, parameters.kv_sequence_length, scale, is_causal, parameters.num_splits,
-          reinterpret_cast<void*>(data.softmax_lse_accum), reinterpret_cast<void*>(data.out_accum)));
-
-    } else if (data.past_key == data.present_key) {
-      // Assume past and present kv share buffer.
-      assert(past_kv_format == AttentionQkvFormat::Q_K_V_BSNH || past_kv_format == AttentionQkvFormat::Q_K_V_BNSH);
-      assert(parameters.past_sequence_length >= 0);
-      assert(data.past_value != nullptr);
-
-      void* present_key = reinterpret_cast<void*>(const_cast<T*>(data.present_key));
-      void* present_value = reinterpret_cast<void*>(const_cast<T*>(data.present_value));
-
-      // Launch kernel to copy seqlen
-      int thr_per_blk = 256;
-      int blk_in_grid = ceil(float(batch_size) / thr_per_blk);
-      repeat_seqlen<<<blk_in_grid, thr_per_blk, 0, stream>>>(data.seqlens_k, parameters.past_sequence_length, batch_size);
-
-      DUMP_TENSOR_INIT();
-      DUMP_TENSOR("seqlens_k", data.seqlens_k, 1, batch_size);
-
-      bool past_bsnh = past_kv_format == AttentionQkvFormat::Q_K_V_BSNH;
-      ORT_RETURN_IF_ERROR(onnxruntime::flash::mha_fwd_kvcache(
-          device_prop, stream, query, present_key, present_value, key, value, data.output, reinterpret_cast<void*>(data.softmax_lse),
-          reinterpret_cast<void*>(data.seqlens_k), batch_size, num_heads, kv_num_heads,
-          head_size, sequence_length, present_sequence_length, kv_sequence_length,
-          scale, is_causal, past_bsnh, parameters.num_splits, reinterpret_cast<void*>(data.softmax_lse_accum),
-          reinterpret_cast<void*>(data.out_accum)));
-
-    } else if (data.present_key != nullptr && (data.past_key != nullptr || kv_sequence_length == present_sequence_length)) {
-      assert(past_kv_format == AttentionQkvFormat::Q_K_V_BSNH || past_kv_format == AttentionQkvFormat::Q_K_V_BNSH);
-      // Note that Flash Attention kv-caching operates in place on a buffer... therefore this path is inneficient
-      if (head_size % 4 != 0) {
-        return ORT_MAKE_STATUS(ONNXRUNTIME, NOT_IMPLEMENTED, "requires head_size be divisible by 4");
-      }
-      const int H = head_size / 4;
-      if (H * kv_num_heads <= max_threads_per_block) {
-        const dim3 grid(present_sequence_length, batch_size, 1);
-        const dim3 block(H, kv_num_heads, 1);
-        ConcatNewToPastKV<float2><<<grid, block, 0, stream>>>(kv_sequence_length,
-                                                              reinterpret_cast<const float2*>(data.past_key),
-                                                              reinterpret_cast<const float2*>(data.key),
-                                                              reinterpret_cast<float2*>(data.present_key),
-                                                              past_kv_format == AttentionQkvFormat::Q_K_V_BSNH);
-        ConcatNewToPastKV<float2><<<grid, block, 0, stream>>>(kv_sequence_length,
-                                                              reinterpret_cast<const float2*>(data.past_value),
-                                                              reinterpret_cast<const float2*>(data.value),
-                                                              reinterpret_cast<float2*>(data.present_value),
-                                                              past_kv_format == AttentionQkvFormat::Q_K_V_BSNH);
-      } else {
-        const dim3 grid(present_sequence_length, batch_size, 1);
-        const dim3 block(max_threads_per_block / kv_num_heads, kv_num_heads, 1);
-        ConcatNewToPastKVLarge<float2><<<grid, block, 0, stream>>>(kv_sequence_length,
-                                                                   H,
-                                                                   reinterpret_cast<const float2*>(data.past_key),
-                                                                   reinterpret_cast<const float2*>(data.key),
-                                                                   reinterpret_cast<float2*>(data.present_key),
-                                                                   past_kv_format == AttentionQkvFormat::Q_K_V_BSNH);
-        ConcatNewToPastKVLarge<float2><<<grid, block, 0, stream>>>(kv_sequence_length,
-                                                                   H,
-                                                                   reinterpret_cast<const float2*>(data.past_value),
-                                                                   reinterpret_cast<const float2*>(data.value),
-                                                                   reinterpret_cast<float2*>(data.present_value),
-                                                                   past_kv_format == AttentionQkvFormat::Q_K_V_BSNH);
-      }
-
-      void* present_key = reinterpret_cast<void*>(const_cast<T*>(data.present_key));
-      void* present_value = reinterpret_cast<void*>(const_cast<T*>(data.present_value));
-
-      // Launch kernel to copy seqlen
-      int thr_per_blk = 256;
-      int blk_in_grid = ceil(float(batch_size) / thr_per_blk);
-      repeat_seqlen<<<blk_in_grid, thr_per_blk, 0, stream>>>(data.seqlens_k, parameters.past_sequence_length, batch_size);
-
-      bool past_bsnh = past_kv_format == AttentionQkvFormat::Q_K_V_BSNH;
-      ORT_RETURN_IF_ERROR(onnxruntime::flash::mha_fwd(
-          device_prop, stream, query, present_key, present_value, data.output, reinterpret_cast<void*>(data.softmax_lse),
-          batch_size, num_heads, kv_num_heads, head_size,
-          sequence_length, present_sequence_length, scale, is_causal, parameters.num_splits,
-          reinterpret_cast<void*>(data.softmax_lse_accum), reinterpret_cast<void*>(data.out_accum), past_bsnh));
->>>>>>> bbc47f0b
     }
   } else if (num_heads == kv_num_heads) {
     // no past or present and no need to ungroup
