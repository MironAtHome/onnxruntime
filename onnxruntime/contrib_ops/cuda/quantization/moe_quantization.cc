// Copyright (c) Microsoft Corporation. All rights reserved.
// Licensed under the MIT License.

#include <type_traits>
#include "core/common/safeint.h"
#include "core/providers/cuda/cuda_common.h"
#include "contrib_ops/cuda/quantization/moe_quantization.h"
#include "core/providers/cuda/cuda_type_conversion.h"

using namespace onnxruntime::cuda;
using namespace ::onnxruntime::common;
using namespace ONNX_NAMESPACE;

namespace onnxruntime {
namespace contrib {
namespace cuda {

<<<<<<< HEAD
#define REGISTER_KERNEL()                                                                    \
  ONNX_OPERATOR_KERNEL_EX(QMoE, kMSDomain, 1, kCudaExecutionProvider,                        \
                          (*KernelDefBuilder::Create())                                      \
                              .MayInplace(0, 0)                                              \
                              .TypeConstraint("T", BuildKernelDefConstraints<MLFloat16>())   \
                              .TypeConstraint("T1", BuildKernelDefConstraints<uint8_t>())    \
                              .TypeConstraint("T2", BuildKernelDefConstraints<MLFloat16>()), \
                          QMoE);

REGISTER_KERNEL()

=======
>>>>>>> e842ddd8
namespace {
template <typename T, bool use_quint4x2>
struct ToCudaTypeWrapper : public ToCudaType<T> {};

template <>
struct ToCudaTypeWrapper<uint8_t, false> {
  using MappedType = uint8_t;
};

template <>
struct ToCudaTypeWrapper<uint8_t, true> {
  using MappedType = cutlass::uint4b_t;
};

}  // anonymous namespace

template <typename T>
QMoE<T>::QMoE(const OpKernelInfo& op_kernel_info) : CudaKernel(op_kernel_info), MoEBase(op_kernel_info) {
  ORT_ENFORCE(op_kernel_info.GetAttr<int64_t>("expert_weight_bits", &expert_weight_bits_).IsOK());
  ORT_ENFORCE(expert_weight_bits_ == 8 || expert_weight_bits_ == 4,
              "expert_weight_bits must be 4 or 8, but got ", expert_weight_bits_);
}

template <typename T>
template <typename CudaWeightT>
Status QMoE<T>::QuantizedMoEImpl(OpKernelContext* context,
                                 MoEParameters& moe_params,
                                 const Tensor* input,
                                 const Tensor* router_probs,
                                 const Tensor* fc1_experts_weights,
                                 const Tensor* fc1_experts_bias_optional,
                                 const Tensor* fc2_experts_weights,
                                 const Tensor* fc2_experts_bias_optional,
                                 const Tensor* fc3_experts_weights_optional,
                                 const Tensor* fc3_experts_bias_optional,
                                 const Tensor* fc1_scales,
                                 const Tensor* fc2_scales,
                                 const Tensor* fc3_scales_optional,
                                 const cudaDeviceProp& device_prop) const {
  auto stream = context->GetComputeStream();

  const int sm = device_prop.major * 10 + device_prop.minor;

  AllocatorPtr allocator;
  ORT_RETURN_IF_ERROR(context->GetTempSpaceAllocator(&allocator));

  using CudaT = typename OrtToCudaType<T>::type;

  ort_fastertransformer::CutlassMoeFCRunner<CudaT, CudaWeightT> moe_runner(sm,
                                                                           activation_type_,
                                                                           fc3_experts_weights_optional != nullptr,
                                                                           normalize_routing_weights_,
                                                                           use_sparse_mixer_);

  size_t ws_size = moe_runner.getWorkspaceSize(
      static_cast<size_t>(moe_params.num_rows), static_cast<size_t>(moe_params.hidden_size),
      static_cast<size_t>(moe_params.inter_size), static_cast<size_t>(moe_params.num_experts),
      static_cast<size_t>(k_));
  size_t fc2_output_size = k_ * moe_params.num_rows * moe_params.hidden_size * sizeof(CudaT);
  size_t expert_scales_size = k_ * moe_params.num_rows * sizeof(CudaT);
  size_t expanded_source_row_to_expanded_dest_row_size = k_ * moe_params.num_rows * sizeof(int);
  size_t expert_for_source_row_size = k_ * moe_params.num_rows * sizeof(int);

  IAllocatorUniquePtr<void> work_space = IAllocator::MakeUniquePtr<void>(allocator, ws_size, false, stream);
  IAllocatorUniquePtr<void> fc2_output = IAllocator::MakeUniquePtr<void>(allocator, fc2_output_size, false, stream);
  IAllocatorUniquePtr<void> expert_scales =
      IAllocator::MakeUniquePtr<void>(allocator, expert_scales_size, false, stream);
  IAllocatorUniquePtr<void> expanded_source_row_to_expanded_dest_row =
      IAllocator::MakeUniquePtr<void>(allocator, expanded_source_row_to_expanded_dest_row_size, false, stream);
  IAllocatorUniquePtr<void> expert_for_source_row =
      IAllocator::MakeUniquePtr<void>(allocator, expert_for_source_row_size, false, stream);

  moe_runner.run_moe_fc(
      reinterpret_cast<const CudaT*>(input->template Data<T>()),
      reinterpret_cast<const CudaT*>(router_probs->template Data<T>()),
      reinterpret_cast<const CudaWeightT*>(fc1_experts_weights->DataRaw()),
      fc1_scales == nullptr ? nullptr : reinterpret_cast<const CudaT*>(fc1_scales->template Data<T>()),
      fc1_experts_bias_optional == nullptr
          ? nullptr
          : reinterpret_cast<const CudaT*>(fc1_experts_bias_optional->template Data<T>()),
      activation_type_,
      fc3_experts_weights_optional == nullptr
          ? nullptr
          : reinterpret_cast<const CudaWeightT*>(fc3_experts_weights_optional->DataRaw()),
      fc3_scales_optional == nullptr ? nullptr
                                     : reinterpret_cast<const CudaT*>(fc3_scales_optional->template Data<T>()),
      fc3_experts_bias_optional == nullptr
          ? nullptr
          : reinterpret_cast<const CudaT*>(fc3_experts_bias_optional->template Data<T>()),
      reinterpret_cast<const CudaWeightT*>(fc2_experts_weights->DataRaw()),
      fc2_scales == nullptr ? nullptr : reinterpret_cast<const CudaT*>(fc2_scales->template Data<T>()),
      static_cast<int>(moe_params.num_rows), static_cast<int>(moe_params.hidden_size),
      static_cast<int>(moe_params.inter_size), static_cast<int>(moe_params.num_experts),
      static_cast<int>(moe_params.local_num_experts), 0 /*local_experts_start_index_ used in sharded MoE*/,
      static_cast<int>(k_), reinterpret_cast<char*>(work_space.get()), reinterpret_cast<CudaT*>(fc2_output.get()),
      reinterpret_cast<CudaT*>(expert_scales.get()),
      reinterpret_cast<int*>(expanded_source_row_to_expanded_dest_row.get()),
      reinterpret_cast<int*>(expert_for_source_row.get()), Stream(context));

  Tensor* output = context->Output(0, input->Shape());

  ort_fastertransformer::finalize_moe_routing_kernelLauncher(
      reinterpret_cast<CudaT*>(fc2_output.get()), reinterpret_cast<CudaT*>(output->template MutableData<T>()),
      fc2_experts_bias_optional == nullptr
          ? nullptr
          : reinterpret_cast<const CudaT*>(fc2_experts_bias_optional->template Data<T>()),
      reinterpret_cast<CudaT*>(expert_scales.get()),
      reinterpret_cast<int*>(expanded_source_row_to_expanded_dest_row.get()),
      reinterpret_cast<int*>(expert_for_source_row.get()), static_cast<int>(moe_params.num_rows),
      static_cast<int>(moe_params.hidden_size), static_cast<int>(k_), Stream(context));

  return Status::OK();
}

template <typename T>
Status QMoE<T>::ComputeInternal(OpKernelContext* context) const {
  const Tensor* input = context->Input<Tensor>(0);
  const Tensor* router_probs = context->Input<Tensor>(1);
  const Tensor* fc1_experts_weights = context->Input<Tensor>(2);
  const Tensor* fc1_scales = context->Input<Tensor>(3);
  const Tensor* fc1_experts_bias_optional = context->Input<Tensor>(4);
  const Tensor* fc2_experts_weights = context->Input<Tensor>(5);
  const Tensor* fc2_scales = context->Input<Tensor>(6);
  const Tensor* fc2_experts_bias_optional = context->Input<Tensor>(7);
  const Tensor* fc3_experts_weights_optional = context->Input<Tensor>(8);
  const Tensor* fc3_scales_optional = context->Input<Tensor>(9);
  const Tensor* fc3_experts_bias_optional = context->Input<Tensor>(10);

  MoEQuantType quant_type = expert_weight_bits_ == 4 ? MoEQuantType::UINT4 : MoEQuantType::UINT8;
  MoEParameters moe_params;
  ORT_RETURN_IF_ERROR(CheckInputs(moe_params, quant_type, input, router_probs, fc1_experts_weights,
                                  fc1_experts_bias_optional, fc2_experts_weights, fc2_experts_bias_optional,
                                  fc3_experts_weights_optional, fc3_experts_bias_optional));
  ORT_RETURN_IF_ERROR(CheckInputScales(fc1_scales, fc2_scales, fc3_scales_optional, moe_params.num_experts,
                                       moe_params.hidden_size, moe_params.inter_size));

#if defined(__GNUC__)
#pragma GCC diagnostic push
#pragma GCC diagnostic ignored "-Wmaybe-uninitialized"  // Mute "maybe used uninitialized" warning for MoEParameters.
#endif

  if (quant_type == MoEQuantType::UINT4) {
    using CudaWeightT = typename ToCudaTypeWrapper<uint8_t, true>::MappedType;
    return QuantizedMoEImpl<CudaWeightT>(context, moe_params, input, router_probs,
                                         fc1_experts_weights, fc1_experts_bias_optional, fc2_experts_weights,
                                         fc2_experts_bias_optional, fc3_experts_weights_optional,
                                         fc3_experts_bias_optional, fc1_scales, fc2_scales, fc3_scales_optional,
                                         GetDeviceProp());
  } else {
    using CudaWeightT = typename ToCudaTypeWrapper<uint8_t, false>::MappedType;
    return QuantizedMoEImpl<CudaWeightT>(context, moe_params, input, router_probs,
                                         fc1_experts_weights, fc1_experts_bias_optional, fc2_experts_weights,
                                         fc2_experts_bias_optional, fc3_experts_weights_optional,
                                         fc3_experts_bias_optional, fc1_scales, fc2_scales, fc3_scales_optional,
                                         GetDeviceProp());
  }

#if defined(__GNUC__)
#pragma GCC diagnostic pop
#endif
}

ONNX_OPERATOR_TYPED_KERNEL_EX(
    QMoE,
    kMSDomain,
    1,
    MLFloat16,
    kCudaExecutionProvider,
    (*KernelDefBuilder::Create())
        .MayInplace(0, 0)
        .TypeConstraint("T", DataTypeImpl::GetTensorType<MLFloat16>())
        .TypeConstraint("T1", DataTypeImpl::GetTensorType<uint8_t>())
        .TypeConstraint("T2", DataTypeImpl::GetTensorType<MLFloat16>()),
    QMoE<MLFloat16>);

ONNX_OPERATOR_TYPED_KERNEL_EX(
    QMoE,
    kMSDomain,
    1,
    BFloat16,
    kCudaExecutionProvider,
    (*KernelDefBuilder::Create())
        .MayInplace(0, 0)
        .TypeConstraint("T", DataTypeImpl::GetTensorType<BFloat16>())
        .TypeConstraint("T1", DataTypeImpl::GetTensorType<uint8_t>())
        .TypeConstraint("T2", DataTypeImpl::GetTensorType<BFloat16>()),
    QMoE<BFloat16>);

}  // namespace cuda
}  // namespace contrib
}  // namespace onnxruntime<|MERGE_RESOLUTION|>--- conflicted
+++ resolved
@@ -15,20 +15,6 @@
 namespace contrib {
 namespace cuda {
 
-<<<<<<< HEAD
-#define REGISTER_KERNEL()                                                                    \
-  ONNX_OPERATOR_KERNEL_EX(QMoE, kMSDomain, 1, kCudaExecutionProvider,                        \
-                          (*KernelDefBuilder::Create())                                      \
-                              .MayInplace(0, 0)                                              \
-                              .TypeConstraint("T", BuildKernelDefConstraints<MLFloat16>())   \
-                              .TypeConstraint("T1", BuildKernelDefConstraints<uint8_t>())    \
-                              .TypeConstraint("T2", BuildKernelDefConstraints<MLFloat16>()), \
-                          QMoE);
-
-REGISTER_KERNEL()
-
-=======
->>>>>>> e842ddd8
 namespace {
 template <typename T, bool use_quint4x2>
 struct ToCudaTypeWrapper : public ToCudaType<T> {};
