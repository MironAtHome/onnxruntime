// Copyright (c) Microsoft Corporation. All rights reserved.
// Licensed under the MIT License.

#include "contrib_ops/webgpu/bert/attention.h"

#include "contrib_ops/cpu/bert/multihead_attention_helper.h"
#include "contrib_ops/webgpu/bert/multihead_attention.h"
#include "contrib_ops/webgpu/webgpu_contrib_kernels.h"
#include "core/providers/webgpu/webgpu_supported_types.h"
using namespace onnxruntime::webgpu;
using namespace ::onnxruntime::common;
using namespace ONNX_NAMESPACE;
using namespace onnxruntime::contrib::multihead_attention_helper;

namespace onnxruntime {
namespace contrib {
namespace webgpu {

Status TransferBSDToBNSHProgram::GenerateShaderCode(ShaderHelper& shader) const {
  shader.AddInput("qkv_input", ShaderUsage::UseUniform);
  const auto& qkv_output = shader.AddOutput("qkv_output", ShaderUsage::UseUniform | ShaderUsage::UseOffsetToIndices);

  if (has_bias_) {
    shader.AddInput("bias", ShaderUsage::UseUniform);
  }

  shader.MainFunctionBody() << shader.GuardAgainstOutOfBoundsWorkgroupSizes("uniforms.data_size")
                            << "let output_indices = " << qkv_output.OffsetToIndices("global_idx") << ";\n"
                            << "let input_offset_idx = output_indices[0] * uniforms.batch_offset + output_indices[1] *"
                            << " uniforms.head_offset + output_indices[2] * uniforms.sequence_offset + output_indices[3];\n";
  if (has_bias_) {
    shader.MainFunctionBody() << "let bias_offset_idx = (input_offset_idx % uniforms.sequence_offset) + uniforms.bias_offset;\n";
  }
  shader.MainFunctionBody() << "qkv_output[global_idx] = qkv_input[input_offset_idx]";
  if (has_bias_) {
    shader.MainFunctionBody() << " + bias[bias_offset_idx];\n";
  } else {
    shader.MainFunctionBody() << ";\n";
  }

  return Status::OK();
}

Status TransferBSDToBNSH(onnxruntime::webgpu::ComputeContext& context, int num_heads, int sequence_length,
                         int head_size, const Tensor* input_tensor, const Tensor* bias, int bias_offset, Tensor* output_tensor) {
  ORT_ENFORCE(input_tensor->Shape().GetDims().size() == 3);
  ORT_ENFORCE(output_tensor->Shape().GetDims().size() == 4);

  uint32_t data_size = SafeInt<uint32_t>(output_tensor->Shape().Size());
  const int batch_offset = num_heads * sequence_length * head_size;
  const int sequence_offset = num_heads * head_size;
  const int head_offset = head_size;
  bool has_bias = bias != nullptr;

  TransferBSDToBNSHProgram program{has_bias};
  program.AddInputs({{input_tensor, ProgramTensorMetadataDependency::TypeAndRank}})
      .AddOutputs({{output_tensor, ProgramTensorMetadataDependency::TypeAndRank}})
      .SetDispatchGroupSize((data_size + WORKGROUP_SIZE - 1) / WORKGROUP_SIZE)
      .AddUniformVariables({{data_size},
                            {static_cast<uint32_t>(batch_offset)},
                            {static_cast<uint32_t>(sequence_offset)},
                            {static_cast<uint32_t>(head_offset)},
                            {static_cast<uint32_t>(bias_offset)}});

  if (has_bias) {
    program.AddInput({bias, ProgramTensorMetadataDependency::TypeAndRank});
  }

  return context.RunProgram(program);
};

void InitVarStub(std::ostringstream& ss, const Tensor* seqlen_k) {
  if (seqlen_k != nullptr) {
    ss << "total_sequence_length = u32(seqlen_k[batch_idx]) + 1;\n";
    ss << "var past_sequence_length: u32 = select(total_sequence_length - sequence_length, 0u, uniforms.is_first_prompt > 0);\n";
  } else {
    ss << "let past_sequence_length = uniforms.past_sequence_length;\n";
  }
}

Status AttentionProbsProgram::GenerateShaderCode(ShaderHelper& shader) const {
  shader.AddInput("q", ShaderUsage::UseUniform | ShaderUsage::UseValueTypeAlias);
  if (!is_packed_qkv_) {
    shader.AddInput("key", ShaderUsage::UseUniform | ShaderUsage::UseValueTypeAlias);
  }
  if (feed_past_key_) {
    shader.AddInput("past_key", ShaderUsage::UseUniform);
  }
  if (has_attention_bias_) {
    shader.AddInput("attention_bias", ShaderUsage::UseUniform);
  }
  if (seqlen_k_ != nullptr) {
    shader.AddInput("seqlen_k", ShaderUsage::UseUniform);
  }
  shader.AddOutput("output", ShaderUsage::UseUniform | ShaderUsage::UseValueTypeAlias);
  if (has_present_key_) {
    shader.AddOutput("present_key", ShaderUsage::UseUniform);
  }

  shader.AdditionalImplementation() << "var<workgroup> tileQ: array<q_value_t, " << tile_size_ * tile_size_ << ">;\n"
                                    << "var<workgroup> tileK: array<" << (is_packed_qkv_ ? "q_value_t" : "key_value_t") << ", " << tile_size_ * tile_size_ << ">;\n"
                                    << "alias f32_val_t = " << (components_ == 4 ? "vec4<f32>" : (components_ == 2 ? "vec2<f32>" : "f32")) << ";\n";
  shader.MainFunctionBody() << "// x holds the N and y holds the M\n"
                            << "let m = workgroup_id.y * TILE_SIZE;\n"
                            << "let n = workgroup_id.x * TILE_SIZE;\n"
                            << "let batch_idx = workgroup_id.z / uniforms.num_heads;\n"
                            << "let sequence_length = uniforms.M;\n"
                            << "var total_sequence_length = uniforms.N;\n";
  if (is_packed_qkv_) {
    shader.MainFunctionBody() << "let head_idx = workgroup_id.z % uniforms.num_heads;\n"
                              << "let kv_num_heads = uniforms.num_heads /" << n_reps_ << ";\n"
                              << "let packed_batch_stride = (uniforms.num_heads + 2 * kv_num_heads) * uniforms.M * uniforms.K;\n"
                              << "let qOffset = batch_idx * packed_batch_stride + head_idx * uniforms.M * uniforms.K;\n"
                              << "let kvHeadIdx = head_idx % kv_num_heads;\n"
                              << "let kOffset = batch_idx * packed_batch_stride + (uniforms.num_heads + kvHeadIdx) * uniforms.kv_sequence_length * uniforms.K;\n";
  } else {
    shader.MainFunctionBody() << "let qOffset = workgroup_id.z * uniforms.M * uniforms.K + m * uniforms.K;\n"
                              << "let kOffset = (workgroup_id.z / " << n_reps_ << ") * uniforms.kv_sequence_length * uniforms.K;\n";
  }
  std::ostringstream oss;
  InitVarStub(oss, seqlen_k_);
  shader.MainFunctionBody() << oss.str();
  if (has_present_key_) {
    shader.MainFunctionBody() << "let presentKeyOffset = (workgroup_id.z / " << n_reps_ << ") * uniforms.present_sequence_length * uniforms.K;\n";
  }

  shader.MainFunctionBody() << "var value = f32_val_t(0);\n"
                            << "for (var w: u32 = 0u; w < uniforms.K; w += TILE_SIZE) {\n"
                            << "  if (global_id.y < uniforms.M && w + local_id.x < uniforms.K) {\n"
                            << "    tileQ[TILE_SIZE * local_id.y + local_id.x] = q[qOffset + local_id.y * uniforms.K + w + local_id.x];\n"
                            << "  }\n"
                            << "  if (n + local_id.y < uniforms.N && w + local_id.x < uniforms.K) {\n"
                            << "    var idx = TILE_SIZE * local_id.y + local_id.x;\n";

  if ((feed_past_key_ && has_present_key_) || (past_present_share_buffer_ && !is_first_prompt_)) {
    shader.MainFunctionBody() << "    if (n + local_id.y < past_sequence_length) {\n"
                              << "      let pastKeyOffset = (workgroup_id.z / " << n_reps_ << ") * uniforms.past_sequence_length * uniforms.K;\n"
                              << "      tileK[idx] = " << (past_present_share_buffer_ ? "present_key" : "past_key") << "[pastKeyOffset + (n + local_id.y) * uniforms.K + w + local_id.x];\n"
                              << "    } else  if (n + local_id.y - past_sequence_length < uniforms.kv_sequence_length) {\n"
                              << "      tileK[idx] = " << (is_packed_qkv_ ? "q" : "key") << "[kOffset + (n + local_id.y - past_sequence_length) * uniforms.K + w + local_id.x];\n"
                              << "    }\n";
  } else {
    shader.MainFunctionBody() << "    if (n + local_id.y < uniforms.kv_sequence_length) {\n"
                              << "      tileK[idx] = " << (is_packed_qkv_ ? "q" : "key") << "[kOffset + (n + local_id.y) * uniforms.K + w + local_id.x];\n"
                              << "    }\n";
  }

  if (has_present_key_) {
    if (past_present_share_buffer_) {
      shader.MainFunctionBody() << "    if (n + local_id.y >= past_sequence_length && n + local_id.y < uniforms.kv_sequence_length + past_sequence_length) {\n";
    } else {
      shader.MainFunctionBody() << "    if (n + local_id.y < uniforms.kv_sequence_length + past_sequence_length) {\n";
    }
    shader.MainFunctionBody() << "      present_key[presentKeyOffset + (n + local_id.y) * uniforms.K + w + local_id.x] = tileK[idx];\n"
                              << "    }\n";
  }

  shader.MainFunctionBody() << "  }\n"
                            << "  workgroupBarrier();\n"
                            << "  for (var k: u32 = 0u; k < TILE_SIZE && w+k < uniforms.K; k++) {\n"
                            << "    value += f32_val_t(tileQ[TILE_SIZE * local_id.y + k] * tileK[TILE_SIZE * local_id.x + k]);\n"
                            << "  }\n"
                            << "  workgroupBarrier();\n"
                            << "}\n";

  shader.MainFunctionBody() << "if (global_id.y < uniforms.M && global_id.x < total_sequence_length) {\n"
                            << "  let headOffset = workgroup_id.z * uniforms.M * uniforms.N;\n"
                            << "  let outputIdx = headOffset + global_id.y * uniforms.N + global_id.x;\n"
                            << "  var sum: f32 = " << (components_ == 4 ? "value.x + value.y + value.z + value.w" : (components_ == 2 ? "value.x + value.y" : "value")) << ";\n";

  shader.MainFunctionBody() << "  output[outputIdx] = output_value_t(sum * uniforms.alpha)";
  if (has_attention_bias_) {
    shader.MainFunctionBody() << " + attention_bias[outputIdx]";
  }
  shader.MainFunctionBody() << ";\n"
                            << "}\n";

  return Status::OK();
}

Status ComputeAttentionProbs(onnxruntime::webgpu::ComputeContext& context, int output_count, const Tensor* Q,
                             const Tensor* K, const Tensor* past_key, const Tensor* attention_bias, Tensor* probs, Tensor* present_key,
                             WebgpuAttentionParameters& parameters, int past_sequence_length, int total_sequence_length,
                             const Tensor* seqlen_k) {
  const float alpha = parameters.scale_ == 0.0f ? 1.f / sqrt(static_cast<float>(parameters.head_size_))
                                                : parameters.scale_;

  const bool feed_past_key = present_key != nullptr && past_key != nullptr && past_key->SizeInBytes() > 0 && !parameters.past_present_share_buffer_;
  const bool has_present_key = output_count > 1 && past_key;
  const bool has_attention_bias = attention_bias != nullptr;
  constexpr int tile_size = 12;
  const int components = parameters.head_size_ % 4 == 0 ? 4 : (parameters.head_size_ % 2 == 0 ? 2 : 1);

  AttentionProbsProgram program{"AttentionProbs", feed_past_key, has_present_key, has_attention_bias, tile_size,
                                components, parameters.is_first_prompt_, parameters.is_packed_qkv_, parameters.n_reps, seqlen_k, parameters.past_present_share_buffer_};
  program.AddInput({Q, ProgramTensorMetadataDependency::TypeAndRank, components});
  if (K != nullptr) {
    program.AddInput({K, ProgramTensorMetadataDependency::TypeAndRank, components});
  }
  if (feed_past_key) {
    program.AddInput({past_key, ProgramTensorMetadataDependency::TypeAndRank, components});
  }
  if (has_attention_bias) {
    program.AddInput({attention_bias, ProgramTensorMetadataDependency::TypeAndRank});
  }
  if (seqlen_k != nullptr) {
    program.AddInput({seqlen_k, ProgramTensorMetadataDependency::TypeAndRank});
  }
  program.AddOutputs({{probs, ProgramTensorMetadataDependency::Rank}});
  if (has_present_key) {
    program.AddOutput({present_key, ProgramTensorMetadataDependency::Rank, components});
  }

  const uint32_t vectorized_head_size = (parameters.head_size_ + components - 1) / components;
  program.SetDispatchGroupSize((total_sequence_length + tile_size - 1) / tile_size,
                               (parameters.sequence_length_ + tile_size - 1) / tile_size,
                               parameters.batch_size_ * parameters.num_heads_)
      .SetWorkgroupSize(tile_size, tile_size)
      .CacheHint(std::to_string(tile_size), parameters.past_present_share_buffer_, feed_past_key, has_present_key, has_attention_bias, seqlen_k != nullptr, components, parameters.is_first_prompt_, parameters.is_packed_qkv_)
      .AddUniformVariables({{static_cast<uint32_t>(parameters.sequence_length_)},
                            {static_cast<uint32_t>(vectorized_head_size)},
                            {static_cast<uint32_t>(total_sequence_length)},
                            {static_cast<uint32_t>(parameters.num_heads_)},
                            {static_cast<uint32_t>(parameters.head_size_)},
                            {static_cast<float>(alpha)},
                            {static_cast<uint32_t>(past_sequence_length)},
                            {static_cast<uint32_t>(parameters.kv_sequence_length_)},
                            {static_cast<uint32_t>(seqlen_k == nullptr ? total_sequence_length : parameters.seqlen_present_kv_cache_)},
                            {static_cast<uint32_t>(parameters.n_reps)},
                            {static_cast<uint32_t>(parameters.is_first_prompt_ ? 1 : 0)}})
      .SetOverridableConstants({{static_cast<uint32_t>(tile_size)}});

  return context.RunProgram(program);
}

Status InPlaceSoftmaxProgram::GenerateShaderCode(ShaderHelper& shader) const {
  if (seqlen_k_) {
    shader.AddInput("seqlen_k", ShaderUsage::UseUniform);
  }
  shader.AddOutput("x", ShaderUsage::UseUniform | ShaderUsage::UseValueTypeAlias | ShaderUsage::UseElementTypeAlias);
  shader.AdditionalImplementation() << "var<workgroup> thread_max: array<f32, " << work_group_size_ << ">;\n"
                                    << "var<workgroup> thread_sum: array<f32, " << work_group_size_ << ">;\n"
                                    << "alias f32_val_t = " << (components_ == 4 ? "vec4<f32>" : (components_ == 2 ? "vec2<f32>" : "f32")) << ";\n";
  shader.MainFunctionBody() << "let batch_idx = workgroup_id.z / uniforms.num_heads;\n"
                            << "let sequence_length = uniforms.sequence_length;\n"
                            << "var total_sequence_length = uniforms.total_sequence_length_comp * " << components_ << ";\n";
  std::ostringstream oss;
  InitVarStub(oss, seqlen_k_);
  shader.MainFunctionBody() << oss.str()
                            << "let local_offset = local_idx * uniforms.elements_per_thread;\n"
                            << "let offset = (global_idx / " << work_group_size_ << ") * uniforms.total_sequence_length_comp + local_offset;\n"
                            << "let seq_causal_length = " << (seqlen_k_ ? "past_sequence_length + workgroup_id.y + 1" : "uniforms.total_sequence_length_comp") << ";\n"
                            << "var thread_max_vector = f32_val_t(-3.402823e+38f);\n"
                            << "for (var i: u32 = 0; i < uniforms.elements_per_thread && i + local_offset < seq_causal_length; i++) {\n"
                            << "  thread_max_vector = max(f32_val_t(x[offset + i]), thread_max_vector);\n"
                            << "}\n"
                            << "thread_max[local_idx] = " << (components_ == 4 ? "max(max(thread_max_vector.x, thread_max_vector.y), max(thread_max_vector.z, thread_max_vector.w))" : (components_ == 2 ? "max(thread_max_vector.x, thread_max_vector.y)" : "thread_max_vector")) << ";\n"
                            << "workgroupBarrier();\n"
                            << "var max_value =  f32(-3.402823e+38f);\n"
                            << "for (var i = 0u; i < " << work_group_size_ << "; i++) {\n"
                            << "  max_value = max(thread_max[i], max_value);\n"
                            << "}\n"
                            << "var sum_vector = f32_val_t(0);\n"
                            << "for (var i: u32 = 0; i < uniforms.elements_per_thread && i + local_offset < seq_causal_length; i++) {\n"
                            << "  sum_vector += exp(f32_val_t(x[offset + i]) - max_value);\n"
                            << "}\n"
                            << "thread_sum[local_idx] = " << (components_ == 4 ? "sum_vector.x + sum_vector.y + sum_vector.z + sum_vector.w" : (components_ == 2 ? "sum_vector.x + sum_vector.y" : "sum_vector")) << ";\n"
                            << "workgroupBarrier();\n"
                            << "var sum: f32 = 0;\n"
                            << "for (var i = 0u; i < " << work_group_size_ << "; i++) {\n"
                            << "  sum += thread_sum[i]\n;"
                            << "}\n"
                            << "if (sum == 0) {\n"
                            << "  for (var i: u32 = 0; i < uniforms.elements_per_thread && i + local_offset < seq_causal_length; i++) {\n"
                            << "    x[offset + i] = x_value_t(x_element_t(1.0)/x_element_t(seq_causal_length));\n"
                            << "  }\n"
                            << "} else {\n"
                            << "  for (var i: u32 = 0; i < uniforms.elements_per_thread && i + local_offset < seq_causal_length; i++) {\n"
                            << "    var f32input = f32_val_t(x[offset + i]);\n"
                            << "    x[offset + i] = x_value_t(exp(f32input - max_value) / sum);\n"
                            << "  }\n"
                            << "}\n";
  if (seqlen_k_) {
    shader.MainFunctionBody() << "for (var total_seq_id: u32 = seq_causal_length; total_seq_id + local_offset < uniforms.total_sequence_length_comp; total_seq_id++) {\n"
                              << "   x[offset + total_seq_id] = x_value_t(x_element_t(0));\n"
                              << "}\n";
  }

  return Status::OK();
}

Status ComputeInPlaceSoftmax(onnxruntime::webgpu::ComputeContext& context, Tensor* probs, int32_t batch_size, int32_t num_heads, int32_t past_sequence_length, int32_t sequence_length, int32_t total_sequence_length,
                             const Tensor* seqlen_k, bool is_first_prompt) {
  const int components = seqlen_k != nullptr ? 1 : (total_sequence_length % 4 == 0 ? 4 : (total_sequence_length % 2 == 0 ? 2 : 1));
  int work_group_size = 64;
  const int total_sequence_length_comp = (total_sequence_length + components - 1) / components;
  if (total_sequence_length_comp < work_group_size) {
    work_group_size = 32;
  }
  const int elementsPerThread = (total_sequence_length_comp + work_group_size - 1) / work_group_size;

  InPlaceSoftmaxProgram program{"InPlaceSoftmax", work_group_size, components, seqlen_k};
  if (seqlen_k != nullptr) {
    program.AddInput({seqlen_k, ProgramTensorMetadataDependency::TypeAndRank});
  }
  program.AddOutputs({{probs, ProgramTensorMetadataDependency::TypeAndRank, components}})
      .CacheHint(work_group_size)
      .SetDispatchGroupSize(1, sequence_length, batch_size * num_heads)
      .SetWorkgroupSize(work_group_size)
      .AddUniformVariables({{static_cast<uint32_t>(batch_size)},
                            {static_cast<uint32_t>(num_heads)},
                            {static_cast<uint32_t>(past_sequence_length)},
                            {static_cast<uint32_t>(sequence_length)},
                            {static_cast<uint32_t>(total_sequence_length_comp)},
                            {static_cast<uint32_t>(elementsPerThread)},
                            {static_cast<uint32_t>(is_first_prompt ? 1 : 0)}});

  return context.RunProgram(program);
}

Status VxAttentionScoreProgram::GenerateShaderCode(ShaderHelper& shader) const {
  shader.AddInput("probs", ShaderUsage::UseUniform | ShaderUsage::UseValueTypeAlias);
  shader.AddInput("v", ShaderUsage::UseUniform | ShaderUsage::UseValueTypeAlias);
  if (feed_past_value_) {
    shader.AddInput("past_value", ShaderUsage::UseUniform);
  }
  if (seqlen_k_) {
    shader.AddInput("seqlen_k", ShaderUsage::UseUniform);
  }
  shader.AddOutput("output", ShaderUsage::UseUniform | ShaderUsage::UseValueTypeAlias);
  if (has_present_value_) {
    shader.AddOutput("present_value", ShaderUsage::UseUniform);
  }

  shader.AdditionalImplementation() << "var<workgroup> tileQ: array<probs_value_t, " << tile_size_ * tile_size_ << ">;\n"
                                    << "var<workgroup> tileK: array<v_value_t, " << tile_size_ * tile_size_ << ">;\n";
  shader.MainFunctionBody() << "let head_idx = workgroup_id.z % uniforms.num_heads;\n"
                            << "let batch_idx = workgroup_id.z / uniforms.num_heads;\n"
                            << "let m = global_id.y;\n"
                            << "let n = global_id.x;\n"
                            << "let offsetA = workgroup_id.z * (uniforms.M * uniforms.K) + m * uniforms.K;\n"
                            << "let sequence_length = uniforms.M;\n"
                            << "var total_sequence_length = uniforms.K;\n";
  std::ostringstream oss;
  InitVarStub(oss, seqlen_k_);
  shader.MainFunctionBody() << oss.str();
  if (is_packed_qkv_) {
    shader.MainFunctionBody() << "let kv_num_heads = uniforms.num_heads / " << n_reps_ << ";\n"
                              << "let packed_batch_stride = (uniforms.num_heads + 2 * kv_num_heads) * uniforms.M * uniforms.K;\n"
                              << "let kvHeadIdx = head_idx % kv_num_heads;\n"
                              << "let vOffset = batch_idx * packed_batch_stride + (uniforms.num_heads + kv_num_heads + kvHeadIdx) * uniforms.N * uniforms.kv_sequence_length + n;\n";
  } else {
    shader.MainFunctionBody() << "let vOffset = (workgroup_id.z / " << n_reps_ << ") * uniforms.N * uniforms.kv_sequence_length + n;\n";
  }
  if (has_present_value_) {
    shader.MainFunctionBody() << "let presentValueOffset = (workgroup_id.z / " << n_reps_ << ") * uniforms.N * uniforms.present_sequence_length + n;\n";
  }

  shader.MainFunctionBody() << "var value = output_value_t(0);\n"
                            << "for (var w: u32 = 0u; w < uniforms.K; w += TILE_SIZE) {\n"
                            << "  if (m < uniforms.M && w + local_id.x < uniforms.K) {\n"
                            << "    tileQ[TILE_SIZE * local_id.y + local_id.x] = probs[offsetA + w + local_id.x];\n"
                            << "  }\n"
                            << "  if (n < uniforms.N && w + local_id.y < uniforms.K) {\n"
                            << "    var idx = TILE_SIZE * local_id.y + local_id.x;\n";

  if ((feed_past_value_ && has_present_value_) || (past_present_share_buffer_ && !is_first_prompt_)) {
    shader.MainFunctionBody() << "    if (w + local_id.y < past_sequence_length) {\n"
                              << "      let pastValueOffset = (workgroup_id.z / " << n_reps_ << ") * uniforms.N * uniforms.past_sequence_length + n;\n"
                              << "      tileK[idx] = " << (past_present_share_buffer_ ? "present_value" : "past_value") << "[pastValueOffset + (w + local_id.y) * uniforms.N];\n"
                              << "    } else if (w + local_id.y - past_sequence_length < uniforms.kv_sequence_length) {\n"
                              << "      tileK[idx] = v[vOffset + (w + local_id.y - past_sequence_length) * uniforms.N];\n"
                              << "    }\n";
  } else {
    shader.MainFunctionBody() << "    if (w + local_id.y < uniforms.kv_sequence_length) {\n"
                              << "      tileK[idx] = v[vOffset + (w + local_id.y) * uniforms.N];\n"
                              << "    }\n";
  }

  if (has_present_value_) {
    if (past_present_share_buffer_) {
      shader.MainFunctionBody() << "    if (w + local_id.y >= past_sequence_length && w + local_id.y < uniforms.kv_sequence_length + past_sequence_length) {\n";
    } else {
      shader.MainFunctionBody() << "    if (w + local_id.y < uniforms.kv_sequence_length + past_sequence_length) {\n";
    }
    shader.MainFunctionBody() << "      present_value[presentValueOffset + (w + local_id.y) * uniforms.N] = tileK[idx];\n"
                              << "    }\n";
  }

  shader.MainFunctionBody() << "  }\n"
                            << "  workgroupBarrier();\n"
                            << "  for (var k: u32 = 0u; k < TILE_SIZE && w+k < total_sequence_length; k++) {\n"
                            << "    value += tileQ[TILE_SIZE * local_id.y + k] * tileK[TILE_SIZE * k + local_id.x];\n"
                            << "  }\n"
                            << "  workgroupBarrier();\n"
                            << "}\n";

  shader.MainFunctionBody() << "// we need to transpose output from BNSH_v to BSND_v\n"
                            << "if (m < uniforms.M && n < uniforms.N) {\n"
                            << "  let outputIdx = batch_idx * uniforms.M * uniforms.v_hidden_size + "
                            << "  m * uniforms.v_hidden_size + head_idx * uniforms.N + n;\n"
                            << "  output[outputIdx] = value;\n"
                            << "}\n";

  return Status::OK();
}

Status ComputeVxAttentionScore(onnxruntime::webgpu::ComputeContext& context, int output_count,
                               const Tensor* probs,
                               const Tensor* V,
                               const Tensor* past_value,
                               Tensor* output,
                               Tensor* present_value,
                               WebgpuAttentionParameters& parameters,
                               int past_sequence_length,
                               int total_sequence_length,
                               const Tensor* seqlen_k) {
  const bool feed_past_value = present_value != nullptr && past_value != nullptr && past_value->SizeInBytes() > 0 && !parameters.past_present_share_buffer_;
  const bool has_present_value = output_count > 1 && past_value != nullptr;
  const int components = parameters.v_head_size_ % 4 == 0 ? 4 : (parameters.v_head_size_ % 2 == 0 ? 2 : 1);
  constexpr int tile_size = 12;
<<<<<<< HEAD

  VxAttentionScoreProgram program{"VxAttentionScore", feed_past_value, has_present_value, tile_size, parameters.is_first_prompt_, parameters.is_packed_qkv_, parameters.n_reps, seqlen_k, parameters.past_present_share_buffer_};
=======
  int tile_n_size = tile_size * components;
  VxAttentionScoreProgram program{"VxAttentionScore", feed_past_value, has_present_value, tile_size, parameters.is_first_prompt_, parameters.n_reps, seqlen_k, parameters.past_present_share_buffer_};
>>>>>>> 75cf166b
  program.AddInputs({{probs, ProgramTensorMetadataDependency::TypeAndRank},
                     {V, ProgramTensorMetadataDependency::TypeAndRank, components}});
  if (feed_past_value) {
    program.AddInput({past_value, ProgramTensorMetadataDependency::TypeAndRank, components});
  }
  if (seqlen_k != nullptr) {
    program.AddInput({seqlen_k, ProgramTensorMetadataDependency::TypeAndRank});
  }
  program.AddOutputs({{output, ProgramTensorMetadataDependency::TypeAndRank, components}});
  if (has_present_value) {
    program.AddOutput({present_value, ProgramTensorMetadataDependency::TypeAndRank, components});
  }

  program.SetDispatchGroupSize((parameters.v_head_size_ + tile_n_size - 1) / tile_n_size,
                               (parameters.sequence_length_ + tile_size - 1) / tile_size,
                               parameters.batch_size_ * parameters.num_heads_)
      .CacheHint(std::to_string(tile_size), parameters.past_present_share_buffer_, feed_past_value, has_present_value, seqlen_k != nullptr, parameters.is_first_prompt_, parameters.is_packed_qkv_)
      .SetWorkgroupSize(tile_size, tile_size)
      .AddUniformVariables({{static_cast<uint32_t>(parameters.sequence_length_)},
                            {static_cast<uint32_t>(total_sequence_length)},
                            {static_cast<uint32_t>(parameters.v_head_size_ / components)},
                            {static_cast<uint32_t>(parameters.num_heads_)},
                            {static_cast<uint32_t>(parameters.head_size_)},
                            {static_cast<uint32_t>(parameters.v_hidden_size_ * parameters.n_reps / components)},
                            {static_cast<uint32_t>(past_sequence_length)},
                            {static_cast<uint32_t>(parameters.kv_sequence_length_)},
                            {static_cast<uint32_t>(seqlen_k == nullptr ? total_sequence_length : parameters.seqlen_present_kv_cache_)},
                            {static_cast<uint32_t>(parameters.n_reps)},
                            {static_cast<uint32_t>(parameters.is_first_prompt_)}})
      .SetOverridableConstants({{static_cast<uint32_t>(tile_size)}});

  return context.RunProgram(program);
}

Status ApplyAttention(const Tensor* Q, const Tensor* K, const Tensor* V, const Tensor* attention_bias,
                      const Tensor* past_key, const Tensor* past_value, Tensor* output, Tensor* present_key, Tensor* present_value,
                      WebgpuAttentionParameters& parameters, onnxruntime::webgpu::ComputeContext& context, const Tensor* seqlen_k) {
  const int output_count = std::min({context.OutputCount(), 1 + (past_key != nullptr ? 1 : 0) + (past_value != nullptr ? 1 : 0)});
  const int past_sequence_length = output_count > 1 ? parameters.past_sequence_length_ : 0;
  const int total_sequence_length = parameters.total_sequence_length_;

  const TensorShapeVector probs_dims({parameters.batch_size_, parameters.num_heads_,
                                      parameters.sequence_length_, total_sequence_length});
  const TensorShape probs_shape(probs_dims);
  Tensor probs = context.CreateGPUTensor(Q->DataType(), probs_shape);
  ORT_RETURN_IF_ERROR(ComputeAttentionProbs(context, output_count, Q, K, past_key, attention_bias, &probs, present_key,
                                            parameters, past_sequence_length, total_sequence_length, seqlen_k));

  ORT_RETURN_IF_ERROR(ComputeInPlaceSoftmax(context, &probs,
                                            parameters.batch_size_, parameters.num_heads_, parameters.past_sequence_length_, parameters.sequence_length_, total_sequence_length, seqlen_k, parameters.is_first_prompt_));

  ORT_RETURN_IF_ERROR(ComputeVxAttentionScore(context, output_count, &probs, parameters.is_packed_qkv_ ? Q : V, past_value, output, present_value,
                                              parameters, past_sequence_length, total_sequence_length, seqlen_k));

  return Status::OK();
}

}  // namespace webgpu
}  // namespace contrib
}  // namespace onnxruntime<|MERGE_RESOLUTION|>--- conflicted
+++ resolved
@@ -419,13 +419,8 @@
   const bool has_present_value = output_count > 1 && past_value != nullptr;
   const int components = parameters.v_head_size_ % 4 == 0 ? 4 : (parameters.v_head_size_ % 2 == 0 ? 2 : 1);
   constexpr int tile_size = 12;
-<<<<<<< HEAD
-
+  int tile_n_size = tile_size * components;
   VxAttentionScoreProgram program{"VxAttentionScore", feed_past_value, has_present_value, tile_size, parameters.is_first_prompt_, parameters.is_packed_qkv_, parameters.n_reps, seqlen_k, parameters.past_present_share_buffer_};
-=======
-  int tile_n_size = tile_size * components;
-  VxAttentionScoreProgram program{"VxAttentionScore", feed_past_value, has_present_value, tile_size, parameters.is_first_prompt_, parameters.n_reps, seqlen_k, parameters.past_present_share_buffer_};
->>>>>>> 75cf166b
   program.AddInputs({{probs, ProgramTensorMetadataDependency::TypeAndRank},
                      {V, ProgramTensorMetadataDependency::TypeAndRank, components}});
   if (feed_past_value) {
