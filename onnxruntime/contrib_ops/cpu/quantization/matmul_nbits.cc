--- conflicted
+++ resolved
@@ -458,11 +458,7 @@
   auto tmp_b_data_ptr = IAllocator::MakeUniquePtr<float>(allocator, SafeInt<size_t>(K_) * N_, true);
 
   if ((reorder_idx_data == nullptr) && (!zero_points || !zero_points->IsDataType<float>())) {
-<<<<<<< HEAD
-    // dequantize b, only 2 and 4b quantization is supported for now
-=======
     // dequantize b, only 2b, 4b, and 8b quantization is supported for now
->>>>>>> 8f6b2016
     if (this->nbits_ == 2) {
       MlasDequantizeBlockwise<float, 2>(
           tmp_b_data_ptr.get(),                           // dequantized output
