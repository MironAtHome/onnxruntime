--- conflicted
+++ resolved
@@ -125,7 +125,6 @@
   std::vector<float> input0_vals(random.Gaussian<float>(AsSpan({M, K}), 0.0f, 0.25f));
   std::vector<float> input1_f_vals(random.Gaussian<float>(AsSpan({K, N}), 0.0f, 0.25f));
 
-<<<<<<< HEAD
 #if 0  // for Debugging
   std::vector<float> input1_f_vals_trans(N * K);
   MlasTranspose(input1_f_vals.data(), input1_f_vals_trans.data(), K, N);
@@ -140,14 +139,9 @@
   MlasBlockwiseQuantizedBufferSizes<qbits>(static_cast<int>(opts.block_size), /* columnwise */ true,
                                     static_cast<int>(K), static_cast<int>(N),
                                     q_data_size_in_bytes, q_scale_size, &q_zp_size_in_bytes);
-=======
   int64_t k_blocks = (K + opts.block_size - 1) / opts.block_size;
   int64_t blob_size = (opts.block_size * QBits + 7) / 8;
-  size_t q_scale_size = static_cast<size_t>(N * k_blocks);
-  size_t q_data_size_in_bytes = static_cast<size_t>(N * k_blocks * blob_size);  // packed as UInt4x2
   const int64_t zero_point_blob_size = (k_blocks * QBits + 7) / 8;
-  size_t q_zp_size_in_bytes = static_cast<size_t>(N * zero_point_blob_size);  // packed as UInt4x2
->>>>>>> 613d22da
 
   std::vector<uint8_t> input1_vals(q_data_size_in_bytes);
   std::vector<float> scales(q_scale_size);
@@ -291,14 +285,8 @@
 
 }  // namespace
 
-<<<<<<< HEAD
 template <typename AType, int qbits, int M, int N, int K, int block_size, int accuracy_level>
 void TestMatMulNBitsTyped() {
-=======
-template <typename AType, int M, int N, int K, int block_size, int accuracy_level, bool legacy_shape = false>
-void TestMatMulNBitsTyped(std::optional<float> abs_error = std::nullopt,
-                          std::optional<float> rel_error = std::nullopt) {
->>>>>>> 613d22da
   TestOptions base_opts{};
   base_opts.M = M, base_opts.N = N, base_opts.K = K;
   base_opts.block_size = block_size;
@@ -360,14 +348,8 @@
 
   {
     TestOptions opts = base_opts;
-<<<<<<< HEAD
     opts.has_zero_point = true, opts.zp_is_4bit = false;
     RunTest<AType, qbits>(opts);
-=======
-    opts.has_zero_point = true;
-    opts.zp_is_4bit = false;
-    RunTest<AType>(opts);
->>>>>>> 613d22da
   }
 #endif  // !defined(USE_DML) && !defined(USE_WEBGPU)
 }
@@ -413,13 +395,11 @@
 }
 
 TEST(MatMulNBits, Float32_Accuracy4) {
-<<<<<<< HEAD
   TestMatMulNBitsTyped<float, Q4Bits, 1, 1, 16, 16, 4>();
   TestMatMulNBitsTyped<float, Q4Bits, 1, 2, 16, 16, 4>();
   TestMatMulNBitsTyped<float, Q4Bits, 1, 32, 16, 16, 4>();
   TestMatMulNBitsTyped<float, Q4Bits, 1, 32, 32, 16, 4>();
   TestMatMulNBitsTyped<float, Q4Bits, 1, 32, 16, 128, 4>();
-  TestMatMulNBitsTyped<float, Q4Bits, 1, 288, 16, 16, 4>();
   TestMatMulNBitsTyped<float, Q4Bits, 1, 288, 1024, 16, 4>();
   TestMatMulNBitsTyped<float, Q4Bits, 1, 288, 1024, 128, 4>();
   TestMatMulNBitsTyped<float, Q4Bits, 1, 288, 93, 32, 4>();
@@ -443,40 +423,6 @@
 // TODO: enable and add more tests for 2bit development.
 TEST(MatMulNBits, DISABLED_Float32_Accuracy4_Q2) {
   TestMatMulNBitsTyped<float, Q2Bits, 2, 1, 1, 32, 4>();
-=======
-  TestMatMulNBitsTyped<float, 1, 1, 16, 16, 4>();
-  TestMatMulNBitsTyped<float, 1, 2, 16, 16, 4>();
-  TestMatMulNBitsTyped<float, 1, 32, 16, 16, 4>();
-  TestMatMulNBitsTyped<float, 1, 32, 32, 16, 4>();
-  TestMatMulNBitsTyped<float, 1, 32, 16, 128, 4>();
-  TestMatMulNBitsTyped<float, 1, 288, 16, 16, 4>();
-  TestMatMulNBitsTyped<float, 1, 288, 1024, 16, 4>();
-  TestMatMulNBitsTyped<float, 1, 288, 1024, 128, 4>();
-  TestMatMulNBitsTyped<float, 1, 288, 93, 32, 4>();
-  TestMatMulNBitsTyped<float, 1, 288, 93, 128, 4>();
-  TestMatMulNBitsTyped<float, 1, 288, 1234, 16, 4>();
-  TestMatMulNBitsTyped<float, 2, 1, 16, 16, 4>();
-  TestMatMulNBitsTyped<float, 2, 2, 16, 16, 4>();
-  TestMatMulNBitsTyped<float, 100, 1, 16, 16, 4>();
-  TestMatMulNBitsTyped<float, 100, 2, 16, 16, 4>();
-  TestMatMulNBitsTyped<float, 100, 32, 16, 16, 4>();
-  TestMatMulNBitsTyped<float, 100, 32, 32, 16, 4>();
-  TestMatMulNBitsTyped<float, 100, 32, 16, 128, 4>();
-  TestMatMulNBitsTyped<float, 100, 288, 16, 16, 4>();
-  TestMatMulNBitsTyped<float, 100, 288, 1024, 16, 4>();
-  TestMatMulNBitsTyped<float, 100, 288, 1024, 128, 4>();
-  TestMatMulNBitsTyped<float, 100, 288, 192, 64, 4>();
-  TestMatMulNBitsTyped<float, 100, 288, 93, 32, 4>();
-  TestMatMulNBitsTyped<float, 100, 288, 93, 128, 4>();
-  TestMatMulNBitsTyped<float, 100, 288, 1234, 16, 4>();
->>>>>>> 613d22da
-}
-
-#if defined(MLAS_TARGET_AMD64_IX86) || defined(MLAS_TARGET_ARM64)
-#if !defined(USE_DML)
-// Actual and expected difference is over 0.01 with DmlExecutionProvider.
-// Skip the tests instead of raising the tolerance to make is pass.
-TEST(MatMulNBits, Float16_Accuracy2) {
   TestMatMulNBitsTyped<MLFloat16, Q4Bits, 1, 1, 16, 16, 2>();
   TestMatMulNBitsTyped<MLFloat16, Q4Bits, 1, 2, 16, 16, 2>();
   TestMatMulNBitsTyped<MLFloat16, Q4Bits, 1, 32, 16, 16, 2>();
@@ -515,7 +461,6 @@
 }
 
 TEST(MatMulNBits, Float16_Accuracy4) {
-<<<<<<< HEAD
   TestMatMulNBitsTyped<MLFloat16, Q4Bits, 1, 1, 16, 16, 4>();
   TestMatMulNBitsTyped<MLFloat16, Q4Bits, 1, 2, 16, 16, 4>();
   TestMatMulNBitsTyped<MLFloat16, Q4Bits, 1, 32, 16, 16, 4>();
@@ -540,35 +485,6 @@
   TestMatMulNBitsTyped<MLFloat16, Q4Bits, 100, 288, 93, 32, 4>();
   TestMatMulNBitsTyped<MLFloat16, Q4Bits, 100, 288, 93, 128, 4>();
   TestMatMulNBitsTyped<MLFloat16, Q4Bits, 100, 288, 1234, 16, 4>();
-=======
-  TestMatMulNBitsTyped<MLFloat16, 1, 1, 16, 16, 4>();
-  TestMatMulNBitsTyped<MLFloat16, 1, 2, 16, 16, 4>();
-  TestMatMulNBitsTyped<MLFloat16, 1, 32, 16, 16, 4>();
-  TestMatMulNBitsTyped<MLFloat16, 1, 32, 32, 16, 4>();
-  TestMatMulNBitsTyped<MLFloat16, 1, 32, 16, 128, 4>();
-  TestMatMulNBitsTyped<MLFloat16, 1, 288, 16, 16, 4>();
-  TestMatMulNBitsTyped<MLFloat16, 1, 288, 1024, 16, 4>();
-  TestMatMulNBitsTyped<MLFloat16, 1, 288, 1024, 128, 4>();
-  TestMatMulNBitsTyped<MLFloat16, 1, 288, 93, 32, 4>();
-  TestMatMulNBitsTyped<MLFloat16, 1, 288, 93, 128, 4>();
-  TestMatMulNBitsTyped<MLFloat16, 1, 288, 1234, 16, 4>();
-  TestMatMulNBitsTyped<MLFloat16, 2, 1, 16, 16, 4>();
-  TestMatMulNBitsTyped<MLFloat16, 2, 2, 16, 16, 4>();
-  TestMatMulNBitsTyped<MLFloat16, 100, 1, 16, 16, 4>();
-  TestMatMulNBitsTyped<MLFloat16, 100, 2, 16, 16, 4>();
-  TestMatMulNBitsTyped<MLFloat16, 100, 32, 16, 16, 4>();
-  TestMatMulNBitsTyped<MLFloat16, 100, 32, 32, 16, 4>();
-  TestMatMulNBitsTyped<MLFloat16, 100, 32, 16, 128, 4>();
-  TestMatMulNBitsTyped<MLFloat16, 100, 64, 32, 32, 4>();
-  TestMatMulNBitsTyped<MLFloat16, 100, 128, 128, 32, 4>();
-  TestMatMulNBitsTyped<MLFloat16, 100, 288, 16, 16, 4>();
-  TestMatMulNBitsTyped<MLFloat16, 100, 288, 1024, 16, 4>();
-  TestMatMulNBitsTyped<MLFloat16, 100, 288, 1024, 128, 4>();
-  TestMatMulNBitsTyped<MLFloat16, 100, 288, 192, 64, 4>();
-  TestMatMulNBitsTyped<MLFloat16, 100, 288, 93, 32, 4>();
-  TestMatMulNBitsTyped<MLFloat16, 100, 288, 93, 128, 4>();
-  TestMatMulNBitsTyped<MLFloat16, 100, 288, 1234, 16, 4>();
->>>>>>> 613d22da
 }
 
 TEST(MatMulNBits, LegacyShape) {
