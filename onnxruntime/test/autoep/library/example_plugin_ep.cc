--- conflicted
+++ resolved
@@ -137,10 +137,7 @@
 struct ApiPtrs {
   const OrtApi& ort_api;
   const OrtEpApi& ep_api;
-<<<<<<< HEAD
   const OrtModelEditorApi& model_editor_api;
-=======
->>>>>>> 0ef82136
 };
 
 static OrtStatus* IsFloatTensor(const OrtApi& ort_api, const OrtValueInfo* value_info, bool& result) {
@@ -168,7 +165,6 @@
   return nullptr;
 }
 
-<<<<<<< HEAD
 static OrtStatus* GetSessionConfigEntryOrDefault(const OrtApi& ort_api, const OrtSessionOptions& session_options,
                                                  const char* config_key, const std::string& default_val,
                                                  /*out*/ std::string& config_val) {
@@ -190,13 +186,10 @@
   return nullptr;
 }
 
-=======
->>>>>>> 0ef82136
 /// <summary>
 /// Example EP that can compile a single Mul operator.
 /// </summary>
 struct ExampleEp : OrtEp, ApiPtrs {
-<<<<<<< HEAD
   struct Config {
     bool enable_ep_context = false;
     // Other EP configs (typically extracted from OrtSessionOptions or OrtHardwareDevice(s))
@@ -204,10 +197,6 @@
 
   ExampleEp(ApiPtrs apis, const std::string& name, const Config& config, const OrtLogger& logger)
       : ApiPtrs(apis), name_{name}, config_{config}, logger_{logger} {
-=======
-  ExampleEp(ApiPtrs apis, const std::string& name, const OrtSessionOptions& session_options, const OrtLogger& logger)
-      : ApiPtrs(apis), name_{name}, logger_{logger} {
->>>>>>> 0ef82136
     // Initialize the execution provider.
     auto status = ort_api.Logger_LogMessage(&logger_,
                                             OrtLoggingLevel::ORT_LOGGING_LEVEL_INFO,
@@ -216,22 +205,11 @@
     // ignore status for now
     (void)status;
 
-<<<<<<< HEAD
-=======
-    // Can get configurations from the session options.
-    // Note: should not store a direct reference to the session options object as its lifespan is not guaranteed.
-    // EP should copy any configurations or settings it needs.
-    (void)session_options;
-
->>>>>>> 0ef82136
     ort_version_supported = ORT_API_VERSION;  // set to the ORT version we were compiled with.
     GetName = GetNameImpl;
     GetCapability = GetCapabilityImpl;
     Compile = CompileImpl;
-<<<<<<< HEAD
     GetEpContextNodes = GetEpContextNodesImpl;
-=======
->>>>>>> 0ef82136
     ReleaseNodeComputeInfos = ReleaseNodeComputeInfosImpl;
   }
 
@@ -262,7 +240,7 @@
     }
 
     const void* const* nodes_data = nullptr;
-    RETURN_IF_ERROR(ep->ort_api.ArrayOfConstObjects_GetConstData(nodes_array, &nodes_data));
+    RETURN_IF_ERROR(ep->ort_api.ArrayOfConstObjects_GetData(nodes_array, &nodes_data));
     auto nodes_span = gsl::span<const OrtNode* const>(reinterpret_cast<const OrtNode* const*>(nodes_data), num_nodes);
 
     std::vector<const OrtNode*> supported_nodes;
@@ -287,8 +265,8 @@
         RETURN_IF_ERROR(ep->ort_api.ArrayOfConstObjects_GetSize(outputs_array, &num_outputs));
         RETURN_IF(num_inputs != 2 || num_outputs != 1, ep->ort_api, "Mul should have 2 inputs and 1 output");
 
-        const void** inputs_data = nullptr;
-        const void** outputs_data = nullptr;
+        const void* const* inputs_data = nullptr;
+        const void* const* outputs_data = nullptr;
         RETURN_IF_ERROR(ep->ort_api.ArrayOfConstObjects_GetData(inputs_array, &inputs_data));
         RETURN_IF_ERROR(ep->ort_api.ArrayOfConstObjects_GetData(outputs_array, &outputs_data));
 
@@ -470,140 +448,11 @@
     return nullptr;
   }
 
-  static const char* ORT_API_CALL GetNameImpl(const OrtEp* this_ptr) {
-    const auto* ep = static_cast<const ExampleEp*>(this_ptr);
-    return ep->name_.c_str();
-  }
-
-  static OrtStatus* ORT_API_CALL GetCapabilityImpl(OrtEp* this_ptr, const OrtGraph* graph,
-                                                   OrtEpGraphSupportInfo* graph_support_info) {
-    ExampleEp* ep = static_cast<ExampleEp*>(this_ptr);
-
-    OrtArrayOfConstObjects* nodes_array = nullptr;
-    DeferOrtRelease<OrtArrayOfConstObjects> release_nodes_array(&nodes_array, ep->ort_api.ReleaseArrayOfConstObjects);
-
-    size_t num_nodes = 0;
-
-    RETURN_IF_ERROR(ep->ort_api.Graph_GetNodes(graph, &nodes_array));
-    RETURN_IF_ERROR(ep->ort_api.ArrayOfConstObjects_GetSize(nodes_array, &num_nodes));
-
-    if (num_nodes == 0) {
-      return nullptr;  // No nodes to process
-    }
-
-    const void* const* nodes_data = nullptr;
-    RETURN_IF_ERROR(ep->ort_api.ArrayOfConstObjects_GetData(nodes_array, &nodes_data));
-    auto nodes_span = gsl::span<const OrtNode* const>(reinterpret_cast<const OrtNode* const*>(nodes_data), num_nodes);
-
-    std::vector<const OrtNode*> supported_nodes;
-
-    for (const OrtNode* node : nodes_span) {
-      const char* op_type = nullptr;
-      RETURN_IF_ERROR(ep->ort_api.Node_GetOperatorType(node, &op_type));
-
-      if (std::strncmp(op_type, "Mul", 4) == 0) {
-        // Check that Mul has inputs/output of type float
-        OrtArrayOfConstObjects* inputs_array = nullptr;
-        OrtArrayOfConstObjects* outputs_array = nullptr;
-        DeferOrtRelease<OrtArrayOfConstObjects> release_inputs(&inputs_array, ep->ort_api.ReleaseArrayOfConstObjects);
-        DeferOrtRelease<OrtArrayOfConstObjects> release_outputs(&outputs_array, ep->ort_api.ReleaseArrayOfConstObjects);
-
-        RETURN_IF_ERROR(ep->ort_api.Node_GetInputs(node, &inputs_array));
-        RETURN_IF_ERROR(ep->ort_api.Node_GetOutputs(node, &outputs_array));
-
-        size_t num_inputs = 0;
-        size_t num_outputs = 0;
-        RETURN_IF_ERROR(ep->ort_api.ArrayOfConstObjects_GetSize(inputs_array, &num_inputs));
-        RETURN_IF_ERROR(ep->ort_api.ArrayOfConstObjects_GetSize(outputs_array, &num_outputs));
-        RETURN_IF(num_inputs != 2 || num_outputs != 1, ep->ort_api, "Mul should have 2 inputs and 1 output");
-
-        const void* const* inputs_data = nullptr;
-        const void* const* outputs_data = nullptr;
-        RETURN_IF_ERROR(ep->ort_api.ArrayOfConstObjects_GetData(inputs_array, &inputs_data));
-        RETURN_IF_ERROR(ep->ort_api.ArrayOfConstObjects_GetData(outputs_array, &outputs_data));
-
-        std::array<bool, 3> is_float = {false, false, false};
-        RETURN_IF_ERROR(IsFloatTensor(ep->ort_api, static_cast<const OrtValueInfo*>(inputs_data[0]), is_float[0]));
-        RETURN_IF_ERROR(IsFloatTensor(ep->ort_api, static_cast<const OrtValueInfo*>(inputs_data[1]), is_float[1]));
-        RETURN_IF_ERROR(IsFloatTensor(ep->ort_api, static_cast<const OrtValueInfo*>(outputs_data[0]), is_float[2]));
-        if (!is_float[0] || !is_float[1] || !is_float[2]) {
-          continue;  // Input or output is not of type float
-        }
-
-        supported_nodes.push_back(node);  // Only support a single Mul for now.
-        break;
-      }
-    }
-    RETURN_IF_ERROR(ep->ep_api.EpGraphSupportInfo_AddNodesToFuse(graph_support_info, supported_nodes.data(),
-                                                                 supported_nodes.size()));
-    return nullptr;
-  }
-
-  static OrtStatus* ORT_API_CALL CompileImpl(OrtEp* this_ptr, const OrtGraph** graphs, const OrtNode** fused_nodes,
-                                             size_t count, OrtNodeComputeInfo** node_compute_infos) {
-    ExampleEp* ep = static_cast<ExampleEp*>(this_ptr);
-
-    if (count != 1) {
-      return ep->ort_api.CreateStatus(ORT_EP_FAIL, "Expected to compile a single graph");
-    }
-
-    OrtArrayOfConstObjects* nodes_array = nullptr;
-    DeferOrtRelease<OrtArrayOfConstObjects> release_nodes(&nodes_array, ep->ort_api.ReleaseArrayOfConstObjects);
-    size_t num_nodes = 0;
-
-    RETURN_IF_ERROR(ep->ort_api.Graph_GetNodes(graphs[0], &nodes_array));
-    RETURN_IF_ERROR(ep->ort_api.ArrayOfConstObjects_GetSize(nodes_array, &num_nodes));
-
-    if (num_nodes != 1) {
-      return ep->ort_api.CreateStatus(ORT_EP_FAIL, "Expected to compile a single Mul node");
-    }
-
-    const OrtNode* node_to_compile = nullptr;
-    RETURN_IF_ERROR(ep->ort_api.ArrayOfConstObjects_GetElementAt(nodes_array, 0,
-                                                                 reinterpret_cast<const void**>(&node_to_compile)));
-
-    const char* node_op_type = nullptr;
-    RETURN_IF_ERROR(ep->ort_api.Node_GetOperatorType(node_to_compile, &node_op_type));
-
-    if (std::strncmp(node_op_type, "Mul", 4) != 0) {
-      return ep->ort_api.CreateStatus(ORT_EP_FAIL, "Expected to compile a single Mul node");
-    }
-
-    // Now we know we're compiling a single Mul node.
-    // Associate the name of the fused node with our MulKernel.
-    const char* fused_node_name = nullptr;
-    RETURN_IF_ERROR(ep->ort_api.Node_GetName(fused_nodes[0], &fused_node_name));
-
-    ep->kernels.emplace(std::string(fused_node_name), std::make_unique<MulKernel>(ep->ort_api, ep->logger_));
-
-    // Update the OrtNodeComputeInfo associated with the graph.
-    auto node_compute_info = std::make_unique<ExampleNodeComputeInfo>(*ep);
-    node_compute_infos[0] = node_compute_info.release();
-
-    return nullptr;
-  }
-
-  static void ORT_API_CALL ReleaseNodeComputeInfosImpl(OrtEp* this_ptr,
-                                                       OrtNodeComputeInfo** node_compute_infos,
-                                                       size_t num_node_compute_infos) {
-    (void)this_ptr;
-    for (size_t i = 0; i < num_node_compute_infos; i++) {
-      delete node_compute_infos[i];
-    }
-  }
-
   std::string name_;
-<<<<<<< HEAD
   Config config_{};
-  std::vector<const OrtHardwareDevice*> hardware_devices_;
   const OrtLogger& logger_;
   std::unordered_map<std::string, std::unique_ptr<MulKernel>> kernels;
   std::vector<OrtNode*> ep_ctx_nodes_;  // Owned by EP
-=======
-  std::vector<const OrtHardwareDevice*> hardware_devices_;
-  const OrtLogger& logger_;
-  std::unordered_map<std::string, std::unique_ptr<MulKernel>> kernels;
->>>>>>> 0ef82136
 };
 
 //
@@ -789,19 +638,12 @@
                                            OrtEpFactory** factories, size_t max_factories, size_t* num_factories) {
   const OrtApi* ort_api = ort_api_base->GetApi(ORT_API_VERSION);
   const OrtEpApi* ort_ep_api = ort_api->GetEpApi();
-<<<<<<< HEAD
   const OrtModelEditorApi* ort_model_editor_api = ort_api->GetModelEditorApi();
 
   // Factory could use registration_name or define its own EP name.
   std::unique_ptr<OrtEpFactory> factory = std::make_unique<ExampleEpFactory>(registration_name,
                                                                              ApiPtrs{*ort_api, *ort_ep_api,
                                                                                      *ort_model_editor_api});
-=======
-
-  // Factory could use registration_name or define its own EP name.
-  std::unique_ptr<OrtEpFactory> factory = std::make_unique<ExampleEpFactory>(registration_name,
-                                                                             ApiPtrs{*ort_api, *ort_ep_api});
->>>>>>> 0ef82136
 
   if (max_factories < 1) {
     return ort_api->CreateStatus(ORT_INVALID_ARGUMENT,
