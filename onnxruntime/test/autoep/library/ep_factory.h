--- conflicted
+++ resolved
@@ -52,9 +52,6 @@
   static OrtStatus* ORT_API_CALL CreateDataTransferImpl(OrtEpFactory* this_ptr,
                                                         OrtDataTransferImpl** data_transfer) noexcept;
 
-<<<<<<< HEAD
-  const OrtLogger& default_logger_;        // default logger for the EP factory
-=======
   static bool ORT_API_CALL IsStreamAwareImpl(const OrtEpFactory* this_ptr) noexcept;
 
   static OrtStatus* ORT_API_CALL CreateSyncStreamForDeviceImpl(OrtEpFactory* this_ptr,
@@ -62,7 +59,7 @@
                                                                const OrtKeyValuePairs* stream_options,
                                                                OrtSyncStreamImpl** stream) noexcept;
 
->>>>>>> 033ca864
+  const OrtLogger& default_logger_;        // default logger for the EP factory
   const std::string ep_name_;              // EP name
   const std::string vendor_{"Contoso"};    // EP vendor name
   const uint32_t vendor_id_{0xB357};       // EP vendor ID
