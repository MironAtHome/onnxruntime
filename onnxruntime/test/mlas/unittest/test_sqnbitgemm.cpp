/*++

Copyright (c) Microsoft Corporation. All rights reserved.

Licensed under the MIT License.

Module Name:

    test_sqnbitgemm.h

Abstract:

    Tests for MLAS n-bit int block quantized GEMM.

--*/

#include "test_util.h"
#include "mlas_q4.h"
#include "mlas_qnbit.h"

static constexpr const char* ComputeTypeName(MLAS_QNBIT_GEMM_COMPUTE_TYPE ComputeType) {
  switch (ComputeType) {
    case SQNBIT_CompFp32:
      return "Fp32";
    case SQNBIT_CompInt8:
      return "Int8";
    default:
      return "unknown";
  }
}

/**
 * @brief Test class for n-bit int block quantized GEMM
 *        Note: only 2-D matmul supported for now
 */
template <size_t BlkBitWidth, size_t BlkLen>
class MlasSQNBitGemmTest : public MlasTestBase {
 private:
  MatrixGuardBuffer<float> BufferA;
  MatrixGuardBuffer<int8_t> BufferQuantAData;
  MatrixGuardBuffer<float> BufferQuantAScale;
  MatrixGuardBuffer<float> BufferB;
  MatrixGuardBuffer<uint8_t> BufferQuantBData;
  MatrixGuardBuffer<std::byte> BufferPackedQuantBData;
  MatrixGuardBuffer<uint8_t> BufferQuantBZeroPoint;
  MatrixGuardBuffer<float> BufferQuantBScale;
  MatrixGuardBuffer<float> BufferDequantizedB;
  MatrixGuardBuffer<float> BufferBias;
  MatrixGuardBuffer<std::byte> BufferWorkspace;
  MatrixGuardBuffer<float> BufferC;
  MatrixGuardBuffer<float> BufferCReference;

  void CallGemm(size_t M,
                size_t N,
                size_t K,
                const float* A,
                size_t lda,
                const void* /*QuantBData*/,
                const void* PackedQuantBDataWorkspace,
                const float* QuantBScale,
                const void* QuantBZeroPoint,
                const float* Bias,
                float* C,
                size_t ldc,
                void* Workspace,
                MLAS_QNBIT_GEMM_COMPUTE_TYPE ComputeType,
                MLAS_THREADPOOL* Threadpool) {
    MLAS_QNBIT_GEMM_DATA_PARAMS<float> params;
    params.A = A;
    params.lda = lda;
    params.Bias = Bias;
    params.C = C;
    params.ldc = ldc;
#ifdef MLAS_TARGET_AMD64_IX86
    if (ComputeType == SQNBIT_CompInt8) {
      params.QuantBDataWorkspace = PackedQuantBDataWorkspace;
    }
#endif
    params.PackedQuantBData = static_cast<const std::byte*>(PackedQuantBDataWorkspace);
    params.QuantBScale = QuantBScale;
    params.QuantBZeroPoint = QuantBZeroPoint;
    params.PostProcessor = nullptr;

    MlasQNBitGemmBatch(M, N, K, 1, BlkBitWidth, BlkLen, ComputeType, &params, Workspace, Threadpool);
  }

  void QuantizeA(size_t M, size_t K, const float* A, int8_t* QuantAData, float* QuantAScale) {
    const size_t BlockCountK = (K + BlkLen - 1) / BlkLen;
    const size_t lda = K;
    for (size_t m = 0; m < M; ++m) {
      for (size_t k = 0, k_blk = 0; k < K; k += BlkLen, ++k_blk) {
        const size_t local_blk_len = std::min(K - k, BlkLen);
        float blk_a[BlkLen]{};
        std::copy_n(A + m * lda + k, local_blk_len, blk_a);

        float amax = 0.0f;  // max of absolute values of A block
        for (size_t kk = 0; kk < local_blk_len; ++kk) {
          float a = blk_a[kk];
          amax = std::max(amax, fabsf(a));
        }

        constexpr float range_max = (1 << 7) - 1;
        const float scale = amax / range_max;
        const float scale_reciprocal = scale != 0.0f ? 1.0f / scale : 0.0f;

        QuantAScale[m * BlockCountK + k_blk] = scale;

        for (size_t kk = 0; kk < BlkLen; ++kk) {
          const float q = roundf(blk_a[kk] * scale_reciprocal);
          QuantAData[m * BlockCountK * BlkLen + k + kk] =
              static_cast<int8_t>(
                  std::clamp(q,
                             static_cast<float>(std::numeric_limits<int8_t>::min()),
                             static_cast<float>(std::numeric_limits<int8_t>::max())));
        }
      }
    }
  }

  void CallReferenceGemm_CompInt8(size_t M,
                                  size_t N,
                                  size_t K,
                                  const float* A,
                                  const uint8_t* QuantBData,
                                  const float* QuantBScale,
                                  const uint8_t* QuantBZeroPoint,
                                  const float* Bias,
                                  float* C) {
    const size_t BlockCountK = (K + BlkLen - 1) / BlkLen;

    int8_t* QuantAData = BufferQuantAData.GetBuffer(M * BlockCountK * BlkLen);
    float* QuantAScale = BufferQuantAScale.GetBuffer(M * BlockCountK);
    QuantizeA(M, K, A, QuantAData, QuantAScale);

    for (size_t m = 0; m < M; ++m) {
      for (size_t n = 0; n < N; ++n) {
        float sum = Bias == nullptr ? 0.0f : Bias[n];
        for (size_t k = 0, k_blk = 0; k < K; k += BlkLen, ++k_blk) {
          const size_t k_blk_len = std::min(K - k, BlkLen);

          const float a_scale = QuantAScale[m * BlockCountK + k_blk];

          const float b_scale = QuantBScale[n * BlockCountK + k_blk];

          uint8_t b_zp = 0;
          if constexpr (BlkBitWidth == 4) {
            b_zp = 8;
          } else if constexpr (BlkBitWidth == 2) {
            b_zp = 2;
          }

          int pack_size = 8 / BlkBitWidth;
          if (QuantBZeroPoint != nullptr) {
            if constexpr (BlkBitWidth == 4) {
              const uint8_t b_zp_byte = QuantBZeroPoint[n * ((BlockCountK + 1) / pack_size) + k_blk / pack_size];
              b_zp = (k_blk & 1) ? (b_zp_byte >> 4) : (b_zp_byte & 0x0F);
            } else if constexpr (BlkBitWidth == 2) {
              const uint8_t b_zp_byte = QuantBZeroPoint[n * ((BlockCountK + 3) / pack_size) + k_blk / pack_size];
              int shift = (k_blk & 3) * 2;
              b_zp = (b_zp_byte >> shift) & 0x03;
            }
          }

          int32_t qsum = 0;

          for (size_t kk = 0; kk < k_blk_len; ++kk) {
            const int8_t qa = QuantAData[m * BlockCountK * BlkLen + k + kk];
            const uint8_t qb_byte = QuantBData[(n * BlockCountK * BlkLen + k + kk) / pack_size];
            int8_t qb = 0;
            if constexpr (BlkBitWidth == 4) {
              qb = ((kk & 1) == 1 ? (qb_byte >> 4) : (qb_byte & 0x0F)) - b_zp;
            } else if constexpr (BlkBitWidth == 2) {
              qb = ((qb_byte >> ((kk & 3) * 2)) & 0x03) - b_zp;
            }
            qsum += qa * qb;
          }

          sum += static_cast<float>(qsum) * a_scale * b_scale;
        }

        C[m * N + n] = sum;
      }
    }
  }

  void CallReferenceGemm_CompFp32(size_t M,
                                  size_t N,
                                  size_t K,
                                  const float* A,
                                  const uint8_t* QuantBData,
                                  const float* QuantBScale,
                                  const uint8_t* QuantBZeroPoint,
                                  const float* Bias,
                                  float* C) {
    float* DequantizedBData = BufferDequantizedB.GetBuffer(K * N);
    MlasDequantizeBlockwise<float, BlkBitWidth>(
        DequantizedBData, QuantBData, QuantBScale, QuantBZeroPoint, BlkLen, /* columnwise */ true,
        static_cast<int>(K), static_cast<int>(N), GetMlasThreadPool());
    // Note: DequantizedBData is in column major layout.

    for (size_t m = 0; m < M; m++) {
      for (size_t n = 0; n < N; n++) {
        const float* a = A + m * K;
        const float* b = DequantizedBData + n * K;
        float* c = C + (m * N) + n;

        float sum = Bias == nullptr ? 0.0f : Bias[n];
        for (size_t k = 0; k < K; k++) {
          sum += (*a) * (*b);
          b += 1;
          a += 1;
        }
        *c = sum;
      }
    }
  }

 public:
  void Test(size_t M, size_t N, size_t K,
            MLAS_QNBIT_GEMM_COMPUTE_TYPE ComputeType,
            bool WithThreadpool, bool Symmetric, bool WithBias) {
    MLAS_THREADPOOL* Threadpool = WithThreadpool ? GetMlasThreadPool() : nullptr;

    const float* A = BufferA.GetBuffer(K * M);

    const float* B = BufferB.GetBuffer(N * K);

    const float* Bias = nullptr;
    if (WithBias) {
      Bias = BufferBias.GetBuffer(N);
    }

#if 0
    auto print_matrix = [](size_t nrows, size_t ncols, const float* data) {
      for (size_t row = 0; row < nrows; ++row) {
        for (size_t col = 0; col < ncols; ++col) {
          std::cout << data[row * ncols + col] << ", ";
        }
        std::cout << "\n";
      }
    };

    auto print_matrix_col = [](size_t nrows, size_t ncols, size_t col, const float* data) {
      for (size_t row = 0; row < nrows; ++row) {
        std::cout << data[row * ncols + col] << ", ";
      }
      std::cout << "\n";
    };

    std::cout << "A:\n";
    print_matrix(M, K, A);
    std::cout << "B:\n";
    print_matrix(K, N, B);
#endif

    float* C = BufferC.GetBuffer(N * M, true);
    float* CReference = BufferCReference.GetBuffer(N * M, true);

    // quantize B
    uint8_t* QuantBData = nullptr;
    float* QuantBScale = nullptr;
    uint8_t* QuantBZeroPoint = nullptr;
    {
      size_t QuantBDataSizeInBytes, QuantBScaleSize, QuantBZeroPointSizeInBytes;
      MlasBlockwiseQuantizedBufferSizes<BlkBitWidth>(BlkLen, /* columnwise */ true,
<<<<<<< HEAD
                                        static_cast<int>(K), static_cast<int>(N),
                                        QuantBDataSizeInBytes, QuantBScaleSize, &QuantBZeroPointSizeInBytes);
=======
                                                     static_cast<int>(K), static_cast<int>(N),
                                                     QuantBDataSizeInBytes, QuantBScaleSize, &QuantBZeroPointSizeInBytes);
>>>>>>> 613d22da

      QuantBData = BufferQuantBData.GetBuffer(QuantBDataSizeInBytes);
      QuantBScale = BufferQuantBScale.GetBuffer(QuantBScaleSize);
      if (!Symmetric) {
        QuantBZeroPoint = BufferQuantBZeroPoint.GetBuffer(QuantBZeroPointSizeInBytes);
      }

      MlasQuantizeBlockwise<float, BlkBitWidth>(QuantBData, QuantBScale, QuantBZeroPoint,
                                                B, BlkLen,
                                                /* columnwise */ true,
                                                static_cast<int>(K), static_cast<int>(N),
                                                static_cast<int>(N),
                                                GetMlasThreadPool());
    }

    void* Workspace = nullptr;
    if (const auto WorkspaceSize = MlasQNBitGemmBatchWorkspaceSize(M, N, K, 1, BlkBitWidth, BlkLen, !Symmetric, ComputeType);
        WorkspaceSize > 0) {
      Workspace = BufferWorkspace.GetBuffer(WorkspaceSize);
    }

    void* PackedQuantBDataWorkspace = nullptr;
    if (const auto PackedQuantBDataSize = MlasQNBitGemmPackQuantBDataSize(N, K, BlkBitWidth, BlkLen, !Symmetric, ComputeType);
        PackedQuantBDataSize > 0) {
      PackedQuantBDataWorkspace = BufferPackedQuantBData.GetBuffer(PackedQuantBDataSize);
      bool has_zp_input = QuantBZeroPoint != nullptr;
      MlasQNBitGemmPackQuantBData(N, K, BlkBitWidth, BlkLen, ComputeType, QuantBData, PackedQuantBDataWorkspace,
                                  QuantBScale, has_zp_input, QuantBZeroPoint,
                                  GetMlasThreadPool());
    }

    CallGemm(M, N, K,
             A, /* lda */ K,
             QuantBData, PackedQuantBDataWorkspace, QuantBScale, QuantBZeroPoint,
             Bias,
             C, /* ldc */ N,
             Workspace,
             ComputeType,
             Threadpool);

    if (ComputeType == SQNBIT_CompFp32) {
      CallReferenceGemm_CompFp32(M, N, K, A, QuantBData, QuantBScale, QuantBZeroPoint, Bias, CReference);
    } else if (ComputeType == SQNBIT_CompInt8) {
      CallReferenceGemm_CompInt8(M, N, K, A, QuantBData, QuantBScale, QuantBZeroPoint, Bias, CReference);
    } else {
      FAIL() << "Test is not implemented for compute type "
             << ComputeType << " (" << ComputeTypeName(ComputeType) << ")";
    }

    size_t f = 0;
    for (size_t m = 0; m < M; m++) {
      for (size_t n = 0; n < N; n++, f++) {
        ASSERT_TRUE(CloseEnough(C[f], CReference[f]))
            << "Expected: " << CReference[f] << " Actual: " << C[f] << "@[" << m << "x" << n << "], "
            << "M=" << M << ", N=" << N << ", K=" << K;
      }
    }
  }

 public:
  static const char* GetTestSuiteName() {
    static std::string suite_name = std::string("SQNBitGemm") +
                                    "BlkBitWidth" + std::to_string(BlkBitWidth) +
                                    "BlkLen" + std::to_string(BlkLen);
    return suite_name.c_str();
  }
};

//
// Short Execute() test helper to register each test separately by all parameters.
//
template <size_t BlkBitWidth, size_t BlkLen>
class SQNBitGemmShortExecuteTest : public MlasTestFixture<MlasSQNBitGemmTest<BlkBitWidth, BlkLen>> {
 public:
  explicit SQNBitGemmShortExecuteTest(size_t M, size_t N, size_t K,
                                      MLAS_QNBIT_GEMM_COMPUTE_TYPE ComputeType,
                                      bool WithThreadpool, bool Symmetric, bool WithBias)
      : M_(M),
        N_(N),
        K_(K),
        ComputeType_(ComputeType),
        WithThreadpool_(WithThreadpool),
        Symmetric_(Symmetric),
        WithBias_(WithBias) {
  }

  void TestBody() override {
    MlasTestFixture<MlasSQNBitGemmTest<BlkBitWidth, BlkLen>>::mlas_tester->Test(
        M_, N_, K_, ComputeType_, WithThreadpool_, Symmetric_, WithBias_);
  }

  static size_t RegisterSingleTest(size_t M, size_t N, size_t K,
                                   MLAS_QNBIT_GEMM_COMPUTE_TYPE ComputeType,
                                   bool WithThreadpool, bool Symmetric, bool WithBias) {
    size_t tests_registered = 0;

    if (MlasIsQNBitGemmAvailable(BlkBitWidth, BlkLen, ComputeType)) {
      std::stringstream ss;
      ss << (WithThreadpool ? "SingleThread" : "Threaded")
         << "/isSymmetric" << Symmetric
         << "/M" << M << "xN" << N << "xK" << K
         << "/hasBias" << WithBias
         << "/computeType" << ComputeTypeName(ComputeType);
      auto test_name = ss.str();

      testing::RegisterTest(
          MlasSQNBitGemmTest<BlkBitWidth, BlkLen>::GetTestSuiteName(),
          test_name.c_str(),
          nullptr,
          test_name.c_str(),
          __FILE__,
          __LINE__,
          // Important to use the fixture type as the return type here.
          [=]() -> MlasTestFixture<MlasSQNBitGemmTest<BlkBitWidth, BlkLen>>* {
            return new SQNBitGemmShortExecuteTest(
                M, N, K, ComputeType, WithThreadpool, Symmetric, WithBias);
          });

      tests_registered += 1;
    }

    return tests_registered;
  }

  static size_t RegisterShortExecuteTests() {
    size_t tests_registered = 0;

    for (MLAS_QNBIT_GEMM_COMPUTE_TYPE ComputeType : {SQNBIT_CompFp32, SQNBIT_CompInt8}) {
      for (bool WithThreadpool : {false, true}) {
        for (bool Symmetric : {false, true}) {
          if constexpr (BlkBitWidth == 2) {
            if (SQNBIT_CompFp32 == ComputeType) {
              continue;
            }
          }
          for (size_t b = 1; b < 16; b++) {
            tests_registered += RegisterSingleTest(b, b, b, ComputeType, WithThreadpool, Symmetric, false);
            tests_registered += RegisterSingleTest(b, b, b, ComputeType, WithThreadpool, Symmetric, true);
          }
          for (size_t b = 16; b <= 256; b <<= 1) {
            tests_registered += RegisterSingleTest(b, b, b, ComputeType, WithThreadpool, Symmetric, false);
            tests_registered += RegisterSingleTest(b, b, b, ComputeType, WithThreadpool, Symmetric, true);
          }
          for (size_t b = 256; b < 320; b += 32) {
            tests_registered += RegisterSingleTest(b, b, b, ComputeType, WithThreadpool, Symmetric, true);
          }
          for (size_t b = 1; b < 96; b++) {
            tests_registered += RegisterSingleTest(1, b, 32, ComputeType, WithThreadpool, Symmetric, false);
            tests_registered += RegisterSingleTest(1, 32, b, ComputeType, WithThreadpool, Symmetric, true);
            tests_registered += RegisterSingleTest(1, b, b, ComputeType, WithThreadpool, Symmetric, false);
          }
          tests_registered += RegisterSingleTest(43, 500, 401, ComputeType, WithThreadpool, Symmetric, true);
          tests_registered += RegisterSingleTest(1, 2, 16, ComputeType, WithThreadpool, Symmetric, true);
          tests_registered += RegisterSingleTest(1, 2, 16, ComputeType, WithThreadpool, Symmetric, false);
          tests_registered += RegisterSingleTest(1, 1027, 1031, ComputeType, WithThreadpool, Symmetric, false);
          tests_registered += RegisterSingleTest(11, 1027, 1031, ComputeType, WithThreadpool, Symmetric, false);
          tests_registered += RegisterSingleTest(1, 1027, 1031, ComputeType, WithThreadpool, Symmetric, true);
          tests_registered += RegisterSingleTest(11, 1027, 1031, ComputeType, WithThreadpool, Symmetric, true);
          tests_registered += RegisterSingleTest(1, 527, 2131, ComputeType, WithThreadpool, Symmetric, false);
          tests_registered += RegisterSingleTest(11, 527, 2131, ComputeType, WithThreadpool, Symmetric, false);
          tests_registered += RegisterSingleTest(1, 527, 2131, ComputeType, WithThreadpool, Symmetric, true);
          tests_registered += RegisterSingleTest(11, 527, 2131, ComputeType, WithThreadpool, Symmetric, true);
          // tests_registered += RegisterSingleTest(1001, 1027, 1031, ComputeType, WithThreadpool, Symmetric, false);
        }
      }
    }

    return tests_registered;
  }

 private:
  size_t M_, N_, K_;
  MLAS_QNBIT_GEMM_COMPUTE_TYPE ComputeType_;
  bool WithThreadpool_, Symmetric_, WithBias_;
};

static size_t SQNBitGemmRegisterAllShortExecuteTests() {
  size_t count = 0;
  // TODO: enable these test for 2bit development.
  //count += SQNBitGemmShortExecuteTest<2, 16>::RegisterShortExecuteTests();
  //count += SQNBitGemmShortExecuteTest<2, 32>::RegisterShortExecuteTests();
  //count += SQNBitGemmShortExecuteTest<2, 64>::RegisterShortExecuteTests();
  //count += SQNBitGemmShortExecuteTest<2, 128>::RegisterShortExecuteTests();
  //count += SQNBitGemmShortExecuteTest<2, 256>::RegisterShortExecuteTests();

  count += SQNBitGemmShortExecuteTest<4, 16>::RegisterShortExecuteTests();
  count += SQNBitGemmShortExecuteTest<4, 32>::RegisterShortExecuteTests();
  count += SQNBitGemmShortExecuteTest<4, 64>::RegisterShortExecuteTests();
  count += SQNBitGemmShortExecuteTest<4, 128>::RegisterShortExecuteTests();
  count += SQNBitGemmShortExecuteTest<4, 256>::RegisterShortExecuteTests();
  return count;
}

static UNUSED_VARIABLE bool added_to_main = AddTestRegister(
    [](bool is_short_execute) -> size_t {
      if (is_short_execute) {
        return SQNBitGemmRegisterAllShortExecuteTests();
      }
      return 0;
    });<|MERGE_RESOLUTION|>--- conflicted
+++ resolved
@@ -263,13 +263,8 @@
     {
       size_t QuantBDataSizeInBytes, QuantBScaleSize, QuantBZeroPointSizeInBytes;
       MlasBlockwiseQuantizedBufferSizes<BlkBitWidth>(BlkLen, /* columnwise */ true,
-<<<<<<< HEAD
-                                        static_cast<int>(K), static_cast<int>(N),
-                                        QuantBDataSizeInBytes, QuantBScaleSize, &QuantBZeroPointSizeInBytes);
-=======
                                                      static_cast<int>(K), static_cast<int>(N),
                                                      QuantBDataSizeInBytes, QuantBScaleSize, &QuantBZeroPointSizeInBytes);
->>>>>>> 613d22da
 
       QuantBData = BufferQuantBData.GetBuffer(QuantBDataSizeInBytes);
       QuantBScale = BufferQuantBScale.GetBuffer(QuantBScaleSize);
