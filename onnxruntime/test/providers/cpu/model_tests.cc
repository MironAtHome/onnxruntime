// Copyright (c) Microsoft Corporation. All rights reserved.
// Licensed under the MIT License.

#include <iterator>
#include <gtest/gtest.h>

#include "core/session/onnxruntime_c_api.h"
#include "core/session/onnxruntime_cxx_api.h"
#include "core/session/ort_apis.h"
#include "core/session/inference_session.h"
#include "core/session/ort_env.h"
#include "core/providers/tensorrt/tensorrt_provider_options.h"
#include "asserts.h"
#include <core/platform/path_lib.h>
#include "default_providers.h"
#include <string>
#include <codecvt>
#include <locale>

#ifdef USE_DNNL
#include "core/providers/dnnl/dnnl_provider_factory.h"
#endif

#ifdef USE_NNAPI
#include "core/providers/nnapi/nnapi_provider_factory.h"
#endif

#ifdef USE_RKNPU
#include "core/providers/rknpu/rknpu_provider_factory.h"
#endif

#ifdef USE_ACL
#include "core/providers/acl/acl_provider_factory.h"
#endif

#ifdef USE_ARMNN
#include "core/providers/armnn/armnn_provider_factory.h"
#endif

// test infrastructure
#include "test/onnx/testenv.h"
#include "test/onnx/TestCase.h"
#include "test/compare_ortvalue.h"
#include "test/onnx/heap_buffer.h"
#include "test/onnx/onnx_model_info.h"
#include "test/onnx/callback.h"
#include "test/onnx/testcase_request.h"

extern std::unique_ptr<Ort::Env> ort_env;

// asserts that the OrtStatus* result of `status_expr` does not indicate an error
// note: this takes ownership of the OrtStatus* result
#define ASSERT_ORT_STATUS_OK(status_expr)                                           \
  do {                                                                              \
    if (OrtStatus* _status = (status_expr); _status != nullptr) {                   \
      std::unique_ptr<OrtStatus, decltype(&OrtApis::ReleaseStatus)> _rel_status{    \
          _status, &OrtApis::ReleaseStatus};                                        \
      FAIL() << "OrtStatus error: " << OrtApis::GetErrorMessage(_rel_status.get()); \
    }                                                                               \
  } while (false)

using namespace onnxruntime::common;

namespace onnxruntime {
namespace test {
// parameter is provider_name + "_" + model_path
class ModelTest : public testing::TestWithParam<std::basic_string<ORTCHAR_T>> {};

namespace {
struct BrokenTest {
  std::string test_name_;
  std::string reason_;
  std::set<std::string> broken_opset_versions_ = {};  // apply to all versions if empty
  BrokenTest(std::string name, std::string reason) : test_name_(std::move(name)), reason_(std::move(reason)) {
  }

  BrokenTest(std::string name, std::string reason, const std::initializer_list<std::string>& opversions)
      : test_name_(std::move(name)), reason_(std::move(reason)), broken_opset_versions_(opversions) {
  }

  bool operator<(const struct BrokenTest& test) const {
    return strcmp(test_name_.c_str(), test.test_name_.c_str()) < 0;
  }
};
}  // namespace
#ifdef GTEST_ALLOW_UNINSTANTIATED_PARAMETERIZED_TEST
GTEST_ALLOW_UNINSTANTIATED_PARAMETERIZED_TEST(ModelTest);
#endif

void SkipTest(const std::string& reason = "") {
  GTEST_SKIP() << "Skipping single test " << reason;
}

TEST_P(ModelTest, Run) {
  std::basic_string<ORTCHAR_T> param = GetParam();
  size_t pos = param.find(ORT_TSTR("_"));
  ASSERT_NE(pos, std::string::npos);
  std::string provider_name = ToUTF8String(param.substr(0, pos));
  std::basic_string<ORTCHAR_T> model_path = param.substr(pos + 1);
  double per_sample_tolerance = 1e-3;
  double relative_per_sample_tolerance = 1e-3;

  // when cuda or openvino is enabled, set it to a larger value for resolving random MNIST test failure
  if (model_path.find(ORT_TSTR("_MNIST")) > 0) {
    if (provider_name == "cuda" || provider_name == "openvino") {
      relative_per_sample_tolerance = 1e-2;
    }
  }

  std::unique_ptr<OnnxModelInfo> model_info = std::make_unique<OnnxModelInfo>(model_path.c_str());
  if ((model_info->GetONNXOpSetVersion() < 14 || model_info->GetONNXOpSetVersion() > 17) &&
      provider_name == "tensorrt") {
    // TensorRT can run most of the model tests, but only part of
    // them is enabled here to save CI build time.
    // Besides saving CI build time, TRT isn’t able to support full ONNX ops spec and therefore some testcases will
    // fail. That's one of reasons we skip those testcases and only test latest ONNX opsets.
    SkipTest(" tensorrt: only enable opset 14 to 17 of onnx tests");
    return;
  }

  if ((model_info->GetONNXOpSetVersion() == 10 || model_info->GetONNXOpSetVersion() >= 18) && provider_name == "dnnl") {
    // DNNL can run most of the model tests, but only part of
    // them is enabled here to save CI build time.
    std::ostringstream oss;
    oss << " dnnl doesn't support opset " << model_info->GetONNXOpSetVersion();
    SkipTest(oss.str());
    return;
  }

  if (model_info->HasDomain(ONNX_NAMESPACE::AI_ONNX_TRAINING_DOMAIN) ||
      model_info->HasDomain(ONNX_NAMESPACE::AI_ONNX_PREVIEW_TRAINING_DOMAIN)) {
    SkipTest("it has the training domain. No pipeline should need to run these tests.");
    return;
  }
  std::set<BrokenTest> broken_tests = {
      {"slice_neg_steps",
       "Type parameter (Tind) bound to different types (tensor(int64) and tensor(int32) in node ()."},
      {"cast_BFLOAT16_to_FLOAT", "Unexpected input data type"},
      {"loop13_seq", "Creation of empty sequences is currently not supported in the test runner"},
      {"sequence_insert_at_front", "shape mismatch, expect {4} got {3}"},
      {"cast_FLOAT_to_BFLOAT16", "expect uint16 got bfloat16"},
      {"mnist", "Input data isn't in valid range"},
      {"BERT_Squad", "test data bug"},
      {"constantofshape_float_ones", "test data bug", {"opset9", "opset10"}},
      {"constantofshape_int_zeros", "test data bug", {"opset9", "opset10"}},
      {"cast_STRING_to_FLOAT", "Linux CI has old ONNX python package with bad test data", {"opset9", "opset10"}},
      // Numpy float to string has unexpected rounding for some results given numpy default precision is meant to be 8.
      // "e.g. 0.296140194 -> '0.2961402' not '0.29614019'. ORT produces the latter with precision set to 8,
      // which doesn't match the expected output that was generated with numpy.
      {"cast_FLOAT_to_STRING", "Numpy float to string has unexpected rounding for some results."},
      {"tf_nasnet_large", "disable temporarily"},
      {"tf_nasnet_mobile", "disable temporarily"},
      {"tf_pnasnet_large", "disable temporarily"},
      {"shrink", "test case is wrong", {"opset9"}},
      {"maxpool_with_argmax_2d_precomputed_strides", "ShapeInferenceError"},
      {"tf_inception_v2", "result mismatch"},
      {"tf_resnet_v1_50", "result mismatch when Conv BN Fusion is applied"},
      {"tf_resnet_v1_101", "result mismatch when Conv BN Fusion is applied"},
      {"tf_resnet_v1_152", "result mismatch when Conv BN Fusion is applied"},
      {"mxnet_arcface", "Model is an invalid ONNX model"},
      {"unique_not_sorted_without_axis", "Expected data for 'Y' is incorrect and in sorted order."},
      {"cumsum_1d_reverse_exclusive", "only failing linux GPU CI. Likely build error."},
      {"resize_downsample_scales_cubic_align_corners", "results mismatch with onnx tests"},
      {"resize_downsample_scales_linear_align_corners", "results mismatch with onnx tests"},
      {"resize_tf_crop_and_resize", "Bad onnx test output. Needs test fix."},
      {"resize_upsample_sizes_nearest_ceil_half_pixel", "Bad onnx test output. Needs test fix."},
      {"resize_upsample_sizes_nearest_floor_align_corners", "Bad onnx test output. Needs test fix."},
      {"resize_upsample_sizes_nearest_round_prefer_ceil_asymmetric", "Bad onnx test output. Needs test fix."},
      {"bitshift_right_uint16", "BitShift(11) uint16 support not enabled currently"},
      {"bitshift_left_uint16", "BitShift(11) uint16 support not enabled currently"},
      {"maxunpool_export_with_output_shape",
       "Invalid output in ONNX test. See https://github.com/onnx/onnx/issues/2398"},
      {"cntk_simple_seg", "Bad onnx test output caused by wrong SAME_UPPER/SAME_LOWER for ConvTranspose"},
      {"training_dropout", "result differs", {}},               // Temporary, subsequent PR will remove this.
      {"training_dropout_default", "result differs", {}},       // Temporary, subsequent PR will remove this.
      {"training_dropout_default_mask", "result differs", {}},  // Temporary, subsequent PR will remove this.
      {"training_dropout_mask", "result differs", {}},          // Temporary, subsequent PR will remove this.
      {"batchnorm_epsilon_training_mode", "training only", {}},
      {"batchnorm_example_training_mode", "training only", {}},
      {"bernoulli", "type error", {}},
      {"bernoulli_double", "type error", {}},
      {"bernoulli_double_expanded", "type error", {}},
      {"bernoulli_expanded", "type error", {}},
      {"bernoulli_seed", "type error", {}},
      {"bernoulli_seed_expanded", "type error", {}},
      {"castlike_BFLOAT16_to_FLOAT", "type error", {}},
      {"castlike_BFLOAT16_to_FLOAT_expanded", "type error", {}},
      {"castlike_FLOAT_to_BFLOAT16", "type error", {}},
      {"castlike_FLOAT_to_BFLOAT16_expanded", "type error", {}},
      {"castlike_FLOAT_to_STRING", "type error", {}},
      {"castlike_FLOAT_to_STRING_expanded", "type error", {}},
      {"convtranspose_autopad_same", "Test data has been corrected in ONNX 1.10.", {"opset13", "opset14"}},
      {"gru_batchwise", "type error", {}},
      {"lstm_batchwise", "type error", {}},
      {"optional_get_element", "type error", {}},
      {"optional_get_element_sequence", "type error", {}},
      {"optional_has_element", "type error", {}},
      {"optional_has_element_empty", "type error", {}},
      {"shape_end_1", "type error", {}},
      {"shape_end_negative_1", "type error", {}},
      {"shape_start_1", "type error", {}},
      {"shape_start_1_end_2", "type error", {}},
      {"shape_start_1_end_negative_1", "type error", {}},
      {"shape_start_negative_1", "type error", {}},
      {"simple_rnn_batchwise", "type error", {}},
      {"mod_float_mixed_sign_example", "fmod attribute must be true for floating point types", {}},
<<<<<<< HEAD
      {"mask_rcnn_R_50_FPN_1x", "mask_rcnn generated incorrectly https://github.com/microsoft/onnxruntime/pull/7354. "
        "ONNX issue: https://github.com/onnx/onnx/issues/3428."},
#ifdef ENABLE_TRAINING
=======
      {"col2im_pads", "result mismatch", {"opset18"}},
#ifdef ENABLE_TRAINING_CORE
>>>>>>> 7f293d06
      {"adagrad", "not a registered function/op", {}},                  // Op not registered.
      {"adagrad_multiple", "not a registered function/op", {}},         // Op not registered.
      {"adam", "not a registered function/op", {}},                     // Op not registered.
      {"adam_multiple", "not a registered function/op", {}},            // Op not registered.
      {"gradient_of_add", "not a registered function/op", {}},          // Op not registered.
      {"gradient_of_add_and_mul", "not a registered function/op", {}},  // Op not registered.
      {"momentum", "not a registered function/op", {}},                 // Op not registered.
      {"momentum_multiple", "not a registered function/op", {}},        // Op not registered.
      {"nesterov_momentum", "not a registered function/op", {}},        // Op not registered.
      {"softmax_cross_entropy_input_shape_is_NCd1d2d3d4d5_none_no_weight", "type error", {"opset12"}},
      {"softmax_cross_entropy_mean_weight_ignore_index_log_prob", "type error", {"opset12"}},
      {"softmax_cross_entropy_input_shape_is_NCd1_mean_weight_negative_ignore_index_log_prob",
       "type error",
       {"opset12"}},
      {"softmax_cross_entropy_mean_weight_log_prob", "type error", {"opset12"}},
      {"softmax_cross_entropy_input_shape_is_NCd1d2d3d4d5_mean_weight_log_prob", "type error", {"opset12"}},
      {"softmax_cross_entropy_mean_weight_ignore_index_3d", "type error", {"opset12"}},
      {"softmax_cross_entropy_mean_weight_ignore_index_4d_log_prob", "type error", {"opset12"}},
      {"softmax_cross_entropy_input_shape_is_NCd1d2d3d4d5_none_no_weight_log_prob", "type error", {"opset12"}},
      {"softmax_cross_entropy_mean_weight_ignore_index_4d", "type error", {"opset12"}},
      {"softmax_cross_entropy_mean", "type error", {"opset12"}},
      {"softmax_cross_entropy_mean_log_prob", "type error", {"opset12"}},
      {"softmax_cross_entropy_mean_no_weight_ignore_index", "type error", {"opset12"}},
      {"softmax_cross_entropy_input_shape_is_NCd1d2d3_sum_weight_high_ignore_index_log_prob",
       "type error",
       {"opset12"}},
      {"softmax_cross_entropy_mean_3d_log_prob", "type error", {"opset12"}},
      {"softmax_cross_entropy_none_log_prob", "type error", {"opset12"}},
      {"softmax_cross_entropy_mean_3d", "type error", {"opset12"}},
      {"softmax_cross_entropy_input_shape_is_NCd1d2d3_none_no_weight_negative_ignore_index", "type error", {"opset12"}},
      {"softmax_cross_entropy_mean_weight_ignore_index_3d_log_prob", "type error", {"opset12"}},
      {"softmax_cross_entropy_mean_no_weight_ignore_index_3d_log_prob", "type error", {"opset12"}},
      {"softmax_cross_entropy_none_weights_log_prob", "type error", {"opset12"}},
      {"softmax_cross_entropy_sum_log_prob", "type error", {"opset12"}},
      {"softmax_cross_entropy_mean_weight_ignore_index", "type error", {"opset12"}},
      {"softmax_cross_entropy_mean_no_weight_ignore_index_log_prob", "type error", {"opset12"}},
      {"softmax_cross_entropy_mean_no_weight_ignore_index_3d", "type error", {"opset12"}},
      {"softmax_cross_entropy_input_shape_is_NCd1d2d3_sum_weight_high_ignore_index", "type error", {"opset12"}},
      {"softmax_cross_entropy_sum", "type error", {"opset12"}},
      {"softmax_cross_entropy_input_shape_is_NCd1d2d3_none_no_weight_negative_ignore_index_log_prob",
       "type error",
       {"opset12"}},
      {"softmax_cross_entropy_none_weights", "type error", {"opset12"}},
      {"softmax_cross_entropy_mean_no_weight_ignore_index_4d_log_prob", "type error", {"opset12"}},
      {"softmax_cross_entropy_none", "type error", {"opset12"}},
      {"softmax_cross_entropy_input_shape_is_NCd1_mean_weight_negative_ignore_index", "type error", {"opset12"}},
      {"softmax_cross_entropy_input_shape_is_NCd1d2d3d4d5_mean_weight", "type error", {"opset12"}},
      {"softmax_cross_entropy_mean_weight", "type error", {"opset12"}},
      {"softmax_cross_entropy_mean_no_weight_ignore_index_4d", "type error", {"opset12"}},
#endif
      {"mask_rcnn_keras", "this model currently has an invalid contrib op version set to 10", {}}};

  // Some EPs may fail to pass some specific testcases.
  // For example TenosrRT EP may fail on FLOAT16 related testcases if GPU doesn't support float16.
  // Instead of list all these testcases, we can use following keyword set to filter out testcases wchich contain
  // specific keyword.
  std::set<std::string> broken_tests_keyword_set = {};

  if (provider_name == "cuda") {
#ifdef _WIN32
    broken_tests.insert({"LSTM_Seq_lens_unpacked", "this test fails with new image since Aug 25."});
    broken_tests.insert({"bidaf", "this test fails with new image since Aug 25."});
#endif
  }

  if (provider_name == "nnapi") {
    broken_tests.insert({"scan9_sum", "Error with the extra graph"});
    broken_tests.insert({"scan_sum", "Error with the extra graph"});
    broken_tests.insert({"mvn_expanded", "Failed to find kernel for MemcpyFromHost(1) (node Memcpy_1)"});
    broken_tests.insert({"dynamicquantizelinear_expanded", "Temporarily disabled pending investigation"});
    broken_tests.insert({"dynamicquantizelinear_max_adjusted_expanded", "Temporarily disabled pending investigation"});
    broken_tests.insert({"dynamicquantizelinear_min_adjusted_expanded", "Temporarily disabled pending investigation"});
    broken_tests.insert({"gemm_transposeB", "Temporarily disabled pending investigation"});
    broken_tests.insert({"range_float_type_positive_delta_expanded", "Temporarily disabled pending investigation"});
    broken_tests.insert({"range_int32_type_negative_delta_expanded", "Temporarily disabled pending investigation"});
    broken_tests.insert({"convtranspose_1d", "1d convtranspose not supported yet"});
    broken_tests.insert({"convtranspose_3d", "3d convtranspose not supported yet"});
    broken_tests.insert({"maxpool_2d_uint8", "result mismatch"});
    broken_tests.insert({"negative_log_likelihood_loss_input_shape_is_NC_expanded", "shape mismatch"});
    broken_tests.insert({"negative_log_likelihood_loss_input_shape_is_NCd1d2_expanded", "shape mismatch"});
    broken_tests.insert(
        {"negative_log_likelihood_loss_input_shape_is_NCd1d2_reduction_mean_expanded", "shape mismatch"});
    broken_tests.insert(
        {"negative_log_likelihood_loss_input_shape_is_NCd1d2_reduction_sum_expanded", "shape mismatch"});
    broken_tests.insert({"negative_log_likelihood_loss_input_shape_is_NCd1d2_with_weight_expanded", "shape mismatch"});
    broken_tests.insert(
        {"negative_log_likelihood_loss_input_shape_is_NCd1d2_with_weight_reduction_mean_expanded", "shape mismatch"});
    broken_tests.insert(
        {"negative_log_likelihood_loss_input_shape_is_NCd1d2_with_weight_reduction_sum_expanded", "shape mismatch"});
    // Disable based on George Wu's recommendation.
    broken_tests.insert(
        {"negative_log_likelihood_loss_input_shape_is_NCd1d2_with_weight_reduction_sum_ignore_index_expanded",
         "shape mismatch"});
    broken_tests.insert({"negative_log_likelihood_loss_iinput_shape_is_NCd1_weight_ignore_index", "Shape mismatch"});
    broken_tests.insert(
        {"negative_log_likelihood_loss_iinput_shape_is_NCd1_weight_ignore_index_expanded", "Shape mismatch"});
    broken_tests.insert({"negative_log_likelihood_loss_input_shape_is_NC", "Shape mismatch"});
    broken_tests.insert({"negative_log_likelihood_loss_input_shape_is_NCd1", "Shape mismatch"});
    broken_tests.insert({"negative_log_likelihood_loss_input_shape_is_NCd1_expanded", "Shape mismatch"});
    broken_tests.insert({"negative_log_likelihood_loss_input_shape_is_NCd1_ignore_index", "Shape mismatch"});
    broken_tests.insert({"negative_log_likelihood_loss_input_shape_is_NCd1_ignore_index_expanded", "Shape mismatch"});
    broken_tests.insert(
        {"negative_log_likelihood_loss_input_shape_is_NCd1_mean_weight_negative_ignore_index", "Shape mismatch"});
    broken_tests.insert({"negative_log_likelihood_loss_input_shape_is_NCd1_mean_weight_negative_ignore_index_expanded",
                         "Shape mismatch"});
    broken_tests.insert({"negative_log_likelihood_loss_input_shape_is_NCd1_weight", "Shape mismatch"});
    broken_tests.insert({"negative_log_likelihood_loss_input_shape_is_NCd1_weight_expanded", "Shape mismatch"});
    broken_tests.insert({"negative_log_likelihood_loss_input_shape_is_NCd1d2", "Shape mismatch"});
    broken_tests.insert(
        {"negative_log_likelihood_loss_input_shape_is_NCd1d2_no_weight_reduction_mean_ignore_index", "Shape mismatch"});
    broken_tests.insert(
        {"negative_log_likelihood_loss_input_shape_is_NCd1d2_no_weight_reduction_mean_ignore_index_expanded",
         "Shape mismatch"});
    broken_tests.insert({"negative_log_likelihood_loss_input_shape_is_NCd1d2_reduction_mean", "Shape mismatch"});
    broken_tests.insert({"negative_log_likelihood_loss_input_shape_is_NCd1d2_reduction_sum", "Shape mismatch"});
    broken_tests.insert({"negative_log_likelihood_loss_input_shape_is_NCd1d2_with_weight", "Shape mismatch"});
    broken_tests.insert(
        {"negative_log_likelihood_loss_input_shape_is_NCd1d2_with_weight_reduction_mean", "Shape mismatch"});
    broken_tests.insert(
        {"negative_log_likelihood_loss_input_shape_is_NCd1d2_with_weight_reduction_sum", "Shape mismatch"});
    broken_tests.insert({"negative_log_likelihood_loss_input_shape_is_NCd1d2_with_weight_reduction_sum_ignore_index",
                         "Shape mismatch"});
    broken_tests.insert({"negative_log_likelihood_loss_input_shape_is_NCd1d2d3_none_no_weight_negative_ignore_index",
                         "Shape mismatch"});
    broken_tests.insert(
        {"negative_log_likelihood_loss_input_shape_is_NCd1d2d3_none_no_weight_negative_ignore_index_expanded",
         "Shape mismatch"});
    broken_tests.insert(
        {"negative_log_likelihood_loss_input_shape_is_NCd1d2d3_sum_weight_high_ignore_index", "Shape mismatch"});
    broken_tests.insert({"negative_log_likelihood_loss_input_shape_is_NCd1d2d3_sum_weight_high_ignore_index_expanded",
                         "Shape mismatch"});
    broken_tests.insert({"negative_log_likelihood_loss_input_shape_is_NCd1d2d3d4d5_mean_weight", "Shape mismatch"});
    broken_tests.insert(
        {"negative_log_likelihood_loss_input_shape_is_NCd1d2d3d4d5_mean_weight_expanded", "Shape mismatch"});
    broken_tests.insert({"negative_log_likelihood_loss_input_shape_is_NCd1d2d3d4d5_none_no_weight", "Shape mismatch"});
    broken_tests.insert(
        {"negative_log_likelihood_loss_input_shape_is_NCd1d2d3d4d5_none_no_weight_expanded", "Shape mismatch"});
    broken_tests.insert(
        {"softmax_cross_entropy_input_shape_is_NCd1_mean_weight_negative_ignore_index", "Shape mismatch"});
    broken_tests.insert(
        {"softmax_cross_entropy_input_shape_is_NCd1_mean_weight_negative_ignore_index_expanded", "Shape mismatch"});
    broken_tests.insert(
        {"softmax_cross_entropy_input_shape_is_NCd1_mean_weight_negative_ignore_index_log_prob", "Shape mismatch"});
    broken_tests.insert(
        {"softmax_cross_entropy_input_shape_is_NCd1_mean_weight_negative_ignore_index_log_prob_expanded",
         "Shape mismatch"});
    broken_tests.insert(
        {"softmax_cross_entropy_input_shape_is_NCd1d2d3_none_no_weight_negative_ignore_index", "Shape mismatch"});
    broken_tests.insert({"softmax_cross_entropy_input_shape_is_NCd1d2d3_none_no_weight_negative_ignore_index_expanded",
                         "Shape mismatch"});
    broken_tests.insert({"softmax_cross_entropy_input_shape_is_NCd1d2d3_none_no_weight_negative_ignore_index_log_prob",
                         "Shape mismatch"});
    broken_tests.insert(
        {"softmax_cross_entropy_input_shape_is_NCd1d2d3_none_no_weight_negative_ignore_index_log_prob_expanded",
         "Shape mismatch"});
    broken_tests.insert(
        {"softmax_cross_entropy_input_shape_is_NCd1d2d3_sum_weight_high_ignore_index", "Shape mismatch"});
    broken_tests.insert(
        {"softmax_cross_entropy_input_shape_is_NCd1d2d3_sum_weight_high_ignore_index_expanded", "Shape mismatch"});
    broken_tests.insert(
        {"softmax_cross_entropy_input_shape_is_NCd1d2d3_sum_weight_high_ignore_index_log_prob", "Shape mismatch"});
    broken_tests.insert({"softmax_cross_entropy_input_shape_is_NCd1d2d3_sum_weight_high_ignore_index_log_prob_expanded",
                         "Shape mismatch"});
    broken_tests.insert({"softmax_cross_entropy_input_shape_is_NCd1d2d3d4d5_mean_weight", "Shape mismatch"});
    broken_tests.insert({"softmax_cross_entropy_input_shape_is_NCd1d2d3d4d5_mean_weight_expanded", "Shape mismatch"});
    broken_tests.insert({"softmax_cross_entropy_input_shape_is_NCd1d2d3d4d5_mean_weight_log_prob", "Shape mismatch"});
    broken_tests.insert(
        {"softmax_cross_entropy_input_shape_is_NCd1d2d3d4d5_mean_weight_log_prob_expanded", "Shape mismatch"});
    broken_tests.insert({"softmax_cross_entropy_input_shape_is_NCd1d2d3d4d5_none_no_weight", "Shape mismatch"});
    broken_tests.insert(
        {"softmax_cross_entropy_input_shape_is_NCd1d2d3d4d5_none_no_weight_expanded", "Shape mismatch"});
    broken_tests.insert(
        {"softmax_cross_entropy_input_shape_is_NCd1d2d3d4d5_none_no_weight_log_prob", "Shape mismatch"});
    broken_tests.insert(
        {"softmax_cross_entropy_input_shape_is_NCd1d2d3d4d5_none_no_weight_log_prob_expanded", "Shape mismatch"});
    broken_tests.insert({"softmax_cross_entropy_mean", "Shape mismatch"});
    broken_tests.insert({"softmax_cross_entropy_mean_3d", "Shape mismatch"});
    broken_tests.insert({"softmax_cross_entropy_mean_3d_expanded", "Shape mismatch"});
    broken_tests.insert({"softmax_cross_entropy_mean_3d_log_prob", "Shape mismatch"});
    broken_tests.insert({"softmax_cross_entropy_mean_3d_log_prob_expanded", "Shape mismatch"});
    broken_tests.insert({"softmax_cross_entropy_mean_expanded", "Shape mismatch"});
    broken_tests.insert({"softmax_cross_entropy_mean_log_prob", "Shape mismatch"});
    broken_tests.insert({"softmax_cross_entropy_mean_log_prob_expanded", "Shape mismatch"});
    broken_tests.insert({"softmax_cross_entropy_mean_no_weight_ignore_index", "Shape mismatch"});
    broken_tests.insert({"softmax_cross_entropy_mean_no_weight_ignore_index_3d", "Shape mismatch"});
    broken_tests.insert({"softmax_cross_entropy_mean_no_weight_ignore_index_3d_expanded", "Shape mismatch"});
    broken_tests.insert({"softmax_cross_entropy_mean_no_weight_ignore_index_3d_log_prob", "Shape mismatch"});
    broken_tests.insert({"softmax_cross_entropy_mean_no_weight_ignore_index_3d_log_prob_expanded", "Shape mismatch"});
    broken_tests.insert({"softmax_cross_entropy_mean_no_weight_ignore_index_4d", "Shape mismatch"});
    broken_tests.insert({"softmax_cross_entropy_mean_no_weight_ignore_index_4d_expanded", "Shape mismatch"});
    broken_tests.insert({"softmax_cross_entropy_mean_no_weight_ignore_index_4d_log_prob", "Shape mismatch"});
    broken_tests.insert({"softmax_cross_entropy_mean_no_weight_ignore_index_4d_log_prob_expanded", "Shape mismatch"});
    broken_tests.insert({"softmax_cross_entropy_mean_no_weight_ignore_index_expanded", "Shape mismatch"});
    broken_tests.insert({"softmax_cross_entropy_mean_no_weight_ignore_index_log_prob", "Shape mismatch"});
    broken_tests.insert({"softmax_cross_entropy_mean_no_weight_ignore_index_log_prob_expanded", "Shape mismatch"});
    broken_tests.insert({"softmax_cross_entropy_mean_weight", "Shape mismatch"});
    broken_tests.insert({"softmax_cross_entropy_mean_weight_expanded", "Shape mismatch"});
    broken_tests.insert({"softmax_cross_entropy_mean_weight_ignore_index", "Shape mismatch"});
    broken_tests.insert({"softmax_cross_entropy_mean_weight_ignore_index_3d", "Shape mismatch"});
    broken_tests.insert({"softmax_cross_entropy_mean_weight_ignore_index_3d_expanded", "Shape mismatch"});
    broken_tests.insert({"softmax_cross_entropy_mean_weight_ignore_index_3d_log_prob", "Shape mismatch"});
    broken_tests.insert({"softmax_cross_entropy_mean_weight_ignore_index_3d_log_prob_expanded", "Shape mismatch"});
    broken_tests.insert({"softmax_cross_entropy_mean_weight_ignore_index_4d", "Shape mismatch"});
    broken_tests.insert({"softmax_cross_entropy_mean_weight_ignore_index_4d_expanded", "Shape mismatch"});
    broken_tests.insert({"softmax_cross_entropy_mean_weight_ignore_index_4d_log_prob", "Shape mismatch"});
    broken_tests.insert({"softmax_cross_entropy_mean_weight_ignore_index_4d_log_prob_expanded", "Shape mismatch"});
    broken_tests.insert({"softmax_cross_entropy_mean_weight_ignore_index_expanded", "Shape mismatch"});
    broken_tests.insert({"softmax_cross_entropy_mean_weight_ignore_index_log_prob", "Shape mismatch"});
    broken_tests.insert({"softmax_cross_entropy_mean_weight_ignore_index_log_prob_expanded", "Shape mismatch"});
    broken_tests.insert({"softmax_cross_entropy_mean_weight_log_prob", "Shape mismatch"});
    broken_tests.insert({"softmax_cross_entropy_mean_weight_log_prob_expanded", "Shape mismatch"});
    broken_tests.insert({"softmax_cross_entropy_none", "Shape mismatch"});
    broken_tests.insert({"softmax_cross_entropy_none_expanded", "Shape mismatch"});
    broken_tests.insert({"softmax_cross_entropy_none_log_prob", "Shape mismatch"});
    broken_tests.insert({"softmax_cross_entropy_none_log_prob_expanded", "Shape mismatch"});
    broken_tests.insert({"softmax_cross_entropy_none_weights", "Shape mismatch"});
    broken_tests.insert({"softmax_cross_entropy_none_weights_expanded", "Shape mismatch"});
    broken_tests.insert({"softmax_cross_entropy_none_weights_log_prob", "Shape mismatch"});
    broken_tests.insert({"softmax_cross_entropy_none_weights_log_prob_expanded", "Shape mismatch"});
    broken_tests.insert({"softmax_cross_entropy_sum", "Shape mismatch"});
    broken_tests.insert({"softmax_cross_entropy_sum_expanded", "Shape mismatch"});
    broken_tests.insert({"softmax_cross_entropy_sum_log_prob", "Shape mismatch"});
    broken_tests.insert({"softmax_cross_entropy_sum_log_prob_expanded", "Shape mismatch"});
  }

  if (provider_name == "tensorrt") {
    broken_tests.insert({"convtranspose_with_kernel", "It causes segmentation fault"});
    broken_tests.insert({"convtranspose_pad", "It causes segmentation fault"});
    broken_tests.insert({"convtranspose_kernel_shape", "It causes segmentation fault"});
    broken_tests.insert({"dynamicquantizelinear_expanded", "It causes segmentation fault"});
    broken_tests.insert({"dynamicquantizelinear_min_adjusted_expanded", "It causes segmentation fault"});
    broken_tests.insert({"dynamicquantizelinear_max_adjusted_expanded", "It causes segmentation fault"});

    broken_tests.insert({"basic_conv_with_padding",
                         "Cannot set more than one input unless network has Q/DQ layers. TensorRT EP could not build "
                         "engine for fused node"});
    broken_tests.insert({"basic_conv_without_padding",
                         "Cannot set more than one input unless network has Q/DQ layers. TensorRT EP could not build "
                         "engine for fused node"});
    broken_tests.insert({"conv_with_strides_no_padding",
                         "Cannot set more than one input unless network has Q/DQ layers. TensorRT EP could not build "
                         "engine for fused node"});

    broken_tests.insert({"conv_with_autopad_same",
                         "Internal Error (node_of_y: Cannot set more than one input unless network has Q/DQ layers.)"});

    // unsupported tests since opset16
    broken_tests.insert({"sequence_map_add_2_sequences", "not supported by TensorRT EP"});
    broken_tests.insert({"sequence_map_extract_shapes", "not supported by TensorRT EP."});
    broken_tests.insert({"sequence_map_add_1_sequence_1_tensor", "not supported by TensorRT EP."});
    broken_tests.insert({"sequence_map_identity_1_sequence", "not supported by TensorRT EP."});
    broken_tests.insert({"sequence_map_identity_2_sequences", "not supported by TensorRT EP."});
    broken_tests.insert({"sequence_map_identity_1_sequence_1_tensor", "not supported by TensorRT EP."});
    broken_tests.insert({"leakyrelu_expanded", "not supported by TensorRT EP."});
    broken_tests.insert({"leakyrelu_default_expanded", "not supported by TensorRT EP."});
    broken_tests.insert({"leakyrelu_example_expanded", "not supported by TensorRT EP."});
    broken_tests.insert({"prelu_broadcast_expanded", "not supported by TensorRT EP."});
    broken_tests.insert({"prelu_example_expanded", "not supported by TensorRT EP."});
    broken_tests_keyword_set.insert({"scatternd_add"});
    broken_tests_keyword_set.insert({"scatternd_multiply"});
    broken_tests_keyword_set.insert({"scatter_elements_with_duplicate_indices"});

    // sce op is not supported
    broken_tests_keyword_set.insert({"sce"});

    // TensorRT EP CI uses Nvidia Tesla M60 which doesn't support fp16.
    broken_tests_keyword_set.insert({"FLOAT16"});
  }

  if (provider_name == "dml") {
    broken_tests.insert({"tinyyolov3", "The parameter is incorrect"});
    broken_tests.insert({"PixelShuffle", "Test requires 6D Reshape, which isn't supported by DirectML"});
    broken_tests.insert({"operator_permute2", "Test requires 6D Transpose, which isn't supported by DirectML"});
    broken_tests.insert({"resize_downsample_linear",
                         "ORT 0.4 uses asymmetric but will conform to half_pixel in the next ONNX version."});
    broken_tests.insert(
        {"resize_upsample_linear", "ORT 0.4 uses asymmetric but will conform to half_pixel in the next ONNX version."});
    broken_tests.insert(
        {"resize_upsample_linear", "ORT 0.4 uses asymmetric but will conform to half_pixel in the next ONNX version."});

    // These tests are temporarily disabled pending investigation
    broken_tests.insert({"dynamicquantizelinear_expanded", "Temporarily disabled pending investigation"});
    broken_tests.insert({"dynamicquantizelinear_max_adjusted_expanded", "Temporarily disabled pending investigation"});
    broken_tests.insert({"dynamicquantizelinear_min_adjusted_expanded", "Temporarily disabled pending investigation"});
    broken_tests.insert({"mxnet_arcface", "Temporarily disabled pending investigation"});
    broken_tests.insert({"yolov3", "Temporarily disabled pending investigation"});
    broken_tests.insert({"tf_inception_v2", "Temporarily disabled pending investigation"});
    broken_tests.insert({"fp16_inception_v1", "Temporarily disabled pending investigation"});
    broken_tests.insert({"candy", "Temporarily disabled pending investigation"});
    broken_tests.insert({"BERT_Squad", "Temporarily disabled pending investigation"});
    broken_tests.insert({"LSTM_Seq_lens_unpacked", "The parameter is incorrect"});

    broken_tests.insert({"resize_downsample_scales_linear",
                         "DML uses half_pixel and this test assumed \"asymmetric\" but does not include \"mode\""});
    broken_tests.insert({"resize_downsample_sizes_linear_pytorch_half_pixel",
                         "DML does not support downsampling by such a large factor - skips input pixels"});
    broken_tests.insert({"resize_downsample_sizes_nearest",
                         "DML uses pixel centers for nearest, rounding 1 value off for the middle column"});
    broken_tests.insert({"resize_upsample_sizes_nearest",
                         "DML uses pixel centers for nearest, which makes more sense (the 3rd row mismatches)"});
    broken_tests.insert({"unsqueeze_three_axes", "DML does not support 6D tensors"});
    broken_tests.insert({"unsqueeze_unsorted_axes", "DMLdoes not support 6D tensors"});

    broken_tests.insert({"negative_log_likelihood_loss_input_shape_is_NCd1d2d3_none_no_weight_negative_ignore_index",
                         "DML does not support 5D+ tensors"});
    broken_tests.insert(
        {"negative_log_likelihood_loss_input_shape_is_NCd1d2d3_none_no_weight_negative_ignore_index_expanded",
         "DML does not support 5D+ tensors"});
    broken_tests.insert(
        {"negative_log_likelihood_loss_input_shape_is_NCd1d2d3d4d5_mean_weight", "DML does not support 5D+ tensors"});
    broken_tests.insert({"negative_log_likelihood_loss_input_shape_is_NCd1d2d3d4d5_mean_weight_expanded",
                         "DML does not support 5D+ tensors"});
    broken_tests.insert({"negative_log_likelihood_loss_input_shape_is_NCd1d2d3d4d5_none_no_weight",
                         "DML does not support 5D+ tensors"});
    broken_tests.insert({"negative_log_likelihood_loss_input_shape_is_NCd1d2d3d4d5_none_no_weight_expanded",
                         "DML does not support 5D+ tensors"});
    broken_tests.insert({"softmax_cross_entropy_input_shape_is_NCd1d2d3_none_no_weight_negative_ignore_index",
                         "DML does not support 5D+ tensors"});
    broken_tests.insert({"softmax_cross_entropy_input_shape_is_NCd1d2d3_none_no_weight_negative_ignore_index_expanded",
                         "DML does not support 5D+ tensors"});
    broken_tests.insert({"softmax_cross_entropy_input_shape_is_NCd1d2d3_none_no_weight_negative_ignore_index_log_prob",
                         "DML does not support 5D+ tensors"});
    broken_tests.insert(
        {"softmax_cross_entropy_input_shape_is_NCd1d2d3_none_no_weight_negative_ignore_index_log_prob_expanded",
         "DML does not support 5D+ tensors"});
    broken_tests.insert(
        {"softmax_cross_entropy_input_shape_is_NCd1d2d3d4d5_mean_weight", "DML does not support 5D+ tensors"});
    broken_tests.insert(
        {"softmax_cross_entropy_input_shape_is_NCd1d2d3d4d5_mean_weight_expanded", "DML does not support 5D+ tensors"});
    broken_tests.insert(
        {"softmax_cross_entropy_input_shape_is_NCd1d2d3d4d5_mean_weight_log_prob", "DML does not support 5D+ tensors"});
    broken_tests.insert({"softmax_cross_entropy_input_shape_is_NCd1d2d3d4d5_mean_weight_log_prob_expanded",
                         "DML does not support 5D+ tensors"});
    broken_tests.insert(
        {"softmax_cross_entropy_input_shape_is_NCd1d2d3d4d5_none_no_weight", "DML does not support 5D+ tensors"});
    broken_tests.insert({"softmax_cross_entropy_input_shape_is_NCd1d2d3d4d5_none_no_weight_expanded",
                         "DML does not support 5D+ tensors"});
    broken_tests.insert({"softmax_cross_entropy_input_shape_is_NCd1d2d3d4d5_none_no_weight_log_prob",
                         "DML does not support 5D+ tensors"});
    broken_tests.insert({"softmax_cross_entropy_input_shape_is_NCd1d2d3d4d5_none_no_weight_log_prob_expanded",
                         "DML does not support 5D+ tensors"});
  }

#ifdef DISABLE_CONTRIB_OPS
  broken_tests.insert({"coreml_SqueezeNet_ImageNet", "This model uses contrib ops."});
  broken_tests.insert({"keras2coreml_Permute_ImageNet", "This model uses contrib ops."});
  broken_tests.insert({"keras2coreml_ReLU_ImageNet", "This model uses contrib ops."});
  broken_tests.insert({"keras2coreml_Padding-Upsampling-Normalizer_ImageNet", "This model uses contrib ops."});
  broken_tests.insert({"tiny_yolov2", "This model uses contrib ops."});
  broken_tests.insert({"fp16_tiny_yolov2", "This model uses contrib ops."});
  broken_tests.insert({"keras2coreml_Pooling_ImageNet", "This model uses contrib ops."});
  broken_tests.insert({"keras2coreml_Padding_ImageNet", "This model uses contrib ops."});
  broken_tests.insert({"keras2coreml_Normalizer_ImageNet", "This model uses contrib ops."});
  broken_tests.insert({"keras2coreml_linear_sklearn_load_breast_cancer", "This model uses contrib ops."});
  broken_tests.insert({"keras2coreml_linear_ImageNet_small", "This model uses contrib ops."});
  broken_tests.insert({"keras2coreml_linear_ImageNet_large", "This model uses contrib ops."});
  broken_tests.insert({"keras2coreml_linear_ImageNet", "This model uses contrib ops."});
  broken_tests.insert({"keras2coreml_leakyrelu_ImageNet", "This model uses contrib ops."});
  broken_tests.insert({"keras2coreml_hard_sigmoid_ImageNet", "This model uses contrib ops."});
  broken_tests.insert({"keras2coreml_elu_ImageNet", "This model uses contrib ops."});
  broken_tests.insert({"keras2coreml_Dense_ImageNet", "This model uses contrib ops."});
  broken_tests.insert({"keras2coreml_Conv2D_ImageNet", "This model uses contrib ops."});
  broken_tests.insert({"coreml_VGG16_ImageNet", "This model uses contrib ops."});
  broken_tests.insert({"coreml_Resnet50_ImageNet", "This model uses contrib ops."});
  broken_tests.insert({"coreml_Inceptionv3_ImageNet", "This model uses contrib ops."});
  broken_tests.insert({"coreml_FNS-Candy_ImageNet", "This model uses contrib ops."});
  broken_tests.insert({"coreml_AgeNet_ImageNet", "This model uses contrib ops."});
  broken_tests.insert({"keras2coreml_thresholdedrelu_ImageNet_large", "This model uses contrib ops."});
  broken_tests.insert({"keras2coreml_thresholdedrelu_ImageNet_small", "This model uses contrib ops."});
  broken_tests.insert({"keras2coreml_thresholdedrelu_sklearn_load_breast_cancer", "This model uses contrib ops."});
  broken_tests.insert({"thresholdedrelu", "This model uses contrib ops."});
  broken_tests.insert({"thresholdedrelu_default", "This model uses contrib ops."});
  broken_tests.insert({"dynamic_slice_default_axes", "This model uses contrib ops."});
  broken_tests.insert({"thresholdedrelu_example", "This model uses contrib ops."});
  broken_tests.insert({"dynamic_slice_neg failed", "This model uses contrib ops."});
  broken_tests.insert({"dynamic_slice_start_out_of_bounds", "This model uses contrib ops."});
  broken_tests.insert({"dynamic_slice", "This model uses contrib ops."});
  broken_tests.insert({"dynamic_slice_end_out_of_bounds", "This model uses contrib ops."});
  broken_tests.insert({"dynamic_slice_neg", "This model uses contrib ops."});
  broken_tests.insert({"mvn", "This model uses contrib ops.", {"onnx130"}});
  broken_tests.insert({"cdist_float32_euclidean_1000_2000_1", "This model uses contrib ops."});
  broken_tests.insert({"cdist_float32_euclidean_1000_2000_500", "This model uses contrib ops."});
  broken_tests.insert({"cdist_float32_euclidean_1_1_1", "This model uses contrib ops."});
  broken_tests.insert({"cdist_float32_sqeuclidean_1000_2000_1", "This model uses contrib ops."});
  broken_tests.insert({"cdist_float32_sqeuclidean_1000_2000_500", "This model uses contrib ops."});
  broken_tests.insert({"cdist_float32_sqeuclidean_1_1_1", "This model uses contrib ops."});
  broken_tests.insert({"cdist_float64_euclidean_1000_2000_1", "This model uses contrib ops."});
  broken_tests.insert({"cdist_float64_euclidean_1000_2000_500", "This model uses contrib ops."});
  broken_tests.insert({"cdist_float64_euclidean_1_1_1", "This model uses contrib ops."});
  broken_tests.insert({"cdist_float64_sqeuclidean_1000_2000_1", "This model uses contrib ops."});
  broken_tests.insert({"cdist_float64_sqeuclidean_1000_2000_500", "This model uses contrib ops."});
  broken_tests.insert({"cdist_float64_sqeuclidean_1_1_1", "This model uses contrib ops."});
  broken_tests.insert({"keras2coreml_Average_ImageNet", "This model uses contrib ops."});
  broken_tests.insert({"bidaf", "This model uses contrib ops."});
  broken_tests.insert({"fp16_test_tiny_yolov2", "This model uses contrib ops."});
  broken_tests.insert({"fp16_coreml_FNS-Candy", "This model uses contrib ops."});
  broken_tests.insert({"keras2coreml_Repeat_ImageNet", "This model uses contrib ops."});
  broken_tests.insert({"keras2coreml_BiDirectional_ImageNet", "This model uses contrib ops."});
  broken_tests.insert({"fp16_coreml_LinearRegression_NYCTaxi", "This model uses contrib ops."});
  broken_tests.insert({"keras2coreml_Average_ImageNet", "This model uses contrib ops."});
  broken_tests.insert({"keras2coreml_GRU_ImageNet", "This model uses contrib ops."});
  broken_tests.insert({"keras2coreml_SimpleRNN_ImageNet", "This model uses contrib ops."});
  broken_tests.insert({"keras2coreml_Dot_imageNet", "This model uses contrib ops."});
#endif

  std::basic_string<ORTCHAR_T> model_dir;
  (void)GetDirNameFromFilePath(model_path, model_dir);
  std::basic_string<PATH_CHAR_TYPE> test_case_name = GetLastComponent(model_dir);
  if (test_case_name.compare(0, 5, ORT_TSTR("test_")) == 0)
    test_case_name = test_case_name.substr(5);
  {
    BrokenTest t = {ToUTF8String(test_case_name), ""};
    auto iter = broken_tests.find(t);
    auto opset_version = model_info->GetNominalOpsetVersion();
    if (iter != broken_tests.end() &&
        (opset_version == TestModelInfo::unknown_version || iter->broken_opset_versions_.empty() ||
         iter->broken_opset_versions_.find(opset_version) != iter->broken_opset_versions_.end())) {
      SkipTest("It's in broken_tests");
      return;
    }

    for (auto iter2 = broken_tests_keyword_set.begin(); iter2 != broken_tests_keyword_set.end(); ++iter2) {
      std::string keyword = *iter2;
      if (ToUTF8String(test_case_name).find(keyword) != std::string::npos) {
        SkipTest("It's in broken_tests_keyword");
        return;
      }
    }
  }

  // TODO(leca): move the parallel run test list to a config file and load it in GetParameterStrings() to make the load process run only once
  std::set<std::string> tests_run_parallel = {"test_resnet18v2",
                                              "test_resnet34v2",
                                              "test_resnet50",
                                              "test_resnet50v2",
                                              "test_resnet101v2",
                                              "test_resnet152v2",
                                              "keras_lotus_resnet3D",
                                              "coreml_Resnet50_ImageNet",
                                              "mlperf_mobilenet",
                                              "mlperf_resnet",
                                              "mlperf_ssd_mobilenet_300",
                                              "mlperf_ssd_resnet34_1200"};
  bool is_single_node = !model_info->GetNodeName().empty();
  std::vector<ExecutionMode> execution_modes = {ExecutionMode::ORT_SEQUENTIAL};
  if (provider_name == "cpu" && !is_single_node)
    execution_modes.push_back(ExecutionMode::ORT_PARALLEL);

  std::vector<bool> use_single_thread{false};
  // Test the model with intra op threadpool disabled
  if (provider_name == "cpu" && is_single_node)
    use_single_thread.push_back(true);

  std::unique_ptr<ITestCase> l = CreateOnnxTestCase(ToUTF8String(test_case_name), std::move(model_info),
                                                    per_sample_tolerance, relative_per_sample_tolerance);

#ifndef USE_DNNL
  auto tp = TestEnv::CreateThreadPool(Env::Default());
#endif

  for (bool is_single_thread : use_single_thread) {
    for (ExecutionMode execution_mode : execution_modes) {
      Ort::SessionOptions ortso{};
      if (!is_single_thread) {
        ortso.DisablePerSessionThreads();
      } else {
        ortso.SetIntraOpNumThreads(1);
      }
      ortso.SetExecutionMode(execution_mode);
      ortso.SetLogId(ToUTF8String(test_case_name).c_str());
      ortso.SetLogSeverityLevel(ORT_LOGGING_LEVEL_ERROR);
      if (provider_name == "cuda") {
        OrtCUDAProviderOptionsV2* cuda_options = nullptr;
        ASSERT_ORT_STATUS_OK(OrtApis::CreateCUDAProviderOptions(&cuda_options));
        std::unique_ptr<OrtCUDAProviderOptionsV2, decltype(&OrtApis::ReleaseCUDAProviderOptions)> rel_cuda_options(
            cuda_options, &OrtApis::ReleaseCUDAProviderOptions);
        ortso.AppendExecutionProvider_CUDA_V2(*cuda_options);
      } else if (provider_name == "rocm") {
        OrtROCMProviderOptions ep_options;
        ortso.AppendExecutionProvider_ROCM(ep_options);
      }
#ifdef USE_DNNL
      else if (provider_name == "dnnl") {
        OrtDnnlProviderOptions* ep_option;
        ASSERT_ORT_STATUS_OK(OrtApis::CreateDnnlProviderOptions(&ep_option));
        std::unique_ptr<OrtDnnlProviderOptions, decltype(&OrtApis::ReleaseDnnlProviderOptions)>
            rel_dnnl_options(ep_option, &OrtApis::ReleaseDnnlProviderOptions);
        ep_option->use_arena = 0;
        ASSERT_ORT_STATUS_OK(OrtApis::SessionOptionsAppendExecutionProvider_Dnnl(ortso, ep_option));
      }
#endif
      else if (provider_name == "tensorrt") {
        if (test_case_name.find(ORT_TSTR("FLOAT16")) != std::string::npos) {
          OrtTensorRTProviderOptionsV2 params{0, 0, nullptr, 1000, 1, 1 << 30,
                                              1,  // enable fp16
                                              0, nullptr, 0, 0, 0, 0, 0, nullptr, 0, nullptr, 0, 0, 0, 0, 0, 0, 0, 0,
                                              2, -1, nullptr, nullptr, nullptr, nullptr, nullptr};

          ortso.AppendExecutionProvider_TensorRT_V2(params);
        } else {
          OrtTensorRTProviderOptionsV2* ep_option = nullptr;
          ASSERT_ORT_STATUS_OK(OrtApis::CreateTensorRTProviderOptions(&ep_option));
          std::unique_ptr<OrtTensorRTProviderOptionsV2, decltype(&OrtApis::ReleaseTensorRTProviderOptions)>
              rel_cuda_options(ep_option, &OrtApis::ReleaseTensorRTProviderOptions);
          ortso.AppendExecutionProvider_TensorRT_V2(*ep_option);
        }
        // Enable CUDA fallback
        OrtCUDAProviderOptionsV2* cuda_options = nullptr;
        ASSERT_ORT_STATUS_OK(OrtApis::CreateCUDAProviderOptions(&cuda_options));
        std::unique_ptr<OrtCUDAProviderOptionsV2, decltype(&OrtApis::ReleaseCUDAProviderOptions)> rel_cuda_options(
            cuda_options, &OrtApis::ReleaseCUDAProviderOptions);
        ortso.AppendExecutionProvider_CUDA_V2(*cuda_options);
      } else if (provider_name == "migraphx") {
        OrtMIGraphXProviderOptions ep_options;
        ortso.AppendExecutionProvider_MIGraphX(ep_options);
      } else if (provider_name == "openvino") {
        OrtOpenVINOProviderOptions ep_options;
        ortso.AppendExecutionProvider_OpenVINO(ep_options);
      }
#ifdef USE_NNAPI
      else if (provider_name == "nnapi") {
        ASSERT_ORT_STATUS_OK(OrtSessionOptionsAppendExecutionProvider_Nnapi(ortso, 0));
      }
#endif
#ifdef USE_RKNPU
      else if (provider_name == "rknpu") {
        ASSERT_ORT_STATUS_OK(OrtSessionOptionsAppendExecutionProvider_Rknpu(ortso));
      }
#endif
#ifdef USE_ACL
      else if (provider_name == "acl") {
        ASSERT_ORT_STATUS_OK(OrtSessionOptionsAppendExecutionProvider_ACL(ortso, 0));
      }
#endif
#ifdef USE_ARMNN
      else if (provider_name == "armnn") {
        ASSERT_ORT_STATUS_OK(OrtSessionOptionsAppendExecutionProvider_ArmNN(ortso));
      }
#endif
      OrtSession* ort_session;
      OrtStatus* ort_st = OrtApis::CreateSession(*ort_env, model_path.c_str(), ortso, &ort_session);
      if (ort_st != nullptr) {
        OrtErrorCode error_code = OrtApis::GetErrorCode(ort_st);
        if (error_code == ORT_NOT_IMPLEMENTED) {
          OrtApis::ReleaseStatus(ort_st);
          continue;
        }
        FAIL() << OrtApis::GetErrorMessage(ort_st);
      }
      std::unique_ptr<OrtSession, decltype(&OrtApis::ReleaseSession)> rel_ort_session(ort_session,
                                                                                      &OrtApis::ReleaseSession);
      const size_t data_count = l->GetDataCount();
#ifndef USE_DNNL  // potential crash for DNNL pipeline
      if (data_count > 1 && tests_run_parallel.find(l->GetTestCaseName()) != tests_run_parallel.end()) {
        LOGS_DEFAULT(ERROR) << "Parallel test for " << l->GetTestCaseName();  // TODO(leca): change level to INFO or even delete the log once verified parallel test working
        std::shared_ptr<TestCaseResult> results = TestCaseRequestContext::Run(tp.get(), *l, *ort_env, ortso, data_count, 1 /*repeat_count*/);
        for (EXECUTE_RESULT res : results->GetExcutionResult()) {
          EXPECT_EQ(res, EXECUTE_RESULT::SUCCESS) << "is_single_thread:" << is_single_thread << ", execution_mode:" << execution_mode << ", provider_name:"
                                                  << provider_name << ", test name:" << results->GetName() << ", result: " << res;
        }
        continue;
      }
#endif  // !USE_DNNL
      // TODO(leca): leverage TestCaseRequestContext::Run() to make it short
      auto default_allocator = std::make_unique<MockedOrtAllocator>();

      for (size_t task_id = 0; task_id != data_count; ++task_id) {
        onnxruntime::test::HeapBuffer holder;
        std::unordered_map<std::string, Ort::Value> feeds;
        l->LoadTestData(task_id, holder, feeds, true);
        size_t output_count;
        ASSERT_ORT_STATUS_OK(OrtApis::SessionGetOutputCount(ort_session, &output_count));
        // Create output feed
        std::vector<char*> output_names(output_count);
        for (size_t i = 0; i != output_count; ++i) {
          ASSERT_ORT_STATUS_OK(
              OrtApis::SessionGetOutputName(ort_session, i, default_allocator.get(), &output_names[i]));
        }

        std::vector<const char*> input_names;
        std::vector<OrtValue*> input_values;
        std::vector<OrtValue*> output_values(output_count);
        {
          for (auto& p : feeds) {
            input_names.push_back(p.first.c_str());
            input_values.push_back(p.second);
          }
          ort_st = OrtApis::Run(ort_session, nullptr, input_names.data(), input_values.data(), input_values.size(),
                                output_names.data(), output_names.size(), output_values.data());
          if (ort_st != nullptr) {
            OrtErrorCode error_code = OrtApis::GetErrorCode(ort_st);
            if (error_code == ORT_NOT_IMPLEMENTED) {
              OrtApis::ReleaseStatus(ort_st);
              for (char* p : output_names) {
                default_allocator->Free(p);
              }
              for (OrtValue* v : output_values) {
                OrtApis::ReleaseValue(v);
              }
            }
            FAIL() << OrtApis::GetErrorMessage(ort_st);
          }
        }

        bool post_procesing = false;
        Status status;
        l->GetPerSampleTolerance(&per_sample_tolerance);
        l->GetRelativePerSampleTolerance(&relative_per_sample_tolerance);
        l->GetPostProcessing(&post_procesing);

        // TODO: if there are no output value files, just skip the validation
        std::unordered_map<std::string, Ort::Value> expected_output_values;
        l->LoadTestData(task_id, holder, expected_output_values, false);

        std::unordered_map<std::string, OrtValue*> name_fetch_output_map;
        std::unordered_map<std::string, const ONNX_NAMESPACE::ValueInfoProto*> name_output_value_info_proto;
        size_t i = 0;
        for (auto& output_name : output_names) {
          // p_fetches is filled in the order of output_names.
          name_fetch_output_map[output_name] = output_values[i];
          const ONNX_NAMESPACE::ValueInfoProto* infoProto = l->GetOutputInfoFromModel(i);
          if (infoProto != nullptr)
            name_output_value_info_proto.insert(std::make_pair(infoProto->name(), infoProto));
          i++;
        }

        for (auto& output : expected_output_values) {
          const OrtValue* expected_output_value = output.second;
          const std::string& output_name = output.first;
          auto iter = name_fetch_output_map.find(output_name);
          ASSERT_NE(iter, name_fetch_output_map.end());

          OrtValue* actual_output_value = iter->second;
          std::pair<COMPARE_RESULT, std::string> ret =
              CompareOrtValue(*actual_output_value, *expected_output_value, per_sample_tolerance,
                              relative_per_sample_tolerance, post_procesing);
          COMPARE_RESULT compare_result = ret.first;
          ASSERT_EQ(COMPARE_RESULT::SUCCESS, ret.first) << ret.second;

          const ONNX_NAMESPACE::ValueInfoProto* v = name_output_value_info_proto[output_name];
          if (v == nullptr)
            continue;
          ret = VerifyValueInfo(*v, actual_output_value);
          compare_result = ret.first;
          ASSERT_EQ(COMPARE_RESULT::SUCCESS, ret.first) << ret.second;

          if (compare_result != COMPARE_RESULT::SUCCESS) {
            break;
          }
        }
        for (char* p : output_names) {
          default_allocator->Free(p);
        }
        for (OrtValue* v : output_values) {
          OrtApis::ReleaseValue(v);
        }
      }
    }
  }
}

// TODO: all providers
::std::vector<::std::basic_string<ORTCHAR_T>> GetParameterStrings() {
  std::vector<const ORTCHAR_T*> provider_names;
  provider_names.push_back(ORT_TSTR("cpu"));

#ifdef USE_TENSORRT
  provider_names.push_back(ORT_TSTR("tensorrt"));
#endif
#ifdef USE_MIGRAPHX
  provider_names.push_back(ORT_TSTR("migraphx"));
#endif
#ifdef USE_OPENVINO
  provider_names.push_back(ORT_TSTR("openvino"));
#endif
#ifdef USE_CUDA
  provider_names.push_back(ORT_TSTR("cuda"));
#endif
#ifdef USE_ROCM
  provider_names.push_back(ORT_TSTR("rocm"));
#endif
#ifdef USE_DNNL
  provider_names.push_back(ORT_TSTR("dnnl"));
#endif
// For any non-Android system, NNAPI will only be used for ort model converter
#if defined(USE_NNAPI) && defined(__ANDROID__)
  provider_names.push_back(ORT_TSTR("nnapi"));
#endif
#ifdef USE_RKNPU
  provider_names.push_back(ORT_TSTR("rknpu"));
#endif
#ifdef USE_ACL
  provider_names.push_back(ORT_TSTR("acl"));
#endif
#ifdef USE_ARMNN
  provider_names.push_back(ORT_TSTR("armnn"));
#endif
#ifdef USE_DML
  provider_names.push_back(ORT_TSTR("dml"));
#endif
  std::vector<std::basic_string<ORTCHAR_T>> v;
  // Permanently exclude following tests because ORT support only opset starting from 7,
  // Please make no more changes to the list
  static const ORTCHAR_T* immutable_broken_tests[] = {
      ORT_TSTR("AvgPool1d"),
      ORT_TSTR("AvgPool1d_stride"),
      ORT_TSTR("AvgPool2d"),
      ORT_TSTR("AvgPool2d_stride"),
      ORT_TSTR("AvgPool3d"),
      ORT_TSTR("AvgPool3d_stride"),
      ORT_TSTR("AvgPool3d_stride1_pad0_gpu_input"),
      ORT_TSTR("BatchNorm1d_3d_input_eval"),
      ORT_TSTR("BatchNorm2d_eval"),
      ORT_TSTR("BatchNorm2d_momentum_eval"),
      ORT_TSTR("BatchNorm3d_eval"),
      ORT_TSTR("BatchNorm3d_momentum_eval"),
      ORT_TSTR("GLU"),
      ORT_TSTR("GLU_dim"),
      ORT_TSTR("Linear"),
      ORT_TSTR("PReLU_1d"),
      ORT_TSTR("PReLU_1d_multiparam"),
      ORT_TSTR("PReLU_2d"),
      ORT_TSTR("PReLU_2d_multiparam"),
      ORT_TSTR("PReLU_3d"),
      ORT_TSTR("PReLU_3d_multiparam"),
      ORT_TSTR("PoissonNLLLLoss_no_reduce"),
      ORT_TSTR("Softsign"),
      ORT_TSTR("operator_add_broadcast"),
      ORT_TSTR("operator_add_size1_broadcast"),
      ORT_TSTR("operator_add_size1_right_broadcast"),
      ORT_TSTR("operator_add_size1_singleton_broadcast"),
      ORT_TSTR("operator_addconstant"),
      ORT_TSTR("operator_addmm"),
      ORT_TSTR("operator_basic"),
      ORT_TSTR("operator_mm"),
      ORT_TSTR("operator_non_float_params"),
      ORT_TSTR("operator_params"),
      ORT_TSTR("operator_pow"),
  };

  static const ORTCHAR_T* cuda_flaky_tests[] = {ORT_TSTR("fp16_inception_v1"),
                                                ORT_TSTR("fp16_shufflenet"),
                                                ORT_TSTR("fp16_tiny_yolov2"),
                                                ORT_TSTR("candy"),
                                                ORT_TSTR("tinyyolov3"),
                                                ORT_TSTR("mlperf_ssd_mobilenet_300"),
                                                ORT_TSTR("mlperf_ssd_resnet34_1200"),
                                                ORT_TSTR("tf_inception_v1"),
                                                ORT_TSTR("faster_rcnn"),
                                                ORT_TSTR("split_zero_size_splits"),
                                                ORT_TSTR("convtranspose_3d"),
                                                ORT_TSTR("fp16_test_tiny_yolov2-Candy"),
                                                ORT_TSTR("fp16_coreml_FNS-Candy"),
                                                ORT_TSTR("fp16_test_tiny_yolov2"),
                                                ORT_TSTR("fp16_test_shufflenet"),
                                                ORT_TSTR("keras2coreml_SimpleRNN_ImageNet")};
  static const ORTCHAR_T* openvino_disabled_tests[] = {
      ORT_TSTR("tf_mobilenet_v1_1.0_224"),
      ORT_TSTR("bertsquad"),
      ORT_TSTR("yolov3"),
      ORT_TSTR("LSTM_Seq_lens_unpacked"),
      ORT_TSTR("tinyyolov3"),
      ORT_TSTR("faster_rcnn"),
      ORT_TSTR("mask_rcnn"),
      ORT_TSTR("coreml_FNS-Candy_ImageNet"),
      ORT_TSTR("tf_mobilenet_v2_1.0_224"),
      ORT_TSTR("tf_mobilenet_v2_1.4_224"),
      ORT_TSTR("operator_permute2"),
      ORT_TSTR("operator_repeat"),
      ORT_TSTR("operator_repeat_dim_overflow"),
      ORT_TSTR("mlperf_ssd_resnet34_1200"),
      ORT_TSTR("candy"),
      ORT_TSTR("cntk_simple_seg"),
      ORT_TSTR("GPT2_LM_HEAD"),
      ORT_TSTR("mlperf_ssd_mobilenet_300"),
      ORT_TSTR("fp16_coreml_FNS-Candy"),
      ORT_TSTR("fp16_test_tiny_yolov2"),
      ORT_TSTR("negative_log_likelihood_loss_input_shape_is_NCd1d2d3d4d5_mean_weight"),
      ORT_TSTR("negative_log_likelihood_loss_input_shape_is_NCd1d2d3d4d5_mean_weight_expanded"),
      ORT_TSTR("negative_log_likelihood_loss_input_shape_is_NCd1d2d3d4d5_none_no_weight"),
      ORT_TSTR("negative_log_likelihood_loss_input_shape_is_NCd1d2d3d4d5_none_no_weight_expanded"),
      ORT_TSTR("softmax_cross_entropy_input_shape_is_NCd1d2d3d4d5_mean_weight"),
      ORT_TSTR("softmax_cross_entropy_input_shape_is_NCd1d2d3d4d5_mean_weight_expanded"),
      ORT_TSTR("softmax_cross_entropy_input_shape_is_NCd1d2d3d4d5_mean_weight_log_prob"),
      ORT_TSTR("softmax_cross_entropy_input_shape_is_NCd1d2d3d4d5_mean_weight_log_prob_expanded"),
      ORT_TSTR("softmax_cross_entropy_input_shape_is_NCd1d2d3d4d5_none_no_weight"),
      ORT_TSTR("softmax_cross_entropy_input_shape_is_NCd1d2d3d4d5_none_no_weight_expanded"),
      ORT_TSTR("softmax_cross_entropy_input_shape_is_NCd1d2d3d4d5_none_no_weight_log_prob"),
      ORT_TSTR("softmax_cross_entropy_input_shape_is_NCd1d2d3d4d5_none_no_weight_log_prob_expanded"),
      // models from model zoo
      ORT_TSTR("Tiny YOLOv3"),
      ORT_TSTR("BERT-Squad"),
      ORT_TSTR("YOLOv3"),
      ORT_TSTR("Candy"),
      ORT_TSTR("SSD"),
      ORT_TSTR("ResNet101_DUC_HDC-12"),
      ORT_TSTR("YOLOv3-12")};
  static const ORTCHAR_T* dml_disabled_tests[] = {ORT_TSTR("mlperf_ssd_resnet34_1200"),
                                                  ORT_TSTR("mlperf_ssd_mobilenet_300"),
                                                  ORT_TSTR("mask_rcnn"),
                                                  ORT_TSTR("faster_rcnn"),
                                                  ORT_TSTR("tf_pnasnet_large"),
                                                  ORT_TSTR("zfnet512"),
                                                  ORT_TSTR("keras2coreml_Dense_ImageNet")};
  static const ORTCHAR_T* dnnl_disabled_tests[] = {ORT_TSTR("densenet121"),
                                                   ORT_TSTR("resnet18v2"),
                                                   ORT_TSTR("resnet34v2"),
                                                   ORT_TSTR("resnet50v2"),
                                                   ORT_TSTR("resnet101v2"),
                                                   ORT_TSTR("resnet101v2"),
                                                   ORT_TSTR("vgg19"),
                                                   ORT_TSTR("tf_inception_resnet_v2"),
                                                   ORT_TSTR("tf_inception_v1"),
                                                   ORT_TSTR("tf_inception_v3"),
                                                   ORT_TSTR("tf_inception_v4"),
                                                   ORT_TSTR("tf_mobilenet_v1_1.0_224"),
                                                   ORT_TSTR("tf_mobilenet_v2_1.0_224"),
                                                   ORT_TSTR("tf_mobilenet_v2_1.4_224"),
                                                   ORT_TSTR("tf_nasnet_large"),
                                                   ORT_TSTR("tf_pnasnet_large"),
                                                   ORT_TSTR("tf_resnet_v1_50"),
                                                   ORT_TSTR("tf_resnet_v1_101"),
                                                   ORT_TSTR("tf_resnet_v1_101"),
                                                   ORT_TSTR("tf_resnet_v2_101"),
                                                   ORT_TSTR("tf_resnet_v2_152"),
                                                   ORT_TSTR("batchnorm_example_training_mode"),
                                                   ORT_TSTR("batchnorm_epsilon_training_mode"),
                                                   ORT_TSTR("mobilenetv2-1.0"),
                                                   ORT_TSTR("candy"),
                                                   ORT_TSTR("range_float_type_positive_delta_expanded"),
                                                   ORT_TSTR("range_int32_type_negative_delta_expanded"),
                                                   ORT_TSTR("averagepool_2d_ceil"),
                                                   ORT_TSTR("maxpool_2d_ceil"),
                                                   ORT_TSTR("maxpool_2d_dilations"),
                                                   ORT_TSTR("mlperf_ssd_resnet34_1200"),
                                                   ORT_TSTR("convtranspose_1d"),
                                                   ORT_TSTR("convtranspose_3d"),
                                                   ORT_TSTR("maxpool_2d_uint8"),
                                                   ORT_TSTR("mul_uint8"),
                                                   ORT_TSTR("div_uint8")};
  static const ORTCHAR_T* tensorrt_disabled_tests[] = {
      ORT_TSTR("udnie"),
      ORT_TSTR("rain_princess"),
      ORT_TSTR("pointilism"),
      ORT_TSTR("mosaic"),
      ORT_TSTR("LSTM_Seq_lens_unpacked"),
      ORT_TSTR("cgan"),
      ORT_TSTR("candy"),
      ORT_TSTR("tinyyolov3"),
      ORT_TSTR("yolov3"),
      ORT_TSTR("mlperf_ssd_resnet34_1200"),
      ORT_TSTR("mlperf_ssd_mobilenet_300"),
      ORT_TSTR("mask_rcnn"),
      ORT_TSTR("faster_rcnn"),
      ORT_TSTR("fp16_shufflenet"),
      ORT_TSTR("fp16_inception_v1"),
      ORT_TSTR("fp16_tiny_yolov2"),
      ORT_TSTR("tf_inception_v3"),
      ORT_TSTR("tf_mobilenet_v1_1.0_224"),
      ORT_TSTR("tf_mobilenet_v2_1.0_224"),
      ORT_TSTR("tf_mobilenet_v2_1.4_224"),
      ORT_TSTR("tf_resnet_v1_101"),
      ORT_TSTR("tf_resnet_v1_152"),
      ORT_TSTR("tf_resnet_v1_50"),
      ORT_TSTR("tf_resnet_v2_101"),
      ORT_TSTR("tf_resnet_v2_152"),
      ORT_TSTR("tf_resnet_v2_50"),
      ORT_TSTR("convtranspose_1d"),
      ORT_TSTR("convtranspose_3d"),
      ORT_TSTR("conv_with_strides_and_asymmetric_padding"),
      ORT_TSTR("conv_with_strides_padding"),
      ORT_TSTR("size")  // INVALID_ARGUMENT: Cannot find binding of given name: x
  };
  for (const ORTCHAR_T* provider_name : provider_names) {
    std::unordered_set<std::basic_string<ORTCHAR_T>> all_disabled_tests(std::begin(immutable_broken_tests),
                                                                        std::end(immutable_broken_tests));
    if (CompareCString(provider_name, ORT_TSTR("cuda")) == 0) {
      all_disabled_tests.insert(std::begin(cuda_flaky_tests), std::end(cuda_flaky_tests));
    } else if (CompareCString(provider_name, ORT_TSTR("dml")) == 0) {
      all_disabled_tests.insert(std::begin(dml_disabled_tests), std::end(dml_disabled_tests));
    } else if (CompareCString(provider_name, ORT_TSTR("dnnl")) == 0) {
      // these models run but disabled tests to keep memory utilization low
      // This will be removed after LRU implementation
      all_disabled_tests.insert(std::begin(dnnl_disabled_tests), std::end(dnnl_disabled_tests));
    } else if (CompareCString(provider_name, ORT_TSTR("tensorrt")) == 0) {
      // these models run but disabled tests to keep memory utilization low
      // This will be removed after LRU implementation
      all_disabled_tests.insert(std::begin(tensorrt_disabled_tests), std::end(tensorrt_disabled_tests));
    } else if (CompareCString(provider_name, ORT_TSTR("openvino")) == 0) {
      // these models run but disabled tests to keep memory utilization low
      // This will be removed after LRU implementation
      all_disabled_tests.insert(std::begin(openvino_disabled_tests), std::end(openvino_disabled_tests));
    }

#if !defined(__amd64__) && !defined(_M_AMD64)
    // out of memory
    static const ORTCHAR_T* x86_disabled_tests[] = {ORT_TSTR("BERT_Squad"),
                                                    ORT_TSTR("bvlc_alexnet"),
                                                    ORT_TSTR("bvlc_reference_caffenet"),
                                                    ORT_TSTR("coreml_VGG16_ImageNet"),
                                                    ORT_TSTR("faster_rcnn"),
                                                    ORT_TSTR("GPT2"),
                                                    ORT_TSTR("GPT2_LM_HEAD"),
                                                    ORT_TSTR("keras_lotus_resnet3D"),
                                                    ORT_TSTR("mlperf_ssd_resnet34_1200"),
                                                    ORT_TSTR("mask_rcnn_keras"),
                                                    ORT_TSTR("mask_rcnn"),
                                                    ORT_TSTR("ssd"),
                                                    ORT_TSTR("vgg19"),
                                                    ORT_TSTR("zfnet512"),
                                                    ORT_TSTR("ResNet101_DUC_HDC"),
                                                    ORT_TSTR("ResNet101_DUC_HDC-12"),
                                                    ORT_TSTR("FCN ResNet-101"),
                                                    ORT_TSTR("SSD")};
    all_disabled_tests.insert(std::begin(x86_disabled_tests), std::end(x86_disabled_tests));
#endif

    std::vector<std::basic_string<ORTCHAR_T>> paths;
#if defined(NDEBUG) || defined(RUN_MODELTEST_IN_DEBUG_MODE)
#ifdef _WIN32
    paths.push_back(ORT_TSTR("..\\models"));
#else
    paths.push_back(ORT_TSTR("../models"));
#endif
#endif

// TENSORRT/OpenVino has too many test failures in the single node tests
#if !defined(USE_OPENVINO)
#if !defined(_WIN32)
    paths.push_back(ORT_TSTR("/data/onnx"));
#else
    paths.push_back(ORT_TSTR("c:\\local\\data\\onnx"));
#endif
#endif

    while (!paths.empty()) {
      std::basic_string<ORTCHAR_T> node_data_root_path = paths.back();
      paths.pop_back();
      std::basic_string<ORTCHAR_T> my_dir_name = GetLastComponent(node_data_root_path);
      ORT_TRY {
        LoopDir(node_data_root_path, [&](const ORTCHAR_T* filename, OrtFileType f_type) -> bool {
          if (filename[0] == ORT_TSTR('.'))
            return true;
          if (f_type == OrtFileType::TYPE_DIR) {
            std::basic_string<PATH_CHAR_TYPE> p = ConcatPathComponent<PATH_CHAR_TYPE>(node_data_root_path, filename);
            paths.push_back(p);
            return true;
          }
          std::basic_string<PATH_CHAR_TYPE> filename_str = filename;
          if (!HasExtensionOf(filename_str, ORT_TSTR("onnx")))
            return true;
          std::basic_string<PATH_CHAR_TYPE> test_case_name = my_dir_name;
          if (test_case_name.compare(0, 5, ORT_TSTR("test_")) == 0)
            test_case_name = test_case_name.substr(5);
          if (all_disabled_tests.find(test_case_name) != all_disabled_tests.end())
            return true;

#ifdef DISABLE_ML_OPS
          auto starts_with = [](const std::basic_string<PATH_CHAR_TYPE>& find_in,
                                const std::basic_string<PATH_CHAR_TYPE>& find_what) {
            return find_in.compare(0, find_what.size(), find_what) == 0;
          };
          if (starts_with(test_case_name, ORT_TSTR("XGBoost_")) || starts_with(test_case_name, ORT_TSTR("coreml_")) ||
              starts_with(test_case_name, ORT_TSTR("scikit_")) || starts_with(test_case_name, ORT_TSTR("libsvm_"))) {
            return true;
          }
#endif
          std::basic_string<PATH_CHAR_TYPE> p = ConcatPathComponent<PATH_CHAR_TYPE>(node_data_root_path, filename_str);
          std::basic_string<PATH_CHAR_TYPE> r = provider_name;
          r.append(ORT_TSTR("_")).append(p);
          v.emplace_back(r);
          return true;
        });
      }
      ORT_CATCH(const std::exception&) {
      }  // ignore non-exist dir
    }
  }
  return v;
}

auto ExpandModelName = [](const ::testing::TestParamInfo<ModelTest::ParamType>& info) {
  // use info.param here to generate the test suffix
  std::basic_string<ORTCHAR_T> name = info.param;

  // the original name here is the combination of provider name and model path name
  // remove the trailing 'xxxxxxx/model.onnx' of name
  if (name.size() > 11 && name.substr(name.size() - 11) == ORT_TSTR("/model.onnx")) {
    name = name.substr(0, info.param.size() - 11);
  }
  // remove the trailing 'xxxxxx.onnx' of name
  else if (name.size() > 5 && name.substr(name.size() - 5) == ORT_TSTR(".onnx")) {
    name = name.substr(0, info.param.size() - 5);
  }

  // Note: test name only accepts '_' and alphanumeric
  // replace '/' or '\' with '_'
  std::replace(name.begin(), name.end(), '/', '_');
  std::replace(name.begin(), name.end(), '\\', '_');

  // in case there's whitespace in directory name
  std::replace(name.begin(), name.end(), ' ', '_');

  // Note: test name only accepts '_' and alphanumeric
  // remove '.', '-', ':'
  char chars[] = ".-:()";
  for (unsigned int i = 0; i < strlen(chars); ++i) {
    name.erase(std::remove(name.begin(), name.end(), chars[i]), name.end());
  }
#ifdef _WIN32
  // Note: The return value of INSTANTIATE_TEST_SUITE_P accepts std::basic_string<char...>.
  // Need conversion of wchar_t to char.
  return std::wstring_convert<std::codecvt_utf8<wchar_t>>().to_bytes(name);
#else
  return name;
#endif
};

// The optional last argument is a function or functor that generates custom test name suffixes based on the test
// parameters. Specify the last argument to make test name more meaningful and clear instead of just the sequential
// number.
INSTANTIATE_TEST_SUITE_P(ModelTests, ModelTest, testing::ValuesIn(GetParameterStrings()), ExpandModelName);

}  // namespace test
}  // namespace onnxruntime<|MERGE_RESOLUTION|>--- conflicted
+++ resolved
@@ -204,14 +204,10 @@
       {"shape_start_negative_1", "type error", {}},
       {"simple_rnn_batchwise", "type error", {}},
       {"mod_float_mixed_sign_example", "fmod attribute must be true for floating point types", {}},
-<<<<<<< HEAD
       {"mask_rcnn_R_50_FPN_1x", "mask_rcnn generated incorrectly https://github.com/microsoft/onnxruntime/pull/7354. "
         "ONNX issue: https://github.com/onnx/onnx/issues/3428."},
-#ifdef ENABLE_TRAINING
-=======
       {"col2im_pads", "result mismatch", {"opset18"}},
 #ifdef ENABLE_TRAINING_CORE
->>>>>>> 7f293d06
       {"adagrad", "not a registered function/op", {}},                  // Op not registered.
       {"adagrad_multiple", "not a registered function/op", {}},         // Op not registered.
       {"adam", "not a registered function/op", {}},                     // Op not registered.
