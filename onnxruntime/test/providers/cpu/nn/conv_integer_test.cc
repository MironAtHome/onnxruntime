// Copyright (c) Microsoft Corporation. All rights reserved.
// Licensed under the MIT License.

#include "gtest/gtest.h"
#include "test/providers/provider_test_utils.h"
#include "test/util/include/default_providers.h"

namespace onnxruntime {
namespace test {
TEST(ConvIntegerTest, WithoutPadding_2D_u8u8) {
  OpTester test("ConvInteger", 10);
  std::vector<int64_t> x_dims{1, 1, 3, 3};
  test.AddInput<uint8_t>("x", x_dims,
                         {2, 3, 4,
                          5, 6, 7,
                          8, 9, 10});
  std::vector<int64_t> w_dims{1, 1, 2, 2};
  test.AddInput<uint8_t>("w", w_dims,
                         {2, 2,
                          2, 2});
  test.AddInput<uint8_t>("x_zero_point", {}, {1});
  test.AddInput<uint8_t>("w_zero_point", {}, {1});
  std::vector<int64_t> y_dims{1, 1, 2, 2};
  test.AddOutput<int32_t>("y", y_dims,
                          {12, 16,
                           24, 28});
  test.Run();
}

TEST(ConvIntegerTest, WithPadding_2D_u8u8) {
  OpTester test("ConvInteger", 10);
  std::vector<int64_t> x_dims{1, 1, 3, 3};
  test.AddInput<uint8_t>("x", x_dims,
                         {2, 3, 4,
                          5, 6, 7,
                          8, 9, 10});
  std::vector<int64_t> w_dims{1, 1, 2, 2};
  test.AddInput<uint8_t>("w", w_dims,
                         {2, 2,
                          2, 2});
  test.AddInput<uint8_t>("x_zero_point", {}, {1});
  test.AddInput<uint8_t>("w_zero_point", {}, {1});
  test.AddAttribute<std::vector<int64_t>>("pads", {1, 1, 1, 1});
  std::vector<int64_t> y_dims{1, 1, 4, 4};
  test.AddOutput<int32_t>("y", y_dims,
                          {1, 3, 5, 3,
                           5, 12, 16, 9,
                           11, 24, 28, 15,
                           7, 15, 17, 9});
  test.Run();
}

TEST(ConvIntegerTest, WithoutPadding_2D_u8s8) {
  OpTester test("ConvInteger", 10);
  std::vector<int64_t> x_dims{1, 1, 3, 3};
  test.AddInput<uint8_t>("x", x_dims,
                         {2, 3, 4,
                          5, 6, 7,
                          8, 9, 10});
  std::vector<int64_t> w_dims{1, 1, 2, 2};
  test.AddInput<int8_t>("w", w_dims,
                        {-9, -9,
                         -9, -9});
  test.AddInput<uint8_t>("x_zero_point", {}, {1});
  test.AddInput<int8_t>("w_zero_point", {}, {-10});
  std::vector<int64_t> y_dims{1, 1, 2, 2};
  test.AddOutput<int32_t>("y", y_dims,
                          {12, 16,
                           24, 28});
  test.Run();
}

TEST(ConvIntegerTest, WithGroup_2D_u8u8) {
  OpTester test("ConvInteger", 10);
  std::vector<int64_t> x_dims{1, 3, 3, 3};
  test.AddInput<uint8_t>("x", x_dims,
                         {2, 3, 4,
                          5, 6, 7,
                          8, 9, 10,
                          11, 12, 13,
                          14, 15, 16,
                          17, 18, 19,
                          20, 21, 22,
                          23, 24, 25,
                          26, 27, 28});
  std::vector<int64_t> w_dims{3, 1, 2, 2};
  test.AddInput<uint8_t>("w", w_dims,
                         {11, 12,
                          12, 11,
                          13, 14,
                          14, 13,
                          15, 16,
                          16, 15});
  test.AddInput<uint8_t>("x_zero_point", {}, {1});
  test.AddInput<uint8_t>("w_zero_point", {}, {10});
  test.AddAttribute<std::vector<int64_t>>("pads", {1, 1, 1, 1});
  test.AddAttribute("group", static_cast<int64_t>(3));
  std::vector<int64_t> y_dims{1, 3, 4, 4};
  test.AddOutput<int32_t>("y", y_dims,
                          {1, 4, 7, 6,
                           6, 18, 24, 15,
                           15, 36, 42, 24,
                           14, 23, 26, 9,
                           30, 73, 80, 48,
                           79, 168, 182, 96,
                           100, 210, 224, 117,
                           64, 116, 123, 54,
                           95, 214, 225, 126,
                           224, 462, 484, 249,
                           257, 528, 550, 282,
                           150, 281, 292, 135});
  test.Run();
}

TEST(ConvIntegerTest, WithGroup_2D_u8s8) {
  OpTester test("ConvInteger", 10);
  std::vector<int64_t> x_dims{1, 3, 3, 3};
  test.AddInput<uint8_t>("x", x_dims,
                         {2, 3, 4,
                          5, 6, 7,
                          8, 9, 10,
                          11, 12, 13,
                          14, 15, 16,
                          17, 18, 19,
                          20, 21, 22,
                          23, 24, 25,
                          26, 27, 28});
  std::vector<int64_t> w_dims{3, 1, 2, 2};
  test.AddInput<int8_t>("w", w_dims,
                        {-2, -1,
                         -1, -2,
                         0, 1,
                         1, 0,
                         2, 3,
                         3, 2});
  test.AddInput<uint8_t>("x_zero_point", {}, {1});
  test.AddInput<int8_t>("w_zero_point", {}, {-3});
  test.AddAttribute<std::vector<int64_t>>("pads", {1, 1, 1, 1});
  test.AddAttribute("group", static_cast<int64_t>(3));
  std::vector<int64_t> y_dims{1, 3, 4, 4};
  test.AddOutput<int32_t>("y", y_dims,
                          {1, 4, 7, 6,
                           6, 18, 24, 15,
                           15, 36, 42, 24,
                           14, 23, 26, 9,
                           30, 73, 80, 48,
                           79, 168, 182, 96,
                           100, 210, 224, 117,
                           64, 116, 123, 54,
                           95, 214, 225, 126,
                           224, 462, 484, 249,
                           257, 528, 550, 282,
                           150, 281, 292, 135});
  test.Run();
}

TEST(ConvIntegerTest, WithPadding_3D_u8u8) {
  // TODO: Unskip when fixed #41968513
  if (DefaultDmlExecutionProvider().get() != nullptr) {
    GTEST_SKIP() << "Skipping because of the following error: AbiCustomRegistry.cpp(507): The parameter is incorrect.";
  }

  OpTester test("ConvInteger", 10);
  std::vector<int64_t> x_dims{1, 1, 3, 3, 3};
  test.AddInput<uint8_t>("x", x_dims,
                         {2, 3, 4,
                          5, 6, 7,
                          8, 9, 10,
                          11, 12, 13,
                          14, 15, 16,
                          17, 18, 19,
                          20, 21, 22,
                          23, 24, 25,
                          26, 27, 28});
  std::vector<int64_t> w_dims{1, 1, 2, 2, 2};
  test.AddInput<uint8_t>("w", w_dims,
                         {11, 11,
                          11, 11,
                          11, 11,
                          11, 11});
  test.AddInput<uint8_t>("x_zero_point", {}, {1});
  test.AddInput<uint8_t>("w_zero_point", {}, {10});
  test.AddAttribute<std::vector<int64_t>>("pads", {1, 1, 1, 1, 1, 1});
  std::vector<int64_t> y_dims{1, 1, 4, 4, 4};
  test.AddOutput<int32_t>("y", y_dims,
                          {1, 3, 5, 3,
                           5, 12, 16, 9,
                           11, 24, 28, 15,
                           7, 15, 17, 9,
                           11, 24, 28, 15,
                           28, 60, 68, 36,
                           40, 84, 92, 48,
                           23, 48, 52, 27,
                           29, 60, 64, 33,
                           64, 132, 140, 72,
                           76, 156, 164, 84,
                           41, 84, 88, 45,
                           19, 39, 41, 21,
                           41, 84, 88, 45,
                           47, 96, 100, 51,
                           25, 51, 53, 27});
  test.Run();
}

TEST(ConvIntegerTest, WithPadding_3D_u8s8) {
  OpTester test("ConvInteger", 10);
  std::vector<int64_t> x_dims{1, 1, 3, 3, 3};
  test.AddInput<uint8_t>("x", x_dims,
                         {2, 3, 4,
                          5, 6, 7,
                          8, 9, 10,
                          11, 12, 13,
                          14, 15, 16,
                          17, 18, 19,
                          20, 21, 22,
                          23, 24, 25,
                          26, 27, 28});
  std::vector<int64_t> w_dims{1, 1, 2, 2, 2};
  test.AddInput<int8_t>("w", w_dims,
                        {-9, -9,
                         -9, -9,
                         -9, -9,
                         -9, -9});
  test.AddInput<uint8_t>("x_zero_point", {}, {1});
  test.AddInput<int8_t>("w_zero_point", {}, {-10});
  test.AddAttribute<std::vector<int64_t>>("pads", {1, 1, 1, 1, 1, 1});
  std::vector<int64_t> y_dims{1, 1, 4, 4, 4};
  test.AddOutput<int32_t>("y", y_dims,
                          {1, 3, 5, 3,
                           5, 12, 16, 9,
                           11, 24, 28, 15,
                           7, 15, 17, 9,
                           11, 24, 28, 15,
                           28, 60, 68, 36,
                           40, 84, 92, 48,
                           23, 48, 52, 27,
                           29, 60, 64, 33,
                           64, 132, 140, 72,
                           76, 156, 164, 84,
                           41, 84, 88, 45,
                           19, 39, 41, 21,
                           41, 84, 88, 45,
                           47, 96, 100, 51,
                           25, 51, 53, 27});
  test.Run();
}

TEST(ConvIntegerTest, Pointwise_2D_u8u8) {
  OpTester test("ConvInteger", 10);
  std::vector<int64_t> x_dims{1, 1, 3, 3};
  test.AddInput<uint8_t>("x", x_dims,
                         {2, 3, 4,
                          5, 6, 7,
                          8, 9, 10});
  std::vector<int64_t> w_dims{1, 1, 1, 1};
  test.AddInput<uint8_t>("w", w_dims, {5});
  test.AddInput<uint8_t>("x_zero_point", {}, {1});
  test.AddInput<uint8_t>("w_zero_point", {}, {1});
  std::vector<int64_t> y_dims{1, 1, 3, 3};
  test.AddOutput<int32_t>("y", y_dims,
                          {4, 8, 12,
                           16, 20, 24,
                           28, 32, 36});
  test.Run();
}

TEST(ConvIntegerTest, Pointwise_3D_u8u8) {
  // TODO: Unskip when fixed #41968513
  if (DefaultDmlExecutionProvider().get() != nullptr) {
    GTEST_SKIP() << "Skipping because of the following error: AbiCustomRegistry.cpp(507): The parameter is incorrect.";
  }

  OpTester test("ConvInteger", 10);
  std::vector<int64_t> x_dims{1, 1, 3, 3, 3};
  test.AddInput<uint8_t>("x", x_dims,
                         {2, 3, 4,
                          5, 6, 7,
                          8, 9, 10,
                          11, 12, 13,
                          14, 15, 16,
                          17, 18, 19,
                          20, 21, 22,
                          23, 24, 25,
                          26, 27, 28});
  std::vector<int64_t> w_dims{1, 1, 1, 1, 1};
  test.AddInput<uint8_t>("w", w_dims, {5});
  test.AddInput<uint8_t>("x_zero_point", {}, {1});
  test.AddInput<uint8_t>("w_zero_point", {}, {1});
  std::vector<int64_t> y_dims{1, 1, 3, 3, 3};
  test.AddOutput<int32_t>("y", y_dims,
                          {4, 8, 12,
                           16, 20, 24,
                           28, 32, 36,
                           40, 44, 48,
                           52, 56, 60,
                           64, 68, 72,
                           76, 80, 84,
                           88, 92, 96,
                           100, 104, 108});
  test.Run();
}
TEST(ConvIntegerTest, Pointwise_3D_u8s8) {
  OpTester test("ConvInteger", 10);
  std::vector<int64_t> x_dims{1, 1, 3, 3, 3};
  test.AddInput<uint8_t>("x", x_dims,
                         {2, 3, 4,
                          5, 6, 7,
                          8, 9, 10,
                          11, 12, 13,
                          14, 15, 16,
                          17, 18, 19,
                          20, 21, 22,
                          23, 24, 25,
                          26, 27, 28});
  std::vector<int64_t> w_dims{1, 1, 1, 1, 1};
  test.AddInput<int8_t>("w", w_dims, {-16});
  test.AddInput<uint8_t>("x_zero_point", {}, {1});
  test.AddInput<int8_t>("w_zero_point", {}, {-20});
  std::vector<int64_t> y_dims{1, 1, 3, 3, 3};
  test.AddOutput<int32_t>("y", y_dims,
                          {4, 8, 12,
                           16, 20, 24,
                           28, 32, 36,
                           40, 44, 48,
                           52, 56, 60,
                           64, 68, 72,
                           76, 80, 84,
                           88, 92, 96,
                           100, 104, 108});
  test.Run();
}

TEST(ConvIntegerTest, WithStride2_2D_u8u8) {
  OpTester test("ConvInteger", 10);
  std::vector<int64_t> x_dims{1, 1, 7, 7};
  test.AddInput<uint8_t>("x", x_dims,
                         {10, 11, 12, 13, 14, 15, 16,
                          20, 21, 22, 23, 24, 25, 26,
                          30, 31, 32, 33, 34, 35, 36,
                          40, 41, 42, 43, 44, 45, 46,
                          50, 51, 52, 53, 54, 55, 56,
                          60, 61, 62, 63, 64, 65, 66,
                          70, 71, 72, 73, 74, 75, 76});
  std::vector<int64_t> w_dims{1, 1, 3, 3};
  test.AddInput<uint8_t>("w", w_dims,
                         {11, 12, 11,
                          12, 13, 12,
                          11, 12, 11});
  test.AddInput<uint8_t>("x_zero_point", {}, {10});
  test.AddInput<uint8_t>("w_zero_point", {}, {10});
  test.AddAttribute<std::vector<int64_t>>("pads", {1, 1, 1, 1});
  test.AddAttribute<std::vector<int64_t>>("strides", {2, 2});
  std::vector<int64_t> y_dims{1, 1, 4, 4};
  test.AddOutput<int32_t>("y", y_dims,
                          {33, 62, 84, 75,
                           224, 330, 360, 282,
                           444, 630, 660, 502,
                           453, 642, 664, 495});
  // Exercise the (stride_w = 2) path inside Math::Im2col.
  test.Run();
}

TEST(ConvIntegerTest, WithStride2_2D_u8s8) {
  OpTester test("ConvInteger", 10);
  std::vector<int64_t> x_dims{1, 1, 7, 7};
  test.AddInput<uint8_t>("x", x_dims,
                         {10, 11, 12, 13, 14, 15, 16,
                          20, 21, 22, 23, 24, 25, 26,
                          30, 31, 32, 33, 34, 35, 36,
                          40, 41, 42, 43, 44, 45, 46,
                          50, 51, 52, 53, 54, 55, 56,
                          60, 61, 62, 63, 64, 65, 66,
                          70, 71, 72, 73, 74, 75, 76});
  std::vector<int64_t> w_dims{1, 1, 3, 3};
  test.AddInput<int8_t>("w", w_dims,
                        {-2, -1, -2,
                         -1, 0, -1,
                         -2, -1, -2});
  test.AddInput<uint8_t>("x_zero_point", {}, {10});
  test.AddInput<int8_t>("w_zero_point", {}, {-3});
  test.AddAttribute<std::vector<int64_t>>("pads", {1, 1, 1, 1});
  test.AddAttribute<std::vector<int64_t>>("strides", {2, 2});
  std::vector<int64_t> y_dims{1, 1, 4, 4};
  test.AddOutput<int32_t>("y", y_dims,
                          {33, 62, 84, 75,
                           224, 330, 360, 282,
                           444, 630, 660, 502,
                           453, 642, 664, 495});
  // Exercise the (stride_w = 2) path inside Math::Im2col.
  test.Run();
}

TEST(ConvIntegerTest, WithStride3_2D_u8u8) {
  OpTester test("ConvInteger", 10);
  std::vector<int64_t> x_dims{1, 1, 7, 7};
  test.AddInput<uint8_t>("x", x_dims,
                         {10, 11, 12, 13, 14, 15, 16,
                          20, 21, 22, 23, 24, 25, 26,
                          30, 31, 32, 33, 34, 35, 36,
                          40, 41, 42, 43, 44, 45, 46,
                          50, 51, 52, 53, 54, 55, 56,
                          60, 61, 62, 63, 64, 65, 66,
                          70, 71, 72, 73, 74, 75, 76});
  std::vector<int64_t> w_dims{1, 1, 3, 3};
  test.AddInput<uint8_t>("w", w_dims,
                         {11, 12, 11,
                          12, 13, 12,
                          11, 12, 11});
  test.AddInput<uint8_t>("x_zero_point", {}, {10});
  test.AddInput<uint8_t>("w_zero_point", {}, {10});
  test.AddAttribute<std::vector<int64_t>>("pads", {2, 2, 1, 1});
  test.AddAttribute<std::vector<int64_t>>("strides", {3, 3});
  std::vector<int64_t> y_dims{1, 1, 3, 3};
  test.AddOutput<int32_t>("y", y_dims,
                          {0, 8, 20,
                           80, 330, 375,
                           200, 780, 825});
  // Exercise the (stride_w > 2) path inside Math::Im2col.
  test.Run();
}

<<<<<<< HEAD
TEST(ConvIntegerTest, WithStride3_2D_u8s8) {
  OpTester test("ConvInteger", 10);
  std::vector<int64_t> x_dims{1, 1, 7, 7};
  test.AddInput<uint8_t>("x", x_dims,
                         {10, 11, 12, 13, 14, 15, 16,
                          20, 21, 22, 23, 24, 25, 26,
                          30, 31, 32, 33, 34, 35, 36,
                          40, 41, 42, 43, 44, 45, 46,
                          50, 51, 52, 53, 54, 55, 56,
                          60, 61, 62, 63, 64, 65, 66,
                          70, 71, 72, 73, 74, 75, 76});
  std::vector<int64_t> w_dims{1, 1, 3, 3};
  test.AddInput<int8_t>("w", w_dims,
                        {-2, -1, -2,
                         -1, 0, -1,
                         -2, -1, -2});
  test.AddInput<uint8_t>("x_zero_point", {}, {10});
  test.AddInput<int8_t>("w_zero_point", {}, {-3});
  test.AddAttribute<std::vector<int64_t>>("pads", {2, 2, 1, 1});
  test.AddAttribute<std::vector<int64_t>>("strides", {3, 3});
  std::vector<int64_t> y_dims{1, 1, 3, 3};
  test.AddOutput<int32_t>("y", y_dims,
                          {0, 8, 20,
                           80, 330, 375,
                           200, 780, 825});
  // Exercise the (stride_w > 2) path inside Math::Im2col.
  test.Run();
}

=======
TEST(ConvIntegerTest, NoXZeroPoint) {
  OpTester test("ConvInteger", 10);
  std::vector<int64_t> x_dims{1, 1, 3, 3};
  test.AddInput<uint8_t>("x", x_dims,
                         {2, 3, 4,
                          5, 6, 7,
                          8, 9, 10});
  std::vector<int64_t> w_dims{1, 1, 2, 2};
  test.AddInput<uint8_t>("w", w_dims,
                         {2, 2,
                          2, 2});
  test.AddOptionalInputEdge<uint8_t>();
  test.AddInput<uint8_t>("w_zero_point", {}, {1});
  std::vector<int64_t> y_dims{1, 1, 2, 2};
  test.AddOutput<int32_t>("y", y_dims,
                          {16, 20,
                           28, 32});
  test.Run();
}

// provide optional input with empty name for w. tests that input args == 4 but the w_zero_point does not exist.
TEST(ConvIntegerTest, NoWZeroPoint) {
  OpTester test("ConvInteger", 10);
  std::vector<int64_t> x_dims{1, 1, 3, 3};
  test.AddInput<uint8_t>("x", x_dims,
                         {2, 3, 4,
                          5, 6, 7,
                          8, 9, 10});
  std::vector<int64_t> w_dims{1, 1, 2, 2};
  test.AddInput<uint8_t>("w", w_dims,
                         {2, 2,
                          2, 2});
  test.AddInput<uint8_t>("x_zero_point", {}, {1});
  test.AddOptionalInputEdge<uint8_t>();
  std::vector<int64_t> y_dims{1, 1, 2, 2};
  test.AddOutput<int32_t>("y", y_dims,
                          {24, 32,
                           48, 56});
  test.Run();
}
>>>>>>> 154e3b7d
}  // namespace test
}  // namespace onnxruntime<|MERGE_RESOLUTION|>--- conflicted
+++ resolved
@@ -419,7 +419,6 @@
   test.Run();
 }
 
-<<<<<<< HEAD
 TEST(ConvIntegerTest, WithStride3_2D_u8s8) {
   OpTester test("ConvInteger", 10);
   std::vector<int64_t> x_dims{1, 1, 7, 7};
@@ -449,7 +448,6 @@
   test.Run();
 }
 
-=======
 TEST(ConvIntegerTest, NoXZeroPoint) {
   OpTester test("ConvInteger", 10);
   std::vector<int64_t> x_dims{1, 1, 3, 3};
@@ -490,6 +488,5 @@
                            48, 56});
   test.Run();
 }
->>>>>>> 154e3b7d
 }  // namespace test
 }  // namespace onnxruntime