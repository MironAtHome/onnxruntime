--- conflicted
+++ resolved
@@ -1,53 +1,40 @@
-# -------------------------------------------------------------------------
-# Copyright (c) Microsoft Corporation.  All rights reserved.
-# Licensed under the MIT License.  See License.txt in the project root for
-# license information.
-# --------------------------------------------------------------------------
-
 import contextlib
+import pprint
 from collections.abc import Callable
-from typing import Any, Optional
-
-from torch.fx.experimental.symbolic_shapes import ShapeEnv
+from typing import Any
 
 from .onnx_export_serialization import (
-    _register_cache_serialization,
-    _unregister_cache_serialization,
+    flatten_dynamic_cache,
+    flatten_mamba_cache,
+    flatten_with_keys_dynamic_cache,
+    flatten_with_keys_mamba_cache,
+    unflatten_dynamic_cache,
+    unflatten_mamba_cache,
 )
 from .patches import patch_transformers as patch_transformers_list
-from .patches.patch_torch import patched_ShapeEnv
-
-
-def patch_module_or_classes(mod, verbose: int = 0) -> dict[type, dict[type, Callable]]:
+
+
+def patch_module(mod, verbose: int = 0) -> dict[type, dict[type, Callable]]:
     """
     Applies all patches defined in classes prefixed by ``patched_``
     ``cls._PATCHED_CLASS_`` defines the class to patch,
     ``cls._PATCHES_`` defines the method to patch.
-    The returns information needs to be sent to :func:`unpatch_module_or_classes`
+    The returns information needs to be sent to :func:`unpatch_module`
     to revert the changes.
-
-    :param mod: module of list of clsses to patch
-    :param verbose: verbosity
-    :return: patch info
-    """
-    if isinstance(mod, list):
-        to_patch = mod
-        name = "list"
-    else:
-        to_patch = []
-        for k in dir(mod):
-            if k.startswith("patched_"):
-                v = getattr(mod, k)
-                if hasattr(v, "_PATCHED_CLASS_") and hasattr(v, "_PATCHES_"):
-                    to_patch.append(v)
-        name = mod.__name__
+    """
+    to_patch = []
+    for k in dir(mod):
+        if k.startswith("patched_"):
+            v = getattr(mod, k)
+            if hasattr(v, "_PATCHED_CLASS_") and hasattr(v, "_PATCHES_"):
+                to_patch.append(v)
 
     res = {}
     for cls in to_patch:
         original = cls._PATCHED_CLASS_
         methods = cls._PATCHES_
         if verbose:
-            print(f"[patch_module_or_classes] {name}.{cls.__name__}: {', '.join(methods)}")
+            print(f"[patch_module] {mod.__name__} - {cls.__name__}: {', '.join(methods)}")
 
         keep = {n: getattr(original, n, None) for n in methods}
         for n in methods:
@@ -57,30 +44,20 @@
     return res
 
 
-def unpatch_module_or_classes(mod, info: dict[type, dict[type, Callable]], verbose: int = 0):
-    """
-    Reverts modification made by :func:`patch_module_or_classes`.
-
-    :param mod: module of list of clsses to patch
-    :param verbose: verbosity
-    """
-    if isinstance(mod, list):
-        to_patch = mod
-        name = "list"
-    else:
-        to_patch = []
-        for k in dir(mod):
-            if k.startswith("patched_"):
-                v = getattr(mod, k)
-                if hasattr(v, "_PATCHED_CLASS_") and hasattr(v, "_PATCHES_"):
-                    to_patch.append(v)
-        name = mod.__name__
+def unpatch_module(mod, info: dict[type, dict[type, Callable]], verbose: int = 0):
+    """Reverts modification made by :func:`patch_module`."""
+    to_patch = []
+    for k in dir(mod):
+        if k.startswith("patched_"):
+            v = getattr(mod, k)
+            if hasattr(v, "_PATCHED_CLASS_") and hasattr(v, "_PATCHES_"):
+                to_patch.append(v)
     set_patch = set(to_patch)
 
     for cls, methods in info.items():
         assert cls in set_patch, f"No patch registered for {cls} in {mod} (found {set_patch})"
         if verbose:
-            print(f"[unpatch_module_or_classes] {name}.{cls.__name__}: {', '.join(methods)}")
+            print(f"[unpatch_module] {mod.__name__} - {cls.__name__}: {', '.join(methods)}")
         original = cls._PATCHED_CLASS_
         for n, v in methods.items():
             if v is None:
@@ -90,8 +67,6 @@
                 setattr(original, n, v)
 
 
-<<<<<<< HEAD
-=======
 def _register_cache_serialization(verbose: int = 0) -> dict[str, bool]:
     # Cache serialization: to be moved into appropriate packages
     import packaging.version as pv
@@ -211,7 +186,6 @@
         print("[_unregister_cache_serialization] skip unregister DynamicCache")
 
 
->>>>>>> 61613418
 @contextlib.contextmanager
 def register_additional_serialization_functions(patch_transformers: bool = False, verbose: int = 0) -> Callable:
     """The necessary modifications to run the fx Graph."""
@@ -229,10 +203,9 @@
     patch_torch: bool = True,
     patch_transformers: bool = False,
     catch_constraints: bool = True,
-    stop_if_static: int = 0,
+    stop_if_static: bool = False,
     verbose: int = 0,
     patch: bool = True,
-    custom_patches: list[type["torch.nn.Module"]] | None = None,  # noqa: F821
 ) -> Callable:
     """
     Tries to bypass some situations :func:`torch.export.export` does not support.
@@ -246,14 +219,9 @@
         can be put to stop at that stage.
     :param stop_if_static: see example :ref:`l-plot-export-locale-issue`,
         to stop the export as soon as an issue is detected with dynamic shapes
-        and show a stack trace indicating the exact location of the issue,
-        ``if stop_if_static > 1``, more methods are replace to catch more
-        issues
+        and show a stack trace indicating the exact location of the issue
     :param patch: if False, disable all patches except the registration of
         serialization function
-    :param custom_patches: to apply custom patches,
-        every patched class must define static attributes
-        ``_PATCHES_``, ``_PATCHED_CLASS_``
     :param verbose: to show which patches is applied
 
     The list of available patches.
@@ -266,8 +234,7 @@
     * Serialization of ``MambaCache`` (in :epkg:`transformers`)
     * Serialization of ``DynamicCache`` (in :epkg:`transformers`)
     * reduce errors due to shape inference
-    * fixes some transformers classes,
-      see :mod:`onnx_diagnostic.torch_export_patches.patches.patch_transformers`
+    * fixes some transformers classes
 
     Serialization issues happen when a module takes one input or output
     has a type :func:`torch.export.export` cannot serialize.
@@ -338,7 +305,6 @@
             f_sympy_name = getattr(sympy.core.numbers.IntegerConstant, "name", None)
 
             if verbose:
-                print(f"[bypass_export_some_errors] sympy.__version__={sympy.__version__!r}")
                 print("[bypass_export_some_errors] patch sympy")
 
             sympy.core.numbers.IntegerConstant.name = lambda self: f"IntCst{self!s}"
@@ -346,6 +312,9 @@
         ###############
         # patch pytorch
         ###############
+        # the linter gets confused if not initialized
+        f_jit_isinstance = f_mark_static_address = f_infer_size = ShapeEnv = None
+        f__broadcast_shapes = f_shape_env__set_replacement = revert_patches_info = None
 
         if patch_torch:
             from .patches.patch_torch import (
@@ -356,8 +325,6 @@
             )
 
             if verbose:
-                print(f"[bypass_export_some_errors] torch.__version__={torch.__version__!r}")
-                print(f"[bypass_export_some_errors] stop_if_static={stop_if_static!r}")
                 print("[bypass_export_some_errors] patch pytorch")
 
             # torch.jit.isinstance
@@ -395,41 +362,22 @@
             )
 
         if stop_if_static:
-            ShapeEnv._log_guard_remember = ShapeEnv._log_guard
-
             if verbose:
                 print("[bypass_export_some_errors] assert when a dynamic dimension turns static")
-                print("[bypass_export_some_errors] replaces ShapeEnv._set_replacement")
+
+            from torch.fx.experimental.symbolic_shapes import ShapeEnv
+
+            from .patches.patch_torch import patched_ShapeEnv
 
             f_shape_env__set_replacement = ShapeEnv._set_replacement
             ShapeEnv._set_replacement = patched_ShapeEnv._set_replacement
-
-            if verbose:
-                print("[bypass_export_some_errors] replaces ShapeEnv._log_guard")
-            f_shape_env__log_guard = ShapeEnv._log_guard
-            ShapeEnv._log_guard = patched_ShapeEnv._log_guard
-
-            if stop_if_static > 1:
-                if verbose:
-                    print("[bypass_export_some_errors] replaces ShapeEnv._check_frozen")
-                f_shape_env__check_frozen = ShapeEnv._check_frozen
-                ShapeEnv._check_frozen = patched_ShapeEnv._check_frozen
 
         ####################
         # patch transformers
         ####################
 
         if patch_transformers:
-            if verbose:
-                import transformers
-
-                print(f"[bypass_export_some_errors] transformers.__version__={transformers.__version__!r}")
-            revert_patches_info = patch_module_or_classes(patch_transformers_list, verbose=verbose)
-
-        if custom_patches:
-            if verbose:
-                print("[bypass_export_some_errors] applies custom patches")
-            revert_custom_patches_info = patch_module_or_classes(custom_patches, verbose=verbose)
+            revert_patches_info = patch_module(patch_transformers_list, verbose=verbose)
 
         ########
         # export
@@ -482,16 +430,6 @@
 
                 ShapeEnv._set_replacement = f_shape_env__set_replacement
 
-                if verbose:
-                    print("[bypass_export_some_errors] restored ShapeEnv._log_guard")
-
-                ShapeEnv._log_guard = f_shape_env__log_guard
-
-                if stop_if_static > 1:
-                    if verbose:
-                        print("[bypass_export_some_errors] restored ShapeEnv._check_frozen")
-                    ShapeEnv._check_frozen = f_shape_env__check_frozen
-
             if catch_constraints:
                 # to catch or skip dynamic_shapes issues
                 torch._export.non_strict_utils.produce_guards_and_solve_constraints = (
@@ -501,19 +439,12 @@
                 if verbose:
                     print("[bypass_export_some_errors] restored shape constraints")
 
-            if custom_patches:
-                if verbose:
-                    print("[bypass_export_some_errors] unpatch custom patches")
-                unpatch_module_or_classes(custom_patches, revert_custom_patches_info, verbose=verbose)
-
             ##############
             # transformers
             ##############
 
             if patch_transformers:
-                if verbose:
-                    print("[bypass_export_some_errors] unpatch transformers")
-                unpatch_module_or_classes(patch_transformers_list, revert_patches_info, verbose=verbose)
+                unpatch_module(patch_transformers_list, revert_patches_info, verbose=verbose)
 
             ########
             # caches
@@ -523,13 +454,12 @@
 
 
 def replacement_before_exporting(args: Any) -> Any:
-    """Does replacements on the given inputs if needed."""
+    """
+    Does replacements on the given inputs if needed.
+    """
     if args is None:
         return None
     if isinstance(args, (int, float)):
-        return args
-    if type(args) not in {dict, tuple, list}:
-        # BaseModelOutput is a dict
         return args
     if isinstance(args, dict):
         return {k: replacement_before_exporting(v) for k, v in args.items()}
@@ -537,4 +467,5 @@
         return tuple(replacement_before_exporting(v) for v in args)
     if isinstance(args, list):
         return [replacement_before_exporting(v) for v in args]
+
     return args