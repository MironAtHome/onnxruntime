--- conflicted
+++ resolved
@@ -1072,11 +1072,7 @@
     elif "RUNNER_TEMP" in os.environ:
         temp_dir = os.environ["RUNNER_TEMP"]
         vcpkg_install_options.append(f"--x-buildtrees-root={temp_dir}")
-<<<<<<< HEAD
-        vcpkg_install_options.append(f"--binarysource=clear\;x-gha,readwrite")
-=======
-        vcpkg_install_options.append("--binarysource=clear;x-gha,readwrite")
->>>>>>> 77c52abe
+        vcpkg_install_options.append("--binarysource=clear\;x-gha,readwrite")
 
     # Config asset cache
     if args.use_vcpkg_ms_internal_asset_cache:
