parameters:
- name: artifactName
  displayName: Artifact Name
  type: string
  default: ''

- name: job_name_suffix
  displayName: job name
  type: string
  default: ''

- name: packageName
  displayName: Package Name
  type: string
  default: 'onnxruntime-android'

- name: ReleaseVersionSuffix
  displayName: Release Version Suffix
  type: string
  default: ''

jobs:
- job: Final_AAR_Testing_Android_${{ parameters.job_name_suffix }}
  workspace:
    clean: all
  pool:
    vmImage: 'macOS-13'
  variables:
  - name: runCodesignValidationInjection
    value: false
  timeoutInMinutes: 90
  dependsOn:
    - Android_Java_API_AAR_Packaging_${{ parameters.job_name_suffix }}
  steps:
  - template: set-version-number-variables-step.yml

  - task: DownloadPipelineArtifact@2
    displayName: 'Download Final Android AAR'
    inputs:
      buildType: 'current'
      artifactName: '${{parameters.artifactName}}'
      targetPath: '$(Build.BinariesDirectory)/final-android-aar'

  - task: JavaToolInstaller@0
    displayName: Use jdk 17
    inputs:
      versionSpec: '17'
      jdkArchitectureOption: 'x64'
      jdkSourceOption: 'PreInstalled'

  - template: use-android-ndk.yml

  - script: |
<<<<<<< HEAD
        set -e -x
        mkdir -p android_test/android/app/libs
        cd android_test/android
        cp -av $(Build.SourcesDirectory)/java/src/test/android/* ./
        cp $(Build.BinariesDirectory)/final-android-aar/${{parameters.packageName}}-$(OnnxRuntimeVersion).aar app/libs/onnxruntime-android.aar
    displayName: Copy Android test files and AAR to android_test directory
=======
      set -e -x
      mkdir android_test
      cd android_test
      cp -av $(Build.SourcesDirectory)/java/src/test/android ./
      cd ./android
      mkdir -p app/libs
      cp $(Build.BinariesDirectory)/final-android-aar/${{parameters.packageName}}-$(OnnxRuntimeVersion)${{parameters.ReleaseVersionSuffix}}.aar app/libs/onnxruntime-android.aar
      $(Build.SourcesDirectory)/java/gradlew --no-daemon clean connectedDebugAndroidTest --stacktrace
    displayName: Run E2E test using Emulator
>>>>>>> e6e94e62
    workingDirectory: $(Build.BinariesDirectory)

  # skip emulator tests for qnn package as there are no arm64-v8a emulators and no qnn libraries for x86
  - ${{ if not(contains(parameters.packageName, 'qnn')) }}:
    - template: use-android-emulator.yml
      parameters:
        create: true
        start: true

    - script: |
        set -e -x
        cd android_test/android
        $(Build.SourcesDirectory)/java/gradlew --no-daemon clean connectedDebugAndroidTest --stacktrace
      displayName: Run E2E test using Emulator
      workingDirectory: $(Build.BinariesDirectory)

    - template: use-android-emulator.yml
      parameters:
        stop: true

    - script: |
        set -e -x
        # build apks for qnn package as they are not built in the emulator test step
        $(Build.SourcesDirectory)/java/gradlew  --no-daemon clean assembleDebug assembleAndroidTest -DqnnVersion=$(QnnSDKVersionYaml) --stacktrace
      displayName: Build QNN APK
      workingDirectory: $(Build.BinariesDirectory)/android_test/android
      condition: contains('${{ parameters.packageName }}', 'qnn')

  # we run e2e tests on one older device (Pixel 3) and one newer device (Galaxy 23)
  - script: |
      set -e -x
      pip install requests
      cd android_test/android/app/build/outputs/apk

      python $(Build.SourcesDirectory)/tools/python/upload_and_run_browserstack_tests.py \
        --test_platform espresso \
        --app_apk_path "debug/app-debug.apk" \
        --test_apk_path "androidTest/debug/app-debug-androidTest.apk" \
        --devices "Samsung Galaxy S23-13.0" "Google Pixel 3-9.0" \
        --build_tag "${{ parameters.packageName }}"

    displayName: Run E2E tests using Browserstack
    workingDirectory: $(Build.BinariesDirectory)
    timeoutInMinutes: 15
    env:
      BROWSERSTACK_ID: $(browserstack_username)
      BROWSERSTACK_TOKEN: $(browserstack_access_key)

  - template: component-governance-component-detection-steps.yml
    parameters :
      condition : 'succeeded'

  - task: mspremier.PostBuildCleanup.PostBuildCleanup-task.PostBuildCleanup@3
    displayName: 'Clean Agent Directories'
    condition: always()<|MERGE_RESOLUTION|>--- conflicted
+++ resolved
@@ -51,24 +51,12 @@
   - template: use-android-ndk.yml
 
   - script: |
-<<<<<<< HEAD
         set -e -x
         mkdir -p android_test/android/app/libs
         cd android_test/android
         cp -av $(Build.SourcesDirectory)/java/src/test/android/* ./
-        cp $(Build.BinariesDirectory)/final-android-aar/${{parameters.packageName}}-$(OnnxRuntimeVersion).aar app/libs/onnxruntime-android.aar
+        cp $(Build.BinariesDirectory)/final-android-aar/${{parameters.packageName}}-$(OnnxRuntimeVersion)${{parameters.ReleaseVersionSuffix}}.aar app/libs/onnxruntime-android.aar
     displayName: Copy Android test files and AAR to android_test directory
-=======
-      set -e -x
-      mkdir android_test
-      cd android_test
-      cp -av $(Build.SourcesDirectory)/java/src/test/android ./
-      cd ./android
-      mkdir -p app/libs
-      cp $(Build.BinariesDirectory)/final-android-aar/${{parameters.packageName}}-$(OnnxRuntimeVersion)${{parameters.ReleaseVersionSuffix}}.aar app/libs/onnxruntime-android.aar
-      $(Build.SourcesDirectory)/java/gradlew --no-daemon clean connectedDebugAndroidTest --stacktrace
-    displayName: Run E2E test using Emulator
->>>>>>> e6e94e62
     workingDirectory: $(Build.BinariesDirectory)
 
   # skip emulator tests for qnn package as there are no arm64-v8a emulators and no qnn libraries for x86
@@ -78,12 +66,12 @@
         create: true
         start: true
 
-    - script: |
-        set -e -x
-        cd android_test/android
-        $(Build.SourcesDirectory)/java/gradlew --no-daemon clean connectedDebugAndroidTest --stacktrace
-      displayName: Run E2E test using Emulator
-      workingDirectory: $(Build.BinariesDirectory)
+  - script: |
+      set -e -x
+      cd android_test/android
+      $(Build.SourcesDirectory)/java/gradlew --no-daemon clean connectedDebugAndroidTest --stacktrace
+    displayName: Run E2E test using Emulator
+    workingDirectory: $(Build.BinariesDirectory)
 
     - template: use-android-emulator.yml
       parameters:
