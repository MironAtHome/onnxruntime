--- conflicted
+++ resolved
@@ -37,7 +37,7 @@
    - Release
    - RelWithDebInfo
    - MinSizeRel
-   
+
 - name: use_tensorrt
   type: boolean
   default: false
@@ -69,19 +69,13 @@
           targetPath: $(Build.ArtifactStagingDirectory)
           artifactName: win_${{ parameters.EP_NAME }}_wheel_${{ parameters.PYTHON_VERSION }}
       variables:
-<<<<<<< HEAD
-=======
       - template: ../templates/common-variables.yml
->>>>>>> b11b9931
       - name: GRADLE_OPTS
         value: '-Dorg.gradle.daemon=false'
       - name: VSGenerator
         value: 'Visual Studio 17 2022'
       - name: CUDA_MODULE_LOADING
         value: 'LAZY'
-<<<<<<< HEAD
-
-=======
       - name: win_trt_folder
         ${{ if eq(parameters.CudaVersion, '11.8') }}:
           value: ${{ variables.win_trt_folder_cuda11 }}
@@ -92,7 +86,6 @@
           value: '--use_tensorrt --tensorrt_home="$(Agent.TempDirectory)\${{ variables.win_trt_folder }}"'
         ${{ if eq(parameters.use_tensorrt, false) }}:
           value: ''
->>>>>>> b11b9931
       steps:
           - task: mspremier.PostBuildCleanup.PostBuildCleanup-task.PostBuildCleanup@3
             displayName: 'Clean Agent Directories'
