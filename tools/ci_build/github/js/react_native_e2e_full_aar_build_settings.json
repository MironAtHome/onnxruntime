--- conflicted
+++ resolved
@@ -3,11 +3,7 @@
         "x86_64"
     ],
     "android_min_sdk_version": 24,
-<<<<<<< HEAD
-    "android_target_sdk_version": 33,
-=======
     "android_target_sdk_version": 34,
->>>>>>> 93fc5efa
     "build_params": [
         "--android",
         "--parallel",
