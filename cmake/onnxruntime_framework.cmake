# Copyright (c) Microsoft Corporation. All rights reserved.
# Licensed under the MIT License.

file(GLOB_RECURSE onnxruntime_framework_srcs CONFIGURE_DEPENDS
    "${ONNXRUNTIME_INCLUDE_DIR}/core/framework/*.h"
    "${ONNXRUNTIME_ROOT}/core/framework/*.h"
    "${ONNXRUNTIME_ROOT}/core/framework/*.cc"
)

if (onnxruntime_ENABLE_TRAINING_TORCH_INTEROP)
file(GLOB_RECURSE onnxruntime_training_framework_torch_srcs CONFIGURE_DEPENDS
    "${ORTTRAINING_SOURCE_DIR}/core/framework/torch/*.h"
    "${ORTTRAINING_SOURCE_DIR}/core/framework/torch/*.cc"
)

  list(APPEND onnxruntime_framework_srcs ${onnxruntime_training_framework_torch_srcs})
endif()

if (onnxruntime_MINIMAL_BUILD)
  set(onnxruntime_framework_src_exclude
    "${ONNXRUNTIME_ROOT}/core/framework/fallback_cpu_capability.h"
    "${ONNXRUNTIME_ROOT}/core/framework/fallback_cpu_capability.cc"
  )

  # custom ops support must be explicitly enabled in a minimal build. exclude if not.
  if (NOT onnxruntime_MINIMAL_BUILD_CUSTOM_OPS)
    list(APPEND onnxruntime_framework_src_exclude
      "${ONNXRUNTIME_INCLUDE_DIR}/core/framework/customregistry.h"
      "${ONNXRUNTIME_ROOT}/core/framework/customregistry.cc"
    )
  endif()

  list(REMOVE_ITEM onnxruntime_framework_srcs ${onnxruntime_framework_src_exclude})
endif()

source_group(TREE ${REPO_ROOT} FILES ${onnxruntime_framework_srcs})

onnxruntime_add_static_library(onnxruntime_framework ${onnxruntime_framework_srcs})

if (onnxruntime_USE_CLOUD)

  add_dependencies(onnxruntime_framework triton)
  target_include_directories(onnxruntime_framework PRIVATE ${TRITON_BIN}/include)
<<<<<<< HEAD
  link_directories(${TRITON_BIN}/lib ${TRITON_BIN}/lib64 ${TRITON_THIRD_PARTY}/curl/lib ${TRITON_THIRD_PARTY}/curl/lib64)
=======
  link_directories(${TRITON_BIN}/lib ${TRITON_BIN}/lib64 ${TRITON_THIRD_PARTY}/curl/lib {TRITON_THIRD_PARTY}/curl/lib64)
>>>>>>> d18be4ab

  if (WIN32)

    link_directories(${VCPKG_SRC}/installed/${onnxruntime_target_platform}-windows/lib)
    target_link_libraries(onnxruntime_framework PRIVATE ws2_32 crypt32 Wldap32 zlib libcurl httpclient_static)

  else()

    find_package(ZLIB REQUIRED)
    find_package(OpenSSL REQUIRED)
<<<<<<< HEAD
    #message(WARNING "SSL LIBS: " ${OPENSSL_LIBRARIES})
    #target_link_libraries(onnxruntime_framework PRIVATE httpclient_static curl ZLIB::ZLIB ${OPENSSL_LIBRARIES})
=======
>>>>>>> d18be4ab
    target_link_libraries(onnxruntime_framework PRIVATE httpclient_static curl ZLIB::ZLIB OpenSSL::Crypto OpenSSL::SSL)

  endif() #if (WIN32)

endif() #if (onnxruntime_USE_CLOUD)

if(onnxruntime_ENABLE_INSTRUMENT)
  target_compile_definitions(onnxruntime_framework PRIVATE ONNXRUNTIME_ENABLE_INSTRUMENT)
endif()
if(onnxruntime_USE_TENSORRT OR onnxruntime_USE_NCCL)
# TODO: for now, core framework depends on CUDA. It should be moved to TensorRT EP
# TODO: provider_bridge_ort.cc should not include nccl.h
target_include_directories(onnxruntime_framework PRIVATE ${ONNXRUNTIME_ROOT} ${eigen_INCLUDE_DIRS} ${onnxruntime_CUDNN_HOME}/include PUBLIC ${CMAKE_CURRENT_BINARY_DIR} ${CMAKE_CUDA_TOOLKIT_INCLUDE_DIRECTORIES})
else()
target_include_directories(onnxruntime_framework PRIVATE ${ONNXRUNTIME_ROOT} ${eigen_INCLUDE_DIRS} PUBLIC ${CMAKE_CURRENT_BINARY_DIR})
endif()
# Needed for the provider interface, as it includes training headers when training is enabled
if (onnxruntime_ENABLE_TRAINING_OPS)
  target_include_directories(onnxruntime_framework PRIVATE ${ORTTRAINING_ROOT})
  if (onnxruntime_ENABLE_TRAINING_TORCH_INTEROP)
    onnxruntime_add_include_to_target(onnxruntime_framework Python::Module)
    target_include_directories(onnxruntime_framework PRIVATE ${dlpack_SOURCE_DIR}/include)
  endif()
  if (onnxruntime_USE_NCCL OR onnxruntime_USE_MPI)
    target_include_directories(onnxruntime_framework PUBLIC ${MPI_CXX_INCLUDE_DIRS})
  endif()
endif()

if (onnxruntime_ENABLE_ATEN)
  # DLPack is a header-only dependency
  set(DLPACK_INCLUDE_DIR ${dlpack_SOURCE_DIR}/include)
  target_include_directories(onnxruntime_framework PRIVATE ${DLPACK_INCLUDE_DIR})
endif()
onnxruntime_add_include_to_target(onnxruntime_framework onnxruntime_common onnx onnx_proto ${PROTOBUF_LIB} flatbuffers::flatbuffers safeint_interface Boost::mp11)

if (onnxruntime_USE_MIMALLOC)
    target_link_libraries(onnxruntime_framework mimalloc-static)
endif()

if (onnxruntime_BUILD_WEBASSEMBLY)
  target_link_libraries(onnxruntime_framework ${ABSEIL_LIBS})
endif()

set_target_properties(onnxruntime_framework PROPERTIES FOLDER "ONNXRuntime")
# need onnx to build to create headers that this project includes
add_dependencies(onnxruntime_framework ${onnxruntime_EXTERNAL_DEPENDENCIES})

# In order to find the shared provider libraries we need to add the origin to the rpath for all executables we build
# For the shared onnxruntime library, this is set in onnxruntime.cmake through CMAKE_SHARED_LINKER_FLAGS
# But our test files don't use the shared library so this must be set for them.
# For Win32 it generates an absolute path for shared providers based on the location of the executable/onnxruntime.dll
if (UNIX AND NOT APPLE AND NOT onnxruntime_MINIMAL_BUILD AND NOT onnxruntime_BUILD_WEBASSEMBLY)
  set(CMAKE_EXE_LINKER_FLAGS "${CMAKE_EXE_LINKER_FLAGS} -Wl,-rpath='$ORIGIN'")
endif()

if (onnxruntime_DEBUG_NODE_INPUTS_OUTPUTS_ENABLE_DUMP_TO_SQLDB)
  find_package (SQLite3)
  if (SQLITE3_FOUND)
    include_directories(${SQLite3_INCLUDE_DIR})
    target_link_libraries (onnxruntime_framework ${SQLite3_LIBRARY})
  else()
    message( FATAL_ERROR "Could not locate SQLite3 package." )
  endif (SQLITE3_FOUND)
  target_compile_definitions(onnxruntime_framework PRIVATE DEBUG_NODE_INPUTS_OUTPUTS_ENABLE_DUMP_TO_SQLDB)
endif()

if (WIN32)
  target_compile_definitions(onnxruntime_framework PRIVATE _SCL_SECURE_NO_WARNINGS)
endif()

if (NOT onnxruntime_BUILD_SHARED_LIB)
    install(TARGETS onnxruntime_framework
            ARCHIVE   DESTINATION ${CMAKE_INSTALL_LIBDIR}
            LIBRARY   DESTINATION ${CMAKE_INSTALL_LIBDIR}
            RUNTIME   DESTINATION ${CMAKE_INSTALL_BINDIR}
            FRAMEWORK DESTINATION ${CMAKE_INSTALL_BINDIR})
endif()

install(DIRECTORY ${PROJECT_SOURCE_DIR}/../include/onnxruntime/core/framework  DESTINATION ${CMAKE_INSTALL_INCLUDEDIR}/onnxruntime/core)<|MERGE_RESOLUTION|>--- conflicted
+++ resolved
@@ -41,11 +41,7 @@
 
   add_dependencies(onnxruntime_framework triton)
   target_include_directories(onnxruntime_framework PRIVATE ${TRITON_BIN}/include)
-<<<<<<< HEAD
   link_directories(${TRITON_BIN}/lib ${TRITON_BIN}/lib64 ${TRITON_THIRD_PARTY}/curl/lib ${TRITON_THIRD_PARTY}/curl/lib64)
-=======
-  link_directories(${TRITON_BIN}/lib ${TRITON_BIN}/lib64 ${TRITON_THIRD_PARTY}/curl/lib {TRITON_THIRD_PARTY}/curl/lib64)
->>>>>>> d18be4ab
 
   if (WIN32)
 
@@ -56,11 +52,6 @@
 
     find_package(ZLIB REQUIRED)
     find_package(OpenSSL REQUIRED)
-<<<<<<< HEAD
-    #message(WARNING "SSL LIBS: " ${OPENSSL_LIBRARIES})
-    #target_link_libraries(onnxruntime_framework PRIVATE httpclient_static curl ZLIB::ZLIB ${OPENSSL_LIBRARIES})
-=======
->>>>>>> d18be4ab
     target_link_libraries(onnxruntime_framework PRIVATE httpclient_static curl ZLIB::ZLIB OpenSSL::Crypto OpenSSL::SSL)
 
   endif() #if (WIN32)
