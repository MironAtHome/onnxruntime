# Copyright (c) Microsoft Corporation. All rights reserved.
# Licensed under the MIT License.


  if (onnxruntime_CUDA_MINIMAL)
    file(GLOB onnxruntime_providers_cuda_cc_srcs CONFIGURE_DEPENDS
        "${ONNXRUNTIME_ROOT}/core/providers/cuda/*.h"
        "${ONNXRUNTIME_ROOT}/core/providers/cuda/*.cc"
        "${ONNXRUNTIME_ROOT}/core/providers/cuda/tunable/*.h"
        "${ONNXRUNTIME_ROOT}/core/providers/cuda/tunable/*.cc"
    )
    # Remove pch files
    list(REMOVE_ITEM onnxruntime_providers_cuda_cc_srcs
      "${ONNXRUNTIME_ROOT}/core/providers/cuda/integer_gemm.cc"
      "${ONNXRUNTIME_ROOT}/core/providers/cuda/triton_kernel.h"
    )
  else()
    file(GLOB_RECURSE onnxruntime_providers_cuda_cc_srcs CONFIGURE_DEPENDS
      "${ONNXRUNTIME_ROOT}/core/providers/cuda/*.h"
      "${ONNXRUNTIME_ROOT}/core/providers/cuda/*.cc"
    )
  endif()
  # Remove pch files
  list(REMOVE_ITEM onnxruntime_providers_cuda_cc_srcs
    "${ONNXRUNTIME_ROOT}/core/providers/cuda/cuda_pch.h"
    "${ONNXRUNTIME_ROOT}/core/providers/cuda/cuda_pch.cc"
  )

  # The shared_library files are in a separate list since they use precompiled headers, and the above files have them disabled.
  file(GLOB_RECURSE onnxruntime_providers_cuda_shared_srcs CONFIGURE_DEPENDS
    "${ONNXRUNTIME_ROOT}/core/providers/shared_library/*.h"
    "${ONNXRUNTIME_ROOT}/core/providers/shared_library/*.cc"
  )


  if (NOT onnxruntime_CUDA_MINIMAL)
    file(GLOB_RECURSE onnxruntime_providers_cuda_cu_srcs CONFIGURE_DEPENDS
      "${ONNXRUNTIME_ROOT}/core/providers/cuda/*.cu"
      "${ONNXRUNTIME_ROOT}/core/providers/cuda/*.cuh"
    )
  else()
    set(onnxruntime_providers_cuda_cu_srcs
        "${ONNXRUNTIME_ROOT}/core/providers/cuda/math/unary_elementwise_ops_impl.cu"
        )
  endif()
  source_group(TREE ${ONNXRUNTIME_ROOT}/core FILES ${onnxruntime_providers_cuda_cc_srcs} ${onnxruntime_providers_cuda_shared_srcs} ${onnxruntime_providers_cuda_cu_srcs})
  set(onnxruntime_providers_cuda_src ${onnxruntime_providers_cuda_cc_srcs} ${onnxruntime_providers_cuda_shared_srcs} ${onnxruntime_providers_cuda_cu_srcs})

  # disable contrib ops conditionally
  if(NOT onnxruntime_DISABLE_CONTRIB_OPS AND NOT onnxruntime_CUDA_MINIMAL)
    if (NOT onnxruntime_ENABLE_ATEN)
      list(REMOVE_ITEM onnxruntime_cuda_contrib_ops_cc_srcs
        "${ONNXRUNTIME_ROOT}/contrib_ops/cuda/aten_ops/aten_op.cc"
      )
    endif()
    if (NOT onnxruntime_USE_NCCL)
      list(REMOVE_ITEM onnxruntime_cuda_contrib_ops_cc_srcs
        "${ONNXRUNTIME_ROOT}/contrib_ops/cuda/collective/nccl_kernels.cc"
        "${ONNXRUNTIME_ROOT}/contrib_ops/cuda/collective/sharded_moe.h"
        "${ONNXRUNTIME_ROOT}/contrib_ops/cuda/collective/sharded_moe.cc"
        "${ONNXRUNTIME_ROOT}/contrib_ops/cuda/collective/sharding_spec.cc"
        "${ONNXRUNTIME_ROOT}/contrib_ops/cuda/collective/sharding.cc"
        "${ONNXRUNTIME_ROOT}/contrib_ops/cuda/collective/distributed_matmul.cc"
        "${ONNXRUNTIME_ROOT}/contrib_ops/cuda/collective/distributed_slice.cc"
        "${ONNXRUNTIME_ROOT}/contrib_ops/cuda/collective/distributed_reshape.cc"
        "${ONNXRUNTIME_ROOT}/contrib_ops/cuda/collective/distributed_expand.cc"
        "${ONNXRUNTIME_ROOT}/contrib_ops/cuda/collective/distributed_reduce.cc"
        "${ONNXRUNTIME_ROOT}/contrib_ops/cuda/collective/distributed_unsqueeze.cc"
        "${ONNXRUNTIME_ROOT}/contrib_ops/cuda/collective/distributed_squeeze.cc"
      )
    endif()
    # add using ONNXRUNTIME_ROOT so they show up under the 'contrib_ops' folder in Visual Studio
    source_group(TREE ${ONNXRUNTIME_ROOT} FILES ${onnxruntime_cuda_contrib_ops_cc_srcs} ${onnxruntime_cuda_contrib_ops_cu_srcs})
    list(APPEND onnxruntime_providers_cuda_src ${onnxruntime_cuda_contrib_ops_cc_srcs} ${onnxruntime_cuda_contrib_ops_cu_srcs})
  endif()

  if (onnxruntime_ENABLE_TRAINING_OPS)
    file(GLOB_RECURSE onnxruntime_cuda_training_ops_cc_srcs CONFIGURE_DEPENDS
      "${ORTTRAINING_SOURCE_DIR}/training_ops/cuda/*.h"
      "${ORTTRAINING_SOURCE_DIR}/training_ops/cuda/*.cc"
    )

    file(GLOB_RECURSE onnxruntime_cuda_training_ops_cu_srcs CONFIGURE_DEPENDS
      "${ORTTRAINING_SOURCE_DIR}/training_ops/cuda/*.cu"
      "${ORTTRAINING_SOURCE_DIR}/training_ops/cuda/*.cuh"
    )

    source_group(TREE ${ORTTRAINING_ROOT} FILES ${onnxruntime_cuda_training_ops_cc_srcs} ${onnxruntime_cuda_training_ops_cu_srcs})
    list(APPEND onnxruntime_providers_cuda_src ${onnxruntime_cuda_training_ops_cc_srcs} ${onnxruntime_cuda_training_ops_cu_srcs})

    if(NOT onnxruntime_ENABLE_TRAINING)
      file(GLOB_RECURSE onnxruntime_cuda_full_training_only_srcs
        "${ORTTRAINING_SOURCE_DIR}/training_ops/cuda/collective/*.cc"
        "${ORTTRAINING_SOURCE_DIR}/training_ops/cuda/collective/*.h"
        "${ORTTRAINING_SOURCE_DIR}/training_ops/cuda/communication/*.cc"
        "${ORTTRAINING_SOURCE_DIR}/training_ops/cuda/communication/*.h"
        "${ORTTRAINING_SOURCE_DIR}/training_ops/cuda/controlflow/record.cc"
        "${ORTTRAINING_SOURCE_DIR}/training_ops/cuda/controlflow/record.h"
        "${ORTTRAINING_SOURCE_DIR}/training_ops/cuda/controlflow/wait.cc"
        "${ORTTRAINING_SOURCE_DIR}/training_ops/cuda/controlflow/wait.h"
        "${ORTTRAINING_SOURCE_DIR}/training_ops/cuda/controlflow/yield.cc"
        "${ORTTRAINING_SOURCE_DIR}/training_ops/cuda/gist/*.cc"
        "${ORTTRAINING_SOURCE_DIR}/training_ops/cuda/gist/*.h"
        "${ORTTRAINING_SOURCE_DIR}/training_ops/cuda/gist/*.cu"
        "${ORTTRAINING_SOURCE_DIR}/training_ops/cuda/torch/*.cc"
        "${ORTTRAINING_SOURCE_DIR}/training_ops/cuda/torch/*.h"
        "${ORTTRAINING_SOURCE_DIR}/training_ops/cuda/triton/triton_op.cc"
      )

      list(REMOVE_ITEM onnxruntime_providers_cuda_src ${onnxruntime_cuda_full_training_only_srcs})
    elseif(WIN32 OR NOT onnxruntime_USE_NCCL)
      # NCCL is not support in Windows build
      file(GLOB_RECURSE onnxruntime_cuda_nccl_op_srcs
        "${ORTTRAINING_SOURCE_DIR}/training_ops/cuda/collective/nccl_common.cc"
        "${ORTTRAINING_SOURCE_DIR}/training_ops/cuda/collective/nccl_kernels.cc"
        "${ORTTRAINING_SOURCE_DIR}/training_ops/cuda/collective/megatron.cc"
      )
      list(REMOVE_ITEM onnxruntime_providers_cuda_src ${onnxruntime_cuda_nccl_op_srcs})
    endif()
  endif()

  if (onnxruntime_REDUCED_OPS_BUILD)
    substitute_op_reduction_srcs(onnxruntime_providers_cuda_src)
  endif()
  if(onnxruntime_ENABLE_CUDA_EP_INTERNAL_TESTS)
    # cuda_provider_interface.cc is removed from the object target: onnxruntime_providers_cuda_obj and
    # added to the lib onnxruntime_providers_cuda separately.
    # onnxruntime_providers_cuda_ut can share all the object files with onnxruntime_providers_cuda except cuda_provider_interface.cc.
    set(cuda_provider_interface_src ${ONNXRUNTIME_ROOT}/core/providers/cuda/cuda_provider_interface.cc)
    list(REMOVE_ITEM onnxruntime_providers_cuda_src ${cuda_provider_interface_src})
    onnxruntime_add_object_library(onnxruntime_providers_cuda_obj ${onnxruntime_providers_cuda_src})
    onnxruntime_add_shared_library_module(onnxruntime_providers_cuda ${cuda_provider_interface_src} $<TARGET_OBJECTS:onnxruntime_providers_cuda_obj>)
  else()
    onnxruntime_add_shared_library_module(onnxruntime_providers_cuda ${onnxruntime_providers_cuda_src})
  endif()
  # config_cuda_provider_shared_module can be used to config onnxruntime_providers_cuda_obj, onnxruntime_providers_cuda & onnxruntime_providers_cuda_ut.
  # This function guarantees that all 3 targets have the same configurations.
  function(config_cuda_provider_shared_module target)
    if (onnxruntime_REDUCED_OPS_BUILD)
      add_op_reduction_include_dirs(${target})
    endif()

    if (HAS_GUARD_CF)
      target_compile_options(${target} PRIVATE "$<$<COMPILE_LANGUAGE:CUDA>:SHELL:-Xcompiler /guard:cf>")
    endif()

    if (HAS_QSPECTRE)
      target_compile_options(${target} PRIVATE "$<$<COMPILE_LANGUAGE:CUDA>:SHELL:-Xcompiler /Qspectre>")
    endif()

    foreach(ORT_FLAG ${ORT_WARNING_FLAGS})
        target_compile_options(${target} PRIVATE "$<$<COMPILE_LANGUAGE:CUDA>:SHELL:-Xcompiler \"${ORT_FLAG}\">")
    endforeach()

    # CUDA 11.3+ supports parallel compilation
    # https://docs.nvidia.com/cuda/cuda-compiler-driver-nvcc/index.html#options-for-guiding-compiler-driver-threads
    if (CMAKE_CUDA_COMPILER_VERSION VERSION_GREATER_EQUAL 11.3)
      set(onnxruntime_NVCC_THREADS "1" CACHE STRING "Number of threads that NVCC can use for compilation.")
      target_compile_options(${target} PRIVATE "$<$<COMPILE_LANGUAGE:CUDA>:SHELL:--threads \"${onnxruntime_NVCC_THREADS}\">")
    endif()
    
<<<<<<< HEAD
    # relocatable-device-code=true 
    if (CMAKE_CUDA_COMPILER_VERSION VERSION_GREATER_EQUAL 12.8)
      set_target_properties(${target} PROPERTIES CUDA_SEPARABLE_COMPILATION ON)
      target_compile_options(${target} PRIVATE "$<$<COMPILE_LANGUAGE:CUDA>:--relocatable-device-code=true>")
      if (MSVC)
        target_compile_options(${target} PRIVATE "$<$<COMPILE_LANGUAGE:CUDA>:SHELL:-Xcompiler /wd4505>")
      endif()
=======
    # Since CUDA 12.8, compiling diagnostics become stricter
    if (MSVC AND CMAKE_CUDA_COMPILER_VERSION VERSION_GREATER_EQUAL 12.8)
      target_compile_options(${target} PRIVATE "$<$<COMPILE_LANGUAGE:CUDA>:--relocatable-device-code=true>")
      set_target_properties(${target} PROPERTIES CUDA_SEPARABLE_COMPILATION ON)
      target_compile_options(${target} PRIVATE "$<$<COMPILE_LANGUAGE:CUDA>:SHELL:-Xcompiler /wd4505>")
      # skip diagnosis error caused by cuda header files
      target_compile_options(${target} PRIVATE "$<$<COMPILE_LANGUAGE:CUDA>:--diag-suppress=221>")
>>>>>>> 6181e78d
    endif()

    if (UNIX)
      target_compile_options(${target} PRIVATE "$<$<COMPILE_LANGUAGE:CUDA>:SHELL:-Xcompiler -Wno-reorder>"
                  "$<$<NOT:$<COMPILE_LANGUAGE:CUDA>>:-Wno-reorder>")
      target_compile_options(${target} PRIVATE "$<$<COMPILE_LANGUAGE:CUDA>:SHELL:-Xcompiler -Wno-error=sign-compare>"
                  "$<$<NOT:$<COMPILE_LANGUAGE:CUDA>>:-Wno-error=sign-compare>")
    else()
      #mutex.cuh(91): warning C4834: discarding return value of function with 'nodiscard' attribute
      target_compile_options(${target} PRIVATE "$<$<COMPILE_LANGUAGE:CUDA>:SHELL:-Xcompiler /wd4834>")
      target_compile_options(${target} PRIVATE "$<$<COMPILE_LANGUAGE:CUDA>:SHELL:-Xcompiler /wd4127>")
      if (MSVC)
        # the VS warnings for 'Conditional Expression is Constant' are spurious as they don't handle multiple conditions
        # e.g. `if (std::is_same_v<T, float> && not_a_const)` will generate the warning even though constexpr cannot
        # be used due to `&& not_a_const`. This affects too many places for it to be reasonable to disable at a finer
        # granularity.
        target_compile_options(${target} PRIVATE "$<$<COMPILE_LANGUAGE:CXX>:/wd4127>")
      endif()
    endif()

    if(MSVC)
      target_compile_options(${target} PRIVATE "$<$<COMPILE_LANGUAGE:CUDA>:SHELL:-Xcompiler /Zc:__cplusplus>")
    endif()

    onnxruntime_add_include_to_target(${target} onnxruntime_common onnxruntime_framework onnx onnx_proto ${PROTOBUF_LIB} flatbuffers::flatbuffers)
    if (onnxruntime_ENABLE_TRAINING_OPS)
      onnxruntime_add_include_to_target(${target} onnxruntime_training)
      if (onnxruntime_ENABLE_TRAINING)
        target_link_libraries(${target} PRIVATE onnxruntime_training)
      endif()
      if (onnxruntime_ENABLE_TRAINING_TORCH_INTEROP OR onnxruntime_ENABLE_TRITON)
        onnxruntime_add_include_to_target(${target} Python::Module)
      endif()
    endif()

    add_dependencies(${target} onnxruntime_providers_shared ${onnxruntime_EXTERNAL_DEPENDENCIES})
    if(onnxruntime_CUDA_MINIMAL)
      target_compile_definitions(${target} PRIVATE USE_CUDA_MINIMAL)
      target_link_libraries(${target} PRIVATE ${ABSEIL_LIBS} ${ONNXRUNTIME_PROVIDERS_SHARED} Boost::mp11 safeint_interface CUDA::cudart)
    else()
      include(cudnn_frontend) # also defines CUDNN::*
      if (onnxruntime_USE_CUDA_NHWC_OPS)
        if(CUDNN_MAJOR_VERSION GREATER 8)
          add_compile_definitions(ENABLE_CUDA_NHWC_OPS)
        else()
          message( WARNING "To compile with NHWC ops enabled please compile against cuDNN 9 or newer." )
        endif()
      endif()
      target_link_libraries(${target} PRIVATE CUDA::cublasLt CUDA::cublas CUDNN::cudnn_all cudnn_frontend CUDA::curand CUDA::cufft CUDA::cudart
              ${ABSEIL_LIBS} ${ONNXRUNTIME_PROVIDERS_SHARED} Boost::mp11 safeint_interface)
    endif()

    if (onnxruntime_USE_TRITON_KERNEL)
      # compile triton kernel, generate .a and .h files
      include(onnxruntime_compile_triton_kernel.cmake)
      compile_triton_kernel(triton_kernel_obj_file triton_kernel_header_dir)
      add_dependencies(${target} onnxruntime_triton_kernel)
      target_compile_definitions(${target} PRIVATE USE_TRITON_KERNEL)
      target_include_directories(${target} PRIVATE ${triton_kernel_header_dir})
      target_link_libraries(${target} PUBLIC -Wl,--whole-archive ${triton_kernel_obj_file} -Wl,--no-whole-archive)
      # lib cuda needed by cuLaunchKernel
      target_link_libraries(${target} PRIVATE CUDA::cuda_driver)
    endif()

    include(cutlass)
    target_include_directories(${target} PRIVATE ${cutlass_SOURCE_DIR}/include ${cutlass_SOURCE_DIR}/examples ${cutlass_SOURCE_DIR}/tools/util/include)

    target_include_directories(${target} PRIVATE ${ONNXRUNTIME_ROOT} ${CMAKE_CURRENT_BINARY_DIR}  ${eigen_INCLUDE_DIRS} PUBLIC ${CUDAToolkit_INCLUDE_DIRS})
    # ${CMAKE_CURRENT_BINARY_DIR} is so that #include "onnxruntime_config.h" inside tensor_shape.h is found
    set_target_properties(${target} PROPERTIES LINKER_LANGUAGE CUDA)
    set_target_properties(${target} PROPERTIES FOLDER "ONNXRuntime")

    if (onnxruntime_ENABLE_CUDA_PROFILING) # configure cupti for cuda profiling
      target_link_libraries(${target} PRIVATE CUDA::cupti)
    endif()

    if (onnxruntime_ENABLE_NVTX_PROFILE)
      target_link_libraries(${target} PRIVATE CUDA::nvtx3)
    endif()

    if (onnxruntime_ENABLE_TRAINING_OPS)
      target_include_directories(${target} PRIVATE ${ORTTRAINING_ROOT} ${MPI_CXX_INCLUDE_DIRS})
    endif()

    if(onnxruntime_USE_MPI)
      target_link_libraries(${target} PRIVATE ${MPI_LIBRARIES} ${MPI_CXX_LINK_FLAGS})
    endif()

    if (onnxruntime_USE_NCCL)
      target_include_directories(${target} PRIVATE ${NCCL_INCLUDE_DIRS})
      target_link_libraries(${target} PRIVATE ${NCCL_LIBRARIES})
    endif()

    if (WIN32)
      # *.cu cannot use PCH
      if (NOT onnxruntime_BUILD_CACHE)
        target_precompile_headers(${target} PUBLIC
          "${ONNXRUNTIME_ROOT}/core/providers/cuda/cuda_pch.h"
          "${ONNXRUNTIME_ROOT}/core/providers/cuda/cuda_pch.cc"
        )
      endif()

      # minimize the Windows includes.
      # this avoids an issue with CUDA 11.6 where 'small' is defined in the windows and cuda headers.
      target_compile_definitions(${target} PRIVATE "WIN32_LEAN_AND_MEAN")

      # disable a warning from the CUDA headers about unreferenced local functions
      #target_compile_options(${target} PRIVATE /wd4505)
      set(onnxruntime_providers_cuda_static_library_flags
          -IGNORE:4221 # LNK4221: This object file does not define any previously undefined public symbols, so it will not be used by any link operation that consumes this library
      )
      set_target_properties(${target} PROPERTIES
          STATIC_LIBRARY_FLAGS "${onnxruntime_providers_cuda_static_library_flags}")
    endif()

    if(APPLE)
      set_property(TARGET ${target} APPEND_STRING PROPERTY LINK_FLAGS "-Xlinker -exported_symbols_list ${ONNXRUNTIME_ROOT}/core/providers/cuda/exported_symbols.lst")
    elseif(UNIX)
      set_property(TARGET ${target} APPEND_STRING PROPERTY LINK_FLAGS "-Xlinker --version-script=${ONNXRUNTIME_ROOT}/core/providers/cuda/version_script.lds -Xlinker --gc-sections")
    elseif(WIN32)
      set_property(TARGET ${target} APPEND_STRING PROPERTY LINK_FLAGS "-DEF:${ONNXRUNTIME_ROOT}/core/providers/cuda/symbols.def")
    else()
      message(FATAL_ERROR "${target} unknown platform, need to specify shared library exports for it")
    endif()

    if (onnxruntime_ENABLE_ATEN)
      target_compile_definitions(${target} PRIVATE ENABLE_ATEN)
    endif()
  endfunction()
  if(onnxruntime_ENABLE_CUDA_EP_INTERNAL_TESTS)
    config_cuda_provider_shared_module(onnxruntime_providers_cuda_obj)
  endif()
  config_cuda_provider_shared_module(onnxruntime_providers_cuda)
  # Cannot use glob because the file cuda_provider_options.h should not be exposed out.
  set(ONNXRUNTIME_CUDA_PROVIDER_PUBLIC_HEADERS
        "${REPO_ROOT}/include/onnxruntime/core/providers/cuda/cuda_context.h"
        "${REPO_ROOT}/include/onnxruntime/core/providers/cuda/cuda_resource.h"
      )
  set_target_properties(onnxruntime_providers_cuda PROPERTIES
    PUBLIC_HEADER "${ONNXRUNTIME_CUDA_PROVIDER_PUBLIC_HEADERS}")
  install(TARGETS onnxruntime_providers_cuda
          PUBLIC_HEADER DESTINATION ${CMAKE_INSTALL_INCLUDEDIR}/onnxruntime/core/providers/cuda
          ARCHIVE  DESTINATION ${CMAKE_INSTALL_LIBDIR}
          LIBRARY  DESTINATION ${CMAKE_INSTALL_LIBDIR}
          RUNTIME  DESTINATION ${CMAKE_INSTALL_BINDIR})<|MERGE_RESOLUTION|>--- conflicted
+++ resolved
@@ -159,23 +159,15 @@
       target_compile_options(${target} PRIVATE "$<$<COMPILE_LANGUAGE:CUDA>:SHELL:--threads \"${onnxruntime_NVCC_THREADS}\">")
     endif()
     
-<<<<<<< HEAD
-    # relocatable-device-code=true 
+    # Since CUDA 12.8, compiling diagnostics become stricter
     if (CMAKE_CUDA_COMPILER_VERSION VERSION_GREATER_EQUAL 12.8)
+      target_compile_options(${target} PRIVATE "$<$<COMPILE_LANGUAGE:CUDA>:--relocatable-device-code=true>")
       set_target_properties(${target} PROPERTIES CUDA_SEPARABLE_COMPILATION ON)
-      target_compile_options(${target} PRIVATE "$<$<COMPILE_LANGUAGE:CUDA>:--relocatable-device-code=true>")
       if (MSVC)
         target_compile_options(${target} PRIVATE "$<$<COMPILE_LANGUAGE:CUDA>:SHELL:-Xcompiler /wd4505>")
       endif()
-=======
-    # Since CUDA 12.8, compiling diagnostics become stricter
-    if (MSVC AND CMAKE_CUDA_COMPILER_VERSION VERSION_GREATER_EQUAL 12.8)
-      target_compile_options(${target} PRIVATE "$<$<COMPILE_LANGUAGE:CUDA>:--relocatable-device-code=true>")
-      set_target_properties(${target} PROPERTIES CUDA_SEPARABLE_COMPILATION ON)
-      target_compile_options(${target} PRIVATE "$<$<COMPILE_LANGUAGE:CUDA>:SHELL:-Xcompiler /wd4505>")
       # skip diagnosis error caused by cuda header files
       target_compile_options(${target} PRIVATE "$<$<COMPILE_LANGUAGE:CUDA>:--diag-suppress=221>")
->>>>>>> 6181e78d
     endif()
 
     if (UNIX)
